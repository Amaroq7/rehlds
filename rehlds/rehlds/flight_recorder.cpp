--- conflicted
+++ resolved
@@ -1,92 +1,89 @@
-/*
-*
-*    This program is free software; you can redistribute it and/or modify it
-*    under the terms of the GNU General Public License as published by the
-*    Free Software Foundation; either version 2 of the License, or (at
-*    your option) any later version.
-*
-*    This program is distributed in the hope that it will be useful, but
-*    WITHOUT ANY WARRANTY; without even the implied warranty of
-*    MERCHANTABILITY or FITNESS FOR A PARTICULAR PURPOSE.  See the GNU
-*    General Public License for more details.
-*
-*    You should have received a copy of the GNU General Public License
-*    along with this program; if not, write to the Free Software Foundation,
-*    Inc., 59 Temple Place, Suite 330, Boston, MA  02111-1307  USA
-*
-*/
-#include "precompiled.h"
-
-CRehldsFlightRecorder* g_FlightRecorder;
-
-void FR_Init() {
-	g_FlightRecorder = new CRehldsFlightRecorder();
-}
-
-#ifdef REHLDS_FLIGHT_REC
-
-uint16 g_FRMsg_Frame;
-uint16 g_FRMsg_FreeEntPrivateData;
-uint16 g_FRMsg_AllocEntPrivateData;
-
-<<<<<<< HEAD
-cvar_t rehlds_flrec_frame = { "rehlds_flrec_frame", "1", 0, 1.0f, NULL };
-cvar_t rehlds_flrec_pvdata = { "rehlds_flrec_privdata", "1", 0, 1.0f, NULL };
-=======
-void FR_CheckInit() {
-#ifdef HOOK_ENGINE
-	if (!g_FlightRecorder)
-		FR_Init();
-#endif
-}
->>>>>>> a7bc3330
-
-void FR_Dump_f() {
-	const char* fname = "rehlds_flightrec.bin";
-	if (Cmd_Argc() == 1) {
-		fname = Cmd_Argv(0);
-	} else if (Cmd_Argc() > 1) {
-		Con_Printf("usage:  rehlds_flrec_dump < filename >\n");
-	}
-
-	g_FlightRecorder->dump(fname);
-}
-
-void FR_Rehlds_Init() {
-	Cvar_RegisterVariable(&rehlds_flrec_frame);
-	Cvar_RegisterVariable(&rehlds_flrec_pvdata);
-	Cmd_AddCommand("rehlds_flrec_dump", &FR_Dump_f);
-
-	g_FRMsg_Frame = g_FlightRecorder->RegisterMessage("rehlds", "Frame", 1, true);
-	g_FRMsg_FreeEntPrivateData = g_FlightRecorder->RegisterMessage("rehlds", "FreeEntPrivateData", 1, false);
-	g_FRMsg_AllocEntPrivateData = g_FlightRecorder->RegisterMessage("rehlds", "AllocEntPrivateData", 1, false);
-}
-
-void FR_StartFrame() {
-	FR_CheckInit();
-	g_FlightRecorder->StartMessage(g_FRMsg_Frame, true);
-	g_FlightRecorder->WriteDouble(realtime);
-	g_FlightRecorder->EndMessage(g_FRMsg_Frame, true);
-}
-
-void FR_EndFrame() {
-	FR_CheckInit();
-	g_FlightRecorder->StartMessage(g_FRMsg_Frame, false);
-	g_FlightRecorder->EndMessage(g_FRMsg_Frame, false);
-}
-
-void FR_AllocEntPrivateData(void* res) {
-	FR_CheckInit();
-	g_FlightRecorder->StartMessage(g_FRMsg_AllocEntPrivateData, true);
-	g_FlightRecorder->WriteUInt32((size_t)res);
-	g_FlightRecorder->EndMessage(g_FRMsg_AllocEntPrivateData, true);
-}
-
-void FR_FreeEntPrivateData(void* data) {
-	FR_CheckInit();
-	g_FlightRecorder->StartMessage(g_FRMsg_FreeEntPrivateData, true);
-	g_FlightRecorder->WriteUInt32((size_t)data);
-	g_FlightRecorder->EndMessage(g_FRMsg_FreeEntPrivateData, true);
-}
-
-#endif //REHLDS_FLIGHT_REC
+/*
+*
+*    This program is free software; you can redistribute it and/or modify it
+*    under the terms of the GNU General Public License as published by the
+*    Free Software Foundation; either version 2 of the License, or (at
+*    your option) any later version.
+*
+*    This program is distributed in the hope that it will be useful, but
+*    WITHOUT ANY WARRANTY; without even the implied warranty of
+*    MERCHANTABILITY or FITNESS FOR A PARTICULAR PURPOSE.  See the GNU
+*    General Public License for more details.
+*
+*    You should have received a copy of the GNU General Public License
+*    along with this program; if not, write to the Free Software Foundation,
+*    Inc., 59 Temple Place, Suite 330, Boston, MA  02111-1307  USA
+*
+*/
+#include "precompiled.h"
+
+CRehldsFlightRecorder* g_FlightRecorder;
+
+void FR_Init() {
+	g_FlightRecorder = new CRehldsFlightRecorder();
+}
+
+#ifdef REHLDS_FLIGHT_REC
+
+uint16 g_FRMsg_Frame;
+uint16 g_FRMsg_FreeEntPrivateData;
+uint16 g_FRMsg_AllocEntPrivateData;
+
+cvar_t rehlds_flrec_frame = { "rehlds_flrec_frame", "1", 0, 1.0f, NULL };
+cvar_t rehlds_flrec_pvdata = { "rehlds_flrec_privdata", "1", 0, 1.0f, NULL };
+void FR_CheckInit() {
+#ifdef HOOK_ENGINE
+	if (!g_FlightRecorder)
+		FR_Init();
+#endif
+}
+
+void FR_Dump_f() {
+	const char* fname = "rehlds_flightrec.bin";
+	if (Cmd_Argc() == 1) {
+		fname = Cmd_Argv(0);
+	} else if (Cmd_Argc() > 1) {
+		Con_Printf("usage:  rehlds_flrec_dump < filename >\n");
+	}
+
+	g_FlightRecorder->dump(fname);
+}
+
+void FR_Rehlds_Init() {
+	Cvar_RegisterVariable(&rehlds_flrec_frame);
+	Cvar_RegisterVariable(&rehlds_flrec_pvdata);
+	Cmd_AddCommand("rehlds_flrec_dump", &FR_Dump_f);
+
+	g_FRMsg_Frame = g_FlightRecorder->RegisterMessage("rehlds", "Frame", 1, true);
+	g_FRMsg_FreeEntPrivateData = g_FlightRecorder->RegisterMessage("rehlds", "FreeEntPrivateData", 1, false);
+	g_FRMsg_AllocEntPrivateData = g_FlightRecorder->RegisterMessage("rehlds", "AllocEntPrivateData", 1, false);
+}
+
+void FR_StartFrame() {
+	FR_CheckInit();
+	g_FlightRecorder->StartMessage(g_FRMsg_Frame, true);
+	g_FlightRecorder->WriteDouble(realtime);
+	g_FlightRecorder->EndMessage(g_FRMsg_Frame, true);
+}
+
+void FR_EndFrame() {
+	FR_CheckInit();
+	g_FlightRecorder->StartMessage(g_FRMsg_Frame, false);
+	g_FlightRecorder->EndMessage(g_FRMsg_Frame, false);
+}
+
+void FR_AllocEntPrivateData(void* res) {
+	FR_CheckInit();
+	g_FlightRecorder->StartMessage(g_FRMsg_AllocEntPrivateData, true);
+	g_FlightRecorder->WriteUInt32((size_t)res);
+	g_FlightRecorder->EndMessage(g_FRMsg_AllocEntPrivateData, true);
+}
+
+void FR_FreeEntPrivateData(void* data) {
+	FR_CheckInit();
+	g_FlightRecorder->StartMessage(g_FRMsg_FreeEntPrivateData, true);
+	g_FlightRecorder->WriteUInt32((size_t)data);
+	g_FlightRecorder->EndMessage(g_FRMsg_FreeEntPrivateData, true);
+}
+
+#endif //REHLDS_FLIGHT_REC