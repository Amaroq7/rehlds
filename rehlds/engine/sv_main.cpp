--- conflicted
+++ resolved
@@ -1,7611 +1,7610 @@
-/*
-*
-*    This program is free software; you can redistribute it and/or modify it
-*    under the terms of the GNU General Public License as published by the
-*    Free Software Foundation; either version 2 of the License, or (at
-*    your option) any later version.
-*
-*    This program is distributed in the hope that it will be useful, but
-*    WITHOUT ANY WARRANTY; without even the implied warranty of
-*    MERCHANTABILITY or FITNESS FOR A PARTICULAR PURPOSE.  See the GNU
-*    General Public License for more details.
-*
-*    You should have received a copy of the GNU General Public License
-*    along with this program; if not, write to the Free Software Foundation,
-*    Inc., 59 Temple Place, Suite 330, Boston, MA  02111-1307  USA
-*
-*    In addition, as a special exception, the author gives permission to
-*    link the code of this program with the Half-Life Game Engine ("HL
-*    Engine") and Modified Game Libraries ("MODs") developed by Valve,
-*    L.L.C ("Valve").  You must obey the GNU General Public License in all
-*    respects for all of the code used other than the HL Engine and MODs
-*    from Valve.  If you modify this file, you may extend this exception
-*    to your version of the file, but you are not obligated to do so.  If
-*    you do not wish to do so, delete this exception statement from your
-*    version.
-*
-*/
-
-#include "precompiled.h"
-
-/* <a5976> ../engine/sv_main.c:96 */
-typedef struct full_packet_entities_s
-{
-	int num_entities;
-	entity_state_t entities[MAX_PACKET_ENTITIES];
-} full_packet_entities_t;
-
-int sv_lastnum;
-
-extra_baselines_t g_sv_instance_baselines;
-
-delta_t *g_pplayerdelta;
-delta_t *g_pentitydelta;
-delta_t *g_pcustomentitydelta;
-delta_t *g_pclientdelta;
-delta_t *g_pweapondelta;
-#ifdef REHLDS_OPT_PEDANTIC
-delta_t *g_pusercmddelta;
-#endif
-
-int hashstrings_collisions;
-
-char *pr_strings;
-qboolean scr_skipupdate;
-float scr_centertime_off;
-float g_LastScreenUpdateTime;
-
-globalvars_t gGlobalVariables;
-server_static_t g_psvs;
-server_t g_psv;
-
-rehlds_server_t g_rehlds_sv;
-
-decalname_t sv_decalnames[MAX_BASE_DECALS];
-int sv_decalnamecount;
-
-UserMsg *sv_gpNewUserMsgs;
-UserMsg *sv_gpUserMsgs;
-
-playermove_t g_svmove;
-
-qboolean g_bOutOfDateRestart;
-
-
-delta_info_t *g_sv_delta;
-delta_t *g_peventdelta;
-
-//int num_servers;
-
-int gPacketSuppressed;
-
-char localinfo[MAX_LOCALINFO];
-char localmodels[MAX_MODELS][5];
-
-ipfilter_t ipfilters[MAX_IPFILTERS];
-int numipfilters;
-userfilter_t userfilters[MAX_USERFILTERS];
-int numuserfilters;
-
-
-//cvar_t sv_language;
-
-//cvar_t laddermode;
-
-int sv_playermodel;
-
-//int player_datacounts[32];
-char outputbuf[MAX_ROUTEABLE_PACKET];
-
-redirect_t sv_redirected;
-netadr_t sv_redirectto;
-
-// TODO: make one global var with mods enum.
-int g_bCS_CZ_Flags_Initialized;
-int g_bIsCZero;
-int g_bIsCZeroRitual;
-int g_bIsTerrorStrike;
-int g_bIsTFC;
-int g_bIsHL1;
-int g_bIsCStrike;
-
-qboolean allow_cheats;
-
-/* 
- * Globals initialization 
- */
-#ifndef HOOK_ENGINE
-
-char *gNullString = "";
-int SV_UPDATE_BACKUP = SINGLEPLAYER_BACKUP;
-int SV_UPDATE_MASK = (SINGLEPLAYER_BACKUP - 1);
-int giNextUserMsg = 64;
-
-cvar_t sv_lan = { "sv_lan", "0", 0, 0.0f, NULL };
-cvar_t sv_lan_rate = { "sv_lan_rate", "20000.0", 0, 0.0f, NULL };
-cvar_t sv_aim = { "sv_aim", "1", FCVAR_SERVER | FCVAR_ARCHIVE , 0.0f, NULL };
-
-cvar_t sv_skycolor_r = { "sv_skycolor_r", "0", 0, 0.0f, NULL };
-cvar_t sv_skycolor_g = { "sv_skycolor_g", "0", 0, 0.0f, NULL };
-cvar_t sv_skycolor_b = { "sv_skycolor_b", "0", 0, 0.0f, NULL };
-cvar_t sv_skyvec_x = { "sv_skyvec_x", "0", 0, 0.0f, NULL };
-cvar_t sv_skyvec_y = { "sv_skyvec_y", "0", 0, 0.0f, NULL };
-cvar_t sv_skyvec_z = { "sv_skyvec_z", "0", 0, 0.0f, NULL };
-
-cvar_t sv_spectatormaxspeed = { "sv_spectatormaxspeed", "500", 0, 0.0f, NULL };
-cvar_t sv_airaccelerate = { "sv_airaccelerate", "10", FCVAR_SERVER, 0.0f, NULL };
-cvar_t sv_wateraccelerate = { "sv_wateraccelerate", "10", FCVAR_SERVER, 0.0f, NULL };
-cvar_t sv_waterfriction = { "sv_waterfriction", "1", FCVAR_SERVER, 0.0f, NULL };
-cvar_t sv_zmax = { "sv_zmax", "4096", FCVAR_SPONLY, 0.0f, NULL };
-cvar_t sv_wateramp = { "sv_wateramp", "0", 0, 0.0f, NULL };
-
-cvar_t sv_skyname = { "sv_skyname", "desert", 0, 0.0f, NULL };
-cvar_t mapcyclefile = { "mapcyclefile", "mapcycle.txt", 0, 0.0f, NULL };
-cvar_t motdfile = { "motdfile", "motd.txt", 0, 0.0f, NULL };
-cvar_t servercfgfile = { "servercfgfile", "server.cfg", 0, 0.0f, NULL };
-cvar_t lservercfgfile = { "lservercfgfile", "listenserver.cfg", 0, 0.0f, NULL };
-cvar_t logsdir = { "logsdir", "logs", 0, 0.0f, NULL };
-cvar_t bannedcfgfile = { "bannedcfgfile", "banned.cfg", 0, 0.0f, NULL };
-#ifdef REHLDS_FIXES
-cvar_t listipcfgfile = { "listipcfgfile", "listip.cfg", 0, 0.0f, nullptr };
-#endif
-
-int g_userid = 1;
-
-cvar_t rcon_password = { "rcon_password", "", 0, 0.0f, NULL };
-cvar_t sv_enableoldqueries = { "sv_enableoldqueries", "0", 0, 0.0f, NULL };
-
-cvar_t sv_instancedbaseline = { "sv_instancedbaseline", "1", 0, 0.0f, NULL };
-cvar_t sv_contact = { "sv_contact", "", FCVAR_SERVER, 0.0f, NULL };
-cvar_t sv_maxupdaterate = { "sv_maxupdaterate", "30.0", 0, 0.0f, NULL };
-cvar_t sv_minupdaterate = { "sv_minupdaterate", "10.0", 0, 0.0f, NULL };
-cvar_t sv_filterban = { "sv_filterban", "1", 0, 0.0f, NULL };
-cvar_t sv_minrate = { "sv_minrate", "0", FCVAR_SERVER, 0.0f, NULL };
-cvar_t sv_maxrate = { "sv_maxrate", "0", FCVAR_SERVER, 0.0f, NULL };
-cvar_t sv_logrelay = { "sv_logrelay", "0", 0, 0.0f, NULL };
-
-cvar_t violence_hblood = { "violence_hblood", "1", 0, 0.0f, NULL };
-cvar_t violence_ablood = { "violence_ablood", "1", 0, 0.0f, NULL };
-cvar_t violence_hgibs = { "violence_hgibs", "1", 0, 0.0f, NULL };
-cvar_t violence_agibs = { "violence_agibs", "1", 0, 0.0f, NULL };
-cvar_t sv_newunit = { "sv_newunit", "0", 0, 0.0f, NULL };
-
-cvar_t sv_clienttrace = { "sv_clienttrace", "1", FCVAR_SERVER, 0.0f, NULL };
-cvar_t sv_timeout = { "sv_timeout", "60", 0, 0.0f, NULL };
-cvar_t sv_failuretime = { "sv_failuretime", "0.5", 0, 0.0f, NULL };
-cvar_t sv_cheats = { "sv_cheats", "0", FCVAR_SERVER, 0.0f, NULL };
-cvar_t sv_password = { "sv_password", "", FCVAR_SERVER | FCVAR_PROTECTED, 0.0f, NULL };
-cvar_t sv_proxies = { "sv_proxies", "1", FCVAR_SERVER, 0.0f, NULL };
-cvar_t sv_outofdatetime = { "sv_outofdatetime", "1800", 0, 0.0f, NULL };
-cvar_t mapchangecfgfile = { "mapchangecfgfile", "", 0, 0.0f, NULL };
-
-cvar_t sv_allow_download = { "sv_allowdownload", "1", 0, 0.0f, NULL };
-cvar_t sv_send_logos = { "sv_send_logos", "1", 0, 0.0f, NULL };
-cvar_t sv_send_resources = { "sv_send_resources", "1", 0, 0.0f, NULL };
-cvar_t sv_log_singleplayer = { "sv_log_singleplayer", "0", 0, 0.0f, NULL };
-cvar_t sv_logsecret = { "sv_logsecret", "0", 0, 0.0f, NULL };
-cvar_t sv_log_onefile = { "sv_log_onefile", "0", 0, 0.0f, NULL };
-cvar_t sv_logbans = { "sv_logbans", "0", 0, 0.0f, NULL };
-cvar_t sv_allow_upload = { "sv_allowupload", "1", FCVAR_SERVER, 0.0f, NULL };
-cvar_t sv_max_upload = { "sv_uploadmax", "0.5", FCVAR_SERVER, 0.0f, NULL };
-cvar_t hpk_maxsize = { "hpk_maxsize", "4", FCVAR_ARCHIVE, 0.0f, NULL };
-cvar_t sv_visiblemaxplayers = { "sv_visiblemaxplayers", "-1", 0, 0.0f, NULL };
-
-cvar_t max_queries_sec = { "max_queries_sec", "3.0", FCVAR_SERVER | FCVAR_PROTECTED, 0.0f, NULL };
-cvar_t max_queries_sec_global = { "max_queries_sec_global", "30", FCVAR_SERVER | FCVAR_PROTECTED, 0.0f, NULL };
-cvar_t max_queries_window = { "max_queries_window", "60", FCVAR_SERVER | FCVAR_PROTECTED, 0.0f, NULL };
-cvar_t sv_logblocks = { "sv_logblocks", "0", FCVAR_SERVER, 0.0f, NULL };
-cvar_t sv_downloadurl = { "sv_downloadurl", "", FCVAR_PROTECTED, 0.0f, NULL };
-cvar_t sv_allow_dlfile = { "sv_allow_dlfile", "1", 0, 0.0f, NULL };
-#ifdef REHLDS_FIXES
-cvar_t sv_version = { "sv_version", "", FCVAR_SERVER, 0.0f, NULL };
-cvar_t sv_echo_unknown_cmd = { "sv_echo_unknown_cmd", "0", 0, 0.0f, NULL };
-cvar_t sv_auto_precache_sounds_in_models = { "sv_auto_precache_sounds_in_models", "0", 0, 0.0f, nullptr };
-#else
-cvar_t sv_version = {"sv_version", "", 0, 0.0f, NULL};
-#endif
-
-cvar_t sv_rcon_minfailures = { "sv_rcon_minfailures", "5", 0, 0.0f, NULL };
-cvar_t sv_rcon_maxfailures = { "sv_rcon_maxfailures", "10", 0, 0.0f, NULL };
-cvar_t sv_rcon_minfailuretime = { "sv_rcon_minfailuretime", "30", 0, 0.0f, NULL };
-cvar_t sv_rcon_banpenalty = { "sv_rcon_banpenalty", "0", 0, 0.0f, NULL };
-
-cvar_t scr_downloading = { "scr_downloading", "0", 0, 0.0f, NULL };
-
-#else //HOOK_ENGINE
-
-char *gNullString;
-int SV_UPDATE_BACKUP;
-int SV_UPDATE_MASK;
-int giNextUserMsg;
-
-cvar_t sv_lan;
-cvar_t sv_lan_rate;
-cvar_t sv_aim;
-
-cvar_t sv_skycolor_r;
-cvar_t sv_skycolor_g;
-cvar_t sv_skycolor_b;
-cvar_t sv_skyvec_x;
-cvar_t sv_skyvec_y;
-cvar_t sv_skyvec_z;
-
-cvar_t sv_spectatormaxspeed;
-cvar_t sv_airaccelerate;
-cvar_t sv_wateraccelerate;
-cvar_t sv_waterfriction;
-cvar_t sv_zmax;
-cvar_t sv_wateramp;
-
-cvar_t sv_skyname;
-cvar_t mapcyclefile;
-cvar_t motdfile;
-cvar_t servercfgfile;
-cvar_t lservercfgfile;
-cvar_t logsdir;
-cvar_t bannedcfgfile;
-
-int g_userid;
-
-cvar_t rcon_password;
-cvar_t sv_enableoldqueries;
-
-cvar_t sv_instancedbaseline;
-cvar_t sv_contact;
-cvar_t sv_maxupdaterate;
-cvar_t sv_minupdaterate;
-cvar_t sv_filterban;
-cvar_t sv_minrate;
-cvar_t sv_maxrate;
-cvar_t sv_logrelay;
-
-cvar_t violence_hblood;
-cvar_t violence_ablood;
-cvar_t violence_hgibs;
-cvar_t violence_agibs;
-cvar_t sv_newunit;
-
-cvar_t sv_clienttrace;
-cvar_t sv_timeout;
-cvar_t sv_failuretime;
-cvar_t sv_cheats;
-cvar_t sv_password;
-cvar_t sv_proxies;
-cvar_t sv_outofdatetime;
-cvar_t mapchangecfgfile;
-
-cvar_t sv_allow_download;
-cvar_t sv_send_logos;
-cvar_t sv_send_resources;
-cvar_t sv_log_singleplayer;
-cvar_t sv_logsecret;
-cvar_t sv_log_onefile;
-cvar_t sv_logbans;
-cvar_t sv_allow_upload;
-cvar_t sv_max_upload;
-cvar_t hpk_maxsize;
-cvar_t sv_visiblemaxplayers;
-
-cvar_t max_queries_sec;
-cvar_t max_queries_sec_global;
-cvar_t max_queries_window;
-cvar_t sv_logblocks;
-cvar_t sv_downloadurl;
-cvar_t sv_allow_dlfile;
-cvar_t sv_version;
-
-cvar_t sv_rcon_minfailures;
-cvar_t sv_rcon_maxfailures;
-cvar_t sv_rcon_minfailuretime;
-cvar_t sv_rcon_banpenalty;
-
-cvar_t scr_downloading;
-
-#endif //HOOK_ENGINE
-
-
-/* <a6492> ../engine/sv_main.c:113 */
-delta_t *SV_LookupDelta(char *name)
-{
-	delta_info_t *p = g_sv_delta;
-
-	while (p)
-	{
-		if (!Q_stricmp(name, p->name))
-		{
-			return p->delta;
-		}
-		p = p->next;
-	}
-
-	Sys_Error(__FUNCTION__ ": Couldn't find delta for %s\n", name);
-
-	return NULL;
-}
-
-/* <a64e0> ../engine/sv_main.c:280 */
-NOXREF void SV_DownloadingModules(void)
-{
-	NOXREFCHECK;
-
-	char message[] = "Downloading Security Module from Speakeasy.net ...\n";
-	Con_Printf(message);
-
-#ifndef SWDS
-	// TODO: Possibly some client-side code here
-#endif // SWDS
-}
-
-/* <a654c> ../engine/sv_main.c:310 */
-void SV_GatherStatistics(void)
-{
-	int players = 0;
-
-	if (g_psvs.next_cleartime < realtime)
-	{
-		SV_CountPlayers(&players);
-		g_psvs.next_cleartime = realtime + 3600.0;
-		Q_memset(&g_psvs.stats, 0, sizeof(g_psvs.stats));
-		g_psvs.stats.maxusers = players;
-		g_psvs.stats.minusers = players;
-		return;
-	}
-
-	if (g_psvs.next_sampletime > realtime)
-		return;
-
-	SV_CountPlayers(&players);
-
-	g_psvs.stats.num_samples++;
-	g_psvs.next_sampletime = realtime + 60.0;
-	g_psvs.stats.cumulative_occupancy += (players * 100.0 / g_psvs.maxclients);
-
-	if (g_psvs.stats.num_samples >= 1)
-		g_psvs.stats.occupancy = g_psvs.stats.cumulative_occupancy / g_psvs.stats.num_samples;
-
-	if (g_psvs.stats.minusers > players)
-		g_psvs.stats.minusers = players;
-	else if (g_psvs.stats.maxusers < players)
-		g_psvs.stats.maxusers = players;
-
-	if ((g_psvs.maxclients - 1) <= players)
-		g_psvs.stats.at_capacity++;
-	if (players <= 1)
-		g_psvs.stats.at_empty++;
-
-	if (g_psvs.stats.num_samples >= 1)
-	{
-		g_psvs.stats.capacity_percent = g_psvs.stats.at_capacity * 100.0 / g_psvs.stats.num_samples;
-		g_psvs.stats.empty_percent = g_psvs.stats.at_empty * 100.0 / g_psvs.stats.num_samples;
-	}
-
-	int c = 0;
-	float v = 0.0f;
-	client_t *cl = g_psvs.clients;
-
-	for (int i = g_psvs.maxclients; i > 0; i--, cl++)
-	{
-		if (cl->active && !cl->fakeclient)
-		{
-			c++;
-			v += cl->latency;
-		}
-	}
-
-	if (c)
-		v = v / c;
-
-	g_psvs.stats.cumulative_latency += v;
-	if (g_psvs.stats.num_samples >= 1)
-		g_psvs.stats.average_latency = g_psvs.stats.cumulative_latency / g_psvs.stats.num_samples;
-	if (g_psvs.stats.num_sessions >= 1)
-		g_psvs.stats.average_session_len = g_psvs.stats.cumulative_sessiontime / g_psvs.stats.num_sessions;
-}
-
-/* <a6628> ../engine/sv_main.c:432 */
-void SV_DeallocateDynamicData(void)
-{
-	if (g_moved_edict)
-		Mem_Free(g_moved_edict);
-	if (g_moved_from)
-		Mem_Free(g_moved_from);
-	g_moved_edict = NULL;
-	g_moved_from = NULL;
-}
-
-/* <a6644> ../engine/sv_main.c:450 */
-void SV_ReallocateDynamicData(void)
-{
-	if (!g_psv.max_edicts)
-	{
-		Con_DPrintf(__FUNCTION__ " with sv.max_edicts == 0\n");
-		return;
-	}
-
-	int nSize = g_psv.max_edicts;
-
-	if (g_moved_edict)
-	{
-		Con_Printf("Reallocate on moved_edict\n");
-#ifdef REHLDS_FIXES
-		Mem_Free(g_moved_edict);
-#endif
-	}
-	g_moved_edict = (edict_t **)Mem_ZeroMalloc(sizeof(edict_t *) * nSize);
-
-	if (g_moved_from)
-	{
-		Con_Printf("Reallocate on moved_from\n");
-#ifdef REHLDS_FIXES
-		Mem_Free(g_moved_from);
-#endif
-	}
-	g_moved_from = (vec3_t *)Mem_ZeroMalloc(sizeof(vec3_t) * nSize);
-}
-
-/* <a667f> ../engine/sv_main.c:485 */
-void SV_AllocClientFrames(void)
-{
-	client_t *cl = g_psvs.clients;
-
-	for (int i = 0; i < g_psvs.maxclientslimit; i++, cl++)
-	{
-		if (cl->frames)
-		{
-			Con_DPrintf("Allocating over frame pointer?\n");
-#ifdef REHLDS_FIXES
-			Mem_Free(cl->frames);
-#endif
-		}
-		cl->frames = (client_frame_t *)Mem_ZeroMalloc(sizeof(client_frame_t) * SV_UPDATE_BACKUP);
-	}
-}
-
-/* <a5dbe> ../engine/sv_main.c:500 */
-qboolean SV_IsPlayerIndex(int index)
-{
-	return (index >= 1 && index <= g_psvs.maxclients);
-}
-
-qboolean __declspec(naked) SV_IsPlayerIndex_wrapped(int index)
-{
-	// Original SV_IsPlayerIndex in swds.dll doesn't modify ecx nor edx.
-	// During the compilation of original swds.dll compiler was assuming that these registers wouldn't be modified during call to SV_IsPlayerIndex().
-	// This is not true for code produced by msvc2013 (which uses ecx even in Release config). That's why we need a wrapper here that preserves ecx and edx before call to reversed SV_IsPlayerIndex().
-	__asm
-	{
-		mov eax, dword ptr[esp + 4];
-		push ecx;
-		push edx;
-		push eax;
-		call SV_IsPlayerIndex;
-		add esp, 4;
-		pop edx;
-		pop ecx;
-		retn;
-	}
-}
-
-/* <a6717> ../engine/sv_main.c:514 */
-void SV_ClearPacketEntities(client_frame_t *frame)
-{
-	if (frame)
-	{
-		if (frame->entities.entities)
-			Mem_Free(frame->entities.entities);
-		frame->entities.entities = NULL;
-		frame->entities.num_entities = 0;
-	}
-}
-
-/* <a677e> ../engine/sv_main.c:532 */
-void SV_AllocPacketEntities(client_frame_t *frame, int numents)
-{
-	if (frame)
-	{
-#ifdef REHLDS_OPT_PEDANTIC
-		frame->entities.num_entities = numents;
-
-		// only alloc for max possible numents
-		if (!frame->entities.entities)
-			frame->entities.entities = (entity_state_t *)Mem_ZeroMalloc(sizeof(entity_state_t) * MAX_PACKET_ENTITIES);
-#else // REHLDS_OPT_PEDANTIC
-		if (frame->entities.entities)
-			SV_ClearPacketEntities(frame);
-
-		int allocatedslots = numents;
-		if (numents < 1)
-			allocatedslots = 1;
-
-		frame->entities.num_entities = numents;
-		frame->entities.entities = (entity_state_t *)Mem_ZeroMalloc(sizeof(entity_state_t) * allocatedslots);
-#endif // REHLDS_OPT_PEDANTIC
-	}
-}
-
-/* <a6817> ../engine/sv_main.c:561 */
-void SV_ClearFrames(client_frame_t **frames)
-{
-	client_frame_t *pframe = *frames;
-
-	if (pframe)
-	{
-		for (int i = 0; i < SV_UPDATE_BACKUP; i++, pframe++)
-		{
-			SV_ClearPacketEntities(pframe);
-			pframe->senttime = 0.0;
-			pframe->ping_time = -1.0f;
-		}
-
-		Mem_Free(*frames);
-		*frames = NULL;
-	}
-}
-
-/* <a5e8f> ../engine/sv_main.c:593 */
-void SV_Serverinfo_f(void)
-{
-	if (Cmd_Argc() == 1)
-	{
-		Con_Printf("Server info settings:\n");
-		Info_Print(Info_Serverinfo());
-		return;
-	}
-	if (Cmd_Argc() != 3)
-	{
-		Con_Printf("usage: serverinfo [ <key> <value> ]\n");
-		return;
-	}
-	if (Cmd_Argv(1)[0] == '*')
-	{
-		Con_Printf("Star variables cannot be changed.\n");
-		return;
-	}
-
-#ifdef REHLDS_FIXES
-	Info_SetValueForKey(Info_Serverinfo(), Cmd_Argv(1), Cmd_Argv(2), MAX_INFO_STRING);	// Do it right
-#else // REHLDS_FIXES
-	Info_SetValueForKey(Info_Serverinfo(), Cmd_Argv(1), Cmd_Argv(2), 512);
-#endif // REHLDS_FIXES
-
-	cvar_t *var = Cvar_FindVar(Cmd_Argv(1));
-	if (var)
-	{
-		Z_Free(var->string);
-		var->string = CopyString((char *)Cmd_Argv(2));
-		var->value = Q_atof(var->string);
-	}
-
-	SV_BroadcastCommand("fullserverinfo \"%s\"\n", Info_Serverinfo());
-}
-
-/* <a5c4a> ../engine/sv_main.c:638 */
-void SV_Localinfo_f(void)
-{
-	if (Cmd_Argc() == 1)
-	{
-		Con_Printf("Local info settings:\n");
-		Info_Print(localinfo);
-		return;
-	}
-	if (Cmd_Argc() != 3)
-	{
-		Con_Printf("usage: localinfo [ <key> <value> ]\n");
-		return;
-	}
-	if (Cmd_Argv(1)[0] == '*')
-	{
-		Con_Printf("Star variables cannot be changed.\n");
-		return;
-	}
-
-	Info_SetValueForKey(localinfo, Cmd_Argv(1), Cmd_Argv(2), MAX_INFO_STRING * 128);
-}
-
-/* <a5c19> ../engine/sv_main.c:672 */
-void SV_User_f(void)
-{
-	if (!g_psv.active)
-	{
-		Con_Printf("Can't 'user', not running a server\n");
-		return;
-	}
-	if (Cmd_Argc() != 2)
-	{
-		Con_Printf("Usage: user <username / userid>\n");
-		return;
-	}
-
-	int uid = Q_atoi(Cmd_Argv(1));
-	client_t *cl = g_psvs.clients;
-
-	for (int i = 0; i < g_psvs.maxclients; i++, cl++)
-	{
-		if (cl->active || cl->spawned || cl->connected)
-		{
-			if (!cl->fakeclient && cl->name[0])
-			{
-				if (cl->userid == uid || !Q_strcmp(cl->name, Cmd_Argv(1)))
-				{
-					Info_Print(cl->userinfo);
-					return;
-				}
-			}
-		}
-	}
-
-	Con_Printf("User not in server.\n");
-}
-
-/* <a6026> ../engine/sv_main.c:721 */
-void SV_Users_f(void)
-{
-	if (!g_psv.active)
-	{
-		Con_Printf("Can't 'users', not running a server\n");
-		return;
-	}
-
-	Con_Printf("userid : uniqueid : name\n");
-	Con_Printf("------ : ---------: ----\n");
-
-	int c = 0;
-	client_t *cl = g_psvs.clients;
-
-	for (int i = 0; i < g_psvs.maxclients; i++, cl++)
-	{
-		if (cl->active || cl->spawned || cl->connected)
-		{
-			if (!cl->fakeclient && cl->name[0])
-			{
-				Con_Printf("%6i : %s : %s\n", cl->userid, SV_GetClientIDString(cl), cl->name);
-				c++;
-			}
-		}
-	}
-
-	Con_Printf("%i users\n", c);
-}
-
-/* <a651b> ../engine/sv_main.c:762 */
-void SV_CountPlayers(int *clients)
-{
-	int count = 0;
-	
-	client_s *cl = g_psvs.clients;
-	for (int i = 0; i < g_psvs.maxclients; i++, cl++)
-	{
-		if (cl->active | cl->spawned | cl->connected)
-			count++;
-	}
-
-	*clients = count;
-}
-
-/* <a68a4> ../engine/sv_main.c:786 */
-void SV_CountProxies(int *proxies)
-{
-	*proxies = 0;
-	client_s *cl = g_psvs.clients;
-
-	for (int i = 0; i < g_psvs.maxclients; i++, cl++)
-	{
-		if (cl->active || cl->spawned || cl->connected)
-		{
-			if (cl->proxy)
-				(*proxies)++;
-		}
-	}
-}
-
-/* <a6905> ../engine/sv_main.c:810 */
-void SV_FindModelNumbers(void)
-{
-	sv_playermodel = -1;
-
-	for (int i = 0; i < HL_MODEL_MAX; i++)
-	{
-		if (!g_psv.model_precache[i])
-			break;
-
-		//use case-sensitive names to increase performance
-#ifdef REHLDS_FIXES
-		if (!Q_stricmp(g_psv.model_precache[i], "models/player.mdl"))
-			sv_playermodel = i;
-#else
-		if (!Q_stricmp(g_psv.model_precache[i], "models/player.mdl"))
-			sv_playermodel = i;
-#endif
-	}
-}
-
-/* <a693e> ../engine/sv_main.c:841 */
-void SV_StartParticle(const vec_t *org, const vec_t *dir, int color, int count)
-{
-	if (g_psv.datagram.cursize + 16 <= g_psv.datagram.maxsize)
-	{
-		MSG_WriteByte(&g_psv.datagram, svc_particle);
-		MSG_WriteCoord(&g_psv.datagram, org[0]);
-		MSG_WriteCoord(&g_psv.datagram, org[1]);
-		MSG_WriteCoord(&g_psv.datagram, org[2]);
-
-		for (int i = 0; i < 3; i++)
-		{
-			MSG_WriteChar(&g_psv.datagram, clamp((int)(dir[i] * 16.0f), -128, 127));
-		}
-
-		MSG_WriteByte(&g_psv.datagram, count);
-		MSG_WriteByte(&g_psv.datagram, color);
-	}
-}
-
-void SV_StartSound(int recipients, edict_t *entity, int channel, const char *sample, int volume, float attenuation, int fFlags, int pitch)
-{
-	g_RehldsHookchains.m_SV_StartSound.callChain(SV_StartSound_internal, recipients, entity, channel, sample, volume, attenuation, fFlags, pitch);
-}
-
-/* <a6df2> ../engine/sv_main.c:887 */
-void EXT_FUNC SV_StartSound_internal(int recipients, edict_t *entity, int channel, const char *sample, int volume, float attenuation, int fFlags, int pitch)
-{
-	vec3_t origin;
-
-	for (int i = 0; i < 3; i++)
-	{
-		origin[i] = (entity->v.maxs[i] + entity->v.mins[i]) * 0.5f + entity->v.origin[i];
-	}
-
-	if (!SV_BuildSoundMsg(entity, channel, sample, volume, attenuation, fFlags, pitch, origin, &g_psv.multicast))
-	{
-		return;
-	}
-
-	int flags = 0;
-	if (recipients == 1)
-	{
-		flags = MSG_FL_ONE;
-	}
-
-	qboolean sendPAS = channel != CHAN_STATIC && !(fFlags & SND_FL_STOP);
-	if (sendPAS)
-	{
-		SV_Multicast(entity, origin, flags | MSG_FL_PAS, FALSE);
-	}
-	else
-	{
-		if (Host_IsSinglePlayerGame())
-			SV_Multicast(entity, origin, flags | MSG_FL_BROADCAST, FALSE);
-		else
-			SV_Multicast(entity, origin, flags | MSG_FL_BROADCAST, TRUE);
-	}
-}
-
-/* <a614c> ../engine/sv_main.c:942 */
-qboolean SV_BuildSoundMsg(edict_t *entity, int channel, const char *sample, int volume, float attenuation, int fFlags, int pitch, const float *origin, sizebuf_t *buffer)
-{
-	int sound_num;
-	int field_mask;
-
-	if (volume < 0 || volume > 255)
-	{
-		Con_Printf(__FUNCTION__ ": volume = %i", volume);
-		volume = (volume < 0) ? 0 : 255;
-	}
-	if (attenuation < 0.0f || attenuation > 4.0f)
-	{
-		Con_Printf(__FUNCTION__ ": attenuation = %f", attenuation);
-		attenuation = (attenuation < 0.0f) ? 0.0f : 4.0f;
-	}
-	if (channel < 0 || channel > 7)
-	{
-		Con_Printf(__FUNCTION__ ": channel = %i", channel);
-		channel = (channel < 0) ? CHAN_AUTO : CHAN_NETWORKVOICE_BASE;
-	}
-	if (pitch < 0 || pitch > 255)
-	{
-		Con_Printf(__FUNCTION__ ": pitch = %i", pitch);
-		pitch = (pitch < 0) ? 0 : 255;
-	}
-
-	field_mask = fFlags;
-
-	if (*sample == '!')
-	{
-		field_mask |= SND_FL_SENTENCE;
-		sound_num = Q_atoi(sample + 1);
-		if (sound_num >= CVOXFILESENTENCEMAX)
-		{
-			Con_Printf(__FUNCTION__ ": invalid sentence number: %s", sample + 1);
-			return FALSE;
-		}
-	}
-	else if (*sample == '#')
-	{
-		field_mask |= SND_FL_SENTENCE;
-		sound_num = Q_atoi(sample + 1) + CVOXFILESENTENCEMAX;
-	}
-	else
-	{
-		sound_num = SV_LookupSoundIndex(sample);
-		if (!sound_num || !g_psv.sound_precache[sound_num])
-		{
-			Con_Printf(__FUNCTION__ ": %s not precached (%d)\n", sample, sound_num);
-			return FALSE;
-		}
-	}
-
-	int ent = NUM_FOR_EDICT(entity);
-
-	if (volume != DEFAULT_SOUND_PACKET_VOLUME)
-		field_mask |= SND_FL_VOLUME;
-	if (attenuation != DEFAULT_SOUND_PACKET_ATTENUATION)
-		field_mask |= SND_FL_ATTENUATION;
-	if (pitch != DEFAULT_SOUND_PACKET_PITCH)
-		field_mask |= SND_FL_PITCH;
-	if (sound_num > 255)
-		field_mask |= SND_FL_LARGE_INDEX;
-
-	MSG_WriteByte(buffer, svc_sound);
-	MSG_StartBitWriting(buffer);
-	MSG_WriteBits(field_mask, 9);
-	if (field_mask & SND_FL_VOLUME)
-		MSG_WriteBits(volume, 8);
-	if (field_mask & SND_FL_ATTENUATION)
-		MSG_WriteBits((uint32)(attenuation * 64.0f), 8);
-	MSG_WriteBits(channel, 3);
-	MSG_WriteBits(ent, MAX_EDICT_BITS);
-	MSG_WriteBits(sound_num, (field_mask & SND_FL_LARGE_INDEX) ? 16 : 8);
-	MSG_WriteBitVec3Coord(origin);
-	if (field_mask & SND_FL_PITCH)
-		MSG_WriteBits(pitch, 8);
-	MSG_EndBitWriting(buffer);
-
-	return TRUE;
-}
-
-/* <a622a> ../engine/sv_main.c:1073 */
-int SV_HashString(const char *string, int iBounds)
-{
-	unsigned int hash = 0;
-	const char *cc = string;
-
-	while (*cc)
-	{
-		hash = tolower(*cc) + 2 * hash;
-		++cc;
-	}
-	return hash % iBounds;
-}
-
-/* <a6ad2> ../engine/sv_main.c:1087 */
-int EXT_FUNC SV_LookupSoundIndex(const char *sample)
-{
-	int index;
-
-	if (!g_psv.sound_precache_hashedlookup_built)
-	{
-		if (g_psv.state == ss_loading)
-		{
-			for (index = 1; index < HL_SOUND_MAX && g_psv.sound_precache[index]; index++) // TODO: why from 1?
-			{
-				if (!Q_stricmp(sample, g_psv.sound_precache[index]))
-					return index;
-			}
-			return 0;
-		}
-		SV_BuildHashedSoundLookupTable();
-	}
-
-	int starting_index = SV_HashString(sample, 1023);
-	index = starting_index;
-	while (g_psv.sound_precache_hashedlookup[index])
-	{
-		if (!Q_stricmp(sample, g_psv.sound_precache[g_psv.sound_precache_hashedlookup[index]]))
-			return g_psv.sound_precache_hashedlookup[index];
-
-		index++;
-		if (index >= HL_SOUND_HASHLOOKUP_SIZE)
-			index = 0;
-		if (index == starting_index)
-			return 0;
-	}
-	return 0;
-}
-
-/* <a6a3b> ../engine/sv_main.c:1136 */
-void SV_BuildHashedSoundLookupTable(void)
-{
-	Q_memset(g_psv.sound_precache_hashedlookup, 0, sizeof(g_psv.sound_precache_hashedlookup));
-
-	for (int sound_num = 0; sound_num < HL_SOUND_MAX; sound_num++)
-	{
-		if (!g_psv.sound_precache[sound_num])
-			break;
-
-		SV_AddSampleToHashedLookupTable(g_psv.sound_precache[sound_num], sound_num);
-	}
-
-	g_psv.sound_precache_hashedlookup_built = TRUE;
-}
-
-/* <a6bd9> ../engine/sv_main.c:1151 */
-void SV_AddSampleToHashedLookupTable(const char *pszSample, int iSampleIndex)
-{
-	int starting_index = SV_HashString(pszSample, HL_SOUND_HASHLOOKUP_SIZE);
-	int index = starting_index;
-	while (g_psv.sound_precache_hashedlookup[index])
-	{
-		index++;
-		hashstrings_collisions++;
-
-		if (index >= HL_SOUND_HASHLOOKUP_SIZE)
-			index = 0;
-
-		if (index == starting_index)
-			Sys_Error(__FUNCTION__ ": NO FREE SLOTS IN SOUND LOOKUP TABLE");
-	}
-
-	g_psv.sound_precache_hashedlookup[index] = iSampleIndex;
-}
-
-/* <a6c7c> ../engine/sv_main.c:1180 */
-qboolean SV_ValidClientMulticast(client_t *client, int soundLeaf, int to)
-{
-	if (Host_IsSinglePlayerGame() || client->proxy)
-	{
-		return TRUE;
-	}
-
-	int destination = to & ~(MSG_FL_ONE);
-	if (destination == MSG_FL_BROADCAST)
-	{
-		return TRUE;
-	}
-
-	unsigned char* mask;
-	if (destination == MSG_FL_PVS)
-	{
-		mask = CM_LeafPVS(soundLeaf);
-	}
-	else
-	{
-		if (destination == MSG_FL_PAS)
-		{
-			mask = CM_LeafPAS(soundLeaf);
-		}
-		else
-		{
-			Con_Printf("MULTICAST: Error %d!\n", to);
-			return FALSE;
-		}
-	}
-
-	if (!mask)
-	{
-		return TRUE;
-	}
-
-	int bitNumber = SV_PointLeafnum(client->edict->v.origin);
-	if (mask[(bitNumber - 1) >> 3] & (1 << ((bitNumber - 1) & 7)))
-	{
-		return TRUE;
-	}
-
-	return FALSE;
-}
-
-/* <a6d27> ../engine/sv_main.c:1240 */
-void SV_Multicast(edict_t *ent, vec_t *origin, int to, qboolean reliable)
-{
-	client_t *save = host_client;
-	int leafnum = SV_PointLeafnum(origin);
-	if (ent && !(host_client && host_client->edict == ent))
-	{
-		for (int i = 0; i < g_psvs.maxclients; i++)
-		{
-			if (g_psvs.clients[i].edict == ent)
-			{
-				host_client = &g_psvs.clients[i];
-				break;
-			}
-		}
-	}
-
-	for (int i = 0; i < g_psvs.maxclients; i++)
-	{
-		client_t *client = &g_psvs.clients[i];
-		if (!client->active)
-			continue;
-
-		if ((to & MSG_FL_ONE) && client == host_client)
-			continue;
-
-		if (ent && ent->v.groupinfo != 0 && client->edict->v.groupinfo != 0)
-		{
-			if (g_groupop)
-			{
-				if (g_groupop == GROUP_OP_NAND && (ent->v.groupinfo & client->edict->v.groupinfo))
-					continue;
-			}
-			else
-			{
-				if (!(ent->v.groupinfo & client->edict->v.groupinfo))
-					continue;
-			}
-		}
-
-		if (SV_ValidClientMulticast(client, leafnum, to))
-		{
-			sizebuf_t *pBuffer = &client->netchan.message;
-			if (!reliable)
-				pBuffer = &client->datagram;
-
-#ifdef REHLDS_FIXES
-			if (pBuffer->cursize + g_psv.multicast.cursize <= pBuffer->maxsize)	// TODO: Should it be <= ? I think so.
-#else // REHLDS_FIXES
-			if (pBuffer->cursize + g_psv.multicast.cursize < pBuffer->maxsize)
-#endif // REHLDS_FIXES
-				SZ_Write(pBuffer, g_psv.multicast.data, g_psv.multicast.cursize);
-		}
-		else
-		{
-			gPacketSuppressed += g_psv.multicast.cursize;
-		}
-	}
-
-	SZ_Clear(&g_psv.multicast);
-	host_client = save;
-}
-
-/* <a6f4f> ../engine/sv_main.c:1328 */
-void EXT_FUNC SV_WriteMovevarsToClient(sizebuf_t *message)
-{
-	MSG_WriteByte(message, svc_newmovevars);
-	MSG_WriteFloat(message, movevars.gravity);
-	MSG_WriteFloat(message, movevars.stopspeed);
-	MSG_WriteFloat(message, movevars.maxspeed);
-	MSG_WriteFloat(message, movevars.spectatormaxspeed);
-	MSG_WriteFloat(message, movevars.accelerate);
-	MSG_WriteFloat(message, movevars.airaccelerate);
-	MSG_WriteFloat(message, movevars.wateraccelerate);
-	MSG_WriteFloat(message, movevars.friction);
-	MSG_WriteFloat(message, movevars.edgefriction);
-	MSG_WriteFloat(message, movevars.waterfriction);
-	MSG_WriteFloat(message, movevars.entgravity);
-	MSG_WriteFloat(message, movevars.bounce);
-	MSG_WriteFloat(message, movevars.stepsize);
-	MSG_WriteFloat(message, movevars.maxvelocity);
-	MSG_WriteFloat(message, movevars.zmax);
-	MSG_WriteFloat(message, movevars.waveHeight);
-	MSG_WriteByte(message, movevars.footsteps != 0);
-	MSG_WriteFloat(message, movevars.rollangle);
-	MSG_WriteFloat(message, movevars.rollspeed);
-	MSG_WriteFloat(message, movevars.skycolor_r);
-	MSG_WriteFloat(message, movevars.skycolor_g);
-	MSG_WriteFloat(message, movevars.skycolor_b);
-	MSG_WriteFloat(message, movevars.skyvec_x);
-	MSG_WriteFloat(message, movevars.skyvec_y);
-	MSG_WriteFloat(message, movevars.skyvec_z);
-	MSG_WriteString(message, movevars.skyName);
-}
-
-/* <a6f79> ../engine/sv_main.c:1365 */
-void EXT_FUNC SV_WriteDeltaDescriptionsToClient(sizebuf_t *msg)
-{
-	int i, c;
-
-	delta_description_t nulldesc;
-	Q_memset(&nulldesc, 0, sizeof(nulldesc));
-
-	for (delta_info_t *p = g_sv_delta; p != NULL; p = p->next)
-	{
-		MSG_WriteByte(msg, svc_deltadescription);
-		MSG_WriteString(msg, p->name);
-		MSG_StartBitWriting(msg);
-
-		c = p->delta->fieldCount;
-
-		MSG_WriteBits(c, 16);
-
-		for (i = 0; i < c; i++)
-		{
-			DELTA_WriteDelta((byte *)&nulldesc, (byte *)&p->delta->pdd[i], TRUE, (delta_t *)&g_MetaDelta, NULL);
-		}
-
-		MSG_EndBitWriting(msg);
-	}
-}
-
-/* <a7002> ../engine/sv_main.c:1407 */
-void EXT_FUNC SV_SetMoveVars(void)
-{
-	movevars.entgravity			= 1.0f;
-	movevars.gravity			= sv_gravity.value;
-	movevars.stopspeed			= sv_stopspeed.value;
-	movevars.maxspeed			= sv_maxspeed.value;
-	movevars.spectatormaxspeed	= sv_spectatormaxspeed.value;
-	movevars.accelerate			= sv_accelerate.value;
-	movevars.airaccelerate		= sv_airaccelerate.value;
-	movevars.wateraccelerate	= sv_wateraccelerate.value;
-	movevars.friction			= sv_friction.value;
-	movevars.edgefriction		= sv_edgefriction.value;
-	movevars.waterfriction		= sv_waterfriction.value;
-	movevars.bounce				= sv_bounce.value;
-	movevars.stepsize			= sv_stepsize.value;
-	movevars.maxvelocity		= sv_maxvelocity.value;
-	movevars.zmax				= sv_zmax.value;
-	movevars.waveHeight			= sv_wateramp.value;
-	movevars.footsteps			= sv_footsteps.value;
-	movevars.rollangle			= sv_rollangle.value;
-	movevars.rollspeed			= sv_rollspeed.value;
-	movevars.skycolor_r			= sv_skycolor_r.value;
-	movevars.skycolor_g			= sv_skycolor_g.value;
-	movevars.skycolor_b			= sv_skycolor_b.value;
-	movevars.skyvec_x			= sv_skyvec_x.value;
-	movevars.skyvec_y			= sv_skyvec_y.value;
-	movevars.skyvec_z			= sv_skyvec_z.value;
-
-	Q_strncpy(movevars.skyName, sv_skyname.string, sizeof(movevars.skyName) - 1);
-	movevars.skyName[sizeof(movevars.skyName) - 1] = 0;
-}
-
-/* <a7018> ../engine/sv_main.c:1446 */
-void SV_QueryMovevarsChanged(void)
-{
-	if (movevars.entgravity				!= 1.0f
-		|| sv_maxspeed.value			!= movevars.maxspeed
-		|| sv_gravity.value				!= movevars.gravity
-		|| sv_stopspeed.value			!= movevars.stopspeed
-		|| sv_spectatormaxspeed.value	!= movevars.spectatormaxspeed
-		|| sv_accelerate.value			!= movevars.accelerate
-		|| sv_airaccelerate.value		!= movevars.airaccelerate
-		|| sv_wateraccelerate.value		!= movevars.wateraccelerate
-		|| sv_friction.value			!= movevars.friction
-		|| sv_edgefriction.value		!= movevars.edgefriction
-		|| sv_waterfriction.value		!= movevars.waterfriction
-		|| sv_bounce.value				!= movevars.bounce
-		|| sv_stepsize.value			!= movevars.stepsize
-		|| sv_maxvelocity.value			!= movevars.maxvelocity
-		|| sv_zmax.value				!= movevars.zmax
-		|| sv_wateramp.value			!= movevars.waveHeight
-		|| sv_footsteps.value			!= movevars.footsteps
-		|| sv_rollangle.value			!= movevars.rollangle
-		|| sv_rollspeed.value			!= movevars.rollspeed
-		|| sv_skycolor_r.value			!= movevars.skycolor_r
-		|| sv_skycolor_g.value			!= movevars.skycolor_g
-		|| sv_skycolor_b.value			!= movevars.skycolor_b
-		|| sv_skyvec_x.value			!= movevars.skyvec_x
-		|| sv_skyvec_y.value			!= movevars.skyvec_y
-		|| sv_skyvec_z.value			!= movevars.skyvec_z
-		|| Q_strcmp(sv_skyname.string, movevars.skyName))
-	{
-		SV_SetMoveVars();
-
-		client_t *cl = g_psvs.clients;
-		for (int i = 0; i < g_psvs.maxclients; i++, cl++)
-		{
-			if (!cl->fakeclient && (cl->active || cl->spawned || cl->connected))
-				SV_WriteMovevarsToClient(&cl->netchan.message);
-		}
-	}
-}
-
-void EXT_FUNC SV_SendServerinfo_mod(sizebuf_t *msg, IGameClient* cl)
-{
-	SV_SendServerinfo_internal(msg, cl->GetClient());
-}
-
-void SV_SendServerinfo(sizebuf_t *msg, client_t *client)
-{
-	g_RehldsHookchains.m_SV_SendServerinfo.callChain(SV_SendServerinfo_mod, msg, GetRehldsApiClient(client));
-}
-
-/* <a7050> ../engine/sv_main.c:1499 */
-void SV_SendServerinfo_internal(sizebuf_t *msg, client_t *client)
-{
-	char message[2048];
-
-	if (developer.value != 0.0f || g_psvs.maxclients > 1)
-	{
-		MSG_WriteByte(msg, svc_print);
-		Q_snprintf(message, ARRAYSIZE(message), "%c\nBUILD %d SERVER (%i CRC)\nServer # %i\n", 2, build_number(), 0, g_psvs.spawncount);
-		MSG_WriteString(msg, message);
-	}
-
-	MSG_WriteByte(msg, svc_serverinfo);
-	MSG_WriteLong(msg, PROTOCOL_VERSION);
-	MSG_WriteLong(msg, g_psvs.spawncount);
-
-	int playernum = NUM_FOR_EDICT(client->edict) - 1;
-	int mungebuffer = g_psv.worldmapCRC;
-
-	COM_Munge3((byte *)&mungebuffer, sizeof(mungebuffer), (-1 - playernum) & 0xFF);
-	MSG_WriteLong(msg, mungebuffer);
-
-	MSG_WriteBuf(msg, sizeof(g_psv.clientdllmd5), g_psv.clientdllmd5);
-	MSG_WriteByte(msg, g_psvs.maxclients);
-	MSG_WriteByte(msg, playernum);
-
-	if (coop.value == 0.0f && deathmatch.value != 0.0f)
-		MSG_WriteByte(msg, 1);
-	else
-		MSG_WriteByte(msg, 0);
-
-	COM_FileBase(com_gamedir, message);
-	MSG_WriteString(msg, message);
-	MSG_WriteString(msg, Cvar_VariableString("hostname"));
-	MSG_WriteString(msg, g_psv.modelname);
-
-	int len = 0;
-	unsigned char *mapcyclelist = COM_LoadFileForMe(mapcyclefile.string, &len);
-#ifdef REHLDS_FIXES
-	if (mapcyclelist && len)
-	{
-		MSG_WriteString(msg, (const char *)mapcyclelist);
-	}
-	else
-	{
-		MSG_WriteString(msg, "mapcycle failure");
-	}
-	// FIXED: Mem leak.
-	if (mapcyclelist)
-	{
-		COM_FreeFile(mapcyclelist);
-	}
-#else // REHLDS_FIXES
-	if (mapcyclelist && len)
-	{
-		MSG_WriteString(msg, (const char *)mapcyclelist);
-		COM_FreeFile(mapcyclelist);
-	}
-	else
-	{
-		MSG_WriteString(msg, "mapcycle failure");
-	}
-#endif // REHLDS_FIXES
-	MSG_WriteByte(msg, 0);
-
-	MSG_WriteByte(msg, svc_sendextrainfo);
-	MSG_WriteString(msg, com_clientfallback);
-	MSG_WriteByte(msg, allow_cheats);
-
-	SV_WriteDeltaDescriptionsToClient(msg);
-	SV_SetMoveVars();
-	SV_WriteMovevarsToClient(msg);
-
-	MSG_WriteByte(msg, svc_cdtrack);
-	MSG_WriteByte(msg, gGlobalVariables.cdAudioTrack);
-	MSG_WriteByte(msg, gGlobalVariables.cdAudioTrack);
-	MSG_WriteByte(msg, svc_setview);
-	MSG_WriteShort(msg, playernum + 1);
-
-	client->spawned = FALSE;
-	client->connected = TRUE;
-	client->fully_connected = FALSE;
-}
-
-/* <a70eb> ../engine/sv_main.c:1600 */
-void SV_SendResources(sizebuf_t *msg)
-{
-	unsigned char nullbuffer[32];
-	Q_memset(nullbuffer, 0, sizeof(nullbuffer));
-
-	MSG_WriteByte(msg, svc_resourcerequest);
-	MSG_WriteLong(msg, g_psvs.spawncount);
-	MSG_WriteLong(msg, 0);
-
-	if (sv_downloadurl.string && sv_downloadurl.string[0] != 0 && Q_strlen(sv_downloadurl.string) < 129)
-	{
-		MSG_WriteByte(msg, svc_resourcelocation);
-		MSG_WriteString(msg, sv_downloadurl.string);
-	}
-
-	MSG_WriteByte(msg, svc_resourcelist);
-	MSG_StartBitWriting(msg);
-	MSG_WriteBits(g_psv.num_resources, RESOURCE_INDEX_BITS);
-
-#ifdef REHLDS_FIXES
-	resource_t *r = g_rehlds_sv.resources;
-#else // REHLDS_FIXES
-	resource_t *r = g_psv.resourcelist;
-#endif
-	for (int i = 0; i < g_psv.num_resources; i++, r++)
-	{
-		MSG_WriteBits(r->type, 4);
-		MSG_WriteBitString(r->szFileName);
-		MSG_WriteBits(r->nIndex, RESOURCE_INDEX_BITS);
-		MSG_WriteBits(r->nDownloadSize, 24);
-		MSG_WriteBits(r->ucFlags & (RES_WASMISSING | RES_FATALIFMISSING), 3);
-
-		if (r->ucFlags & RES_CUSTOM)
-		{
-			MSG_WriteBitData(r->rgucMD5_hash, sizeof(r->rgucMD5_hash));
-		}
-
-		if (!Q_memcmp(r->rguc_reserved, nullbuffer, sizeof(r->rguc_reserved)))
-		{
-			MSG_WriteBits(0, 1);
-		}
-		else
-		{
-			MSG_WriteBits(1, 1);
-			MSG_WriteBitData(r->rguc_reserved, sizeof(r->rguc_reserved));
-		}
-	}
-
-	SV_SendConsistencyList(msg);
-	MSG_EndBitWriting(msg);
-}
-
-/* <a717e> ../engine/sv_main.c:1659 */
-void SV_WriteClientdataToMessage(client_t *client, sizebuf_t *msg)
-{
-	edict_t *ent = client->edict;
-	client_frame_t *frame = &client->frames[SV_UPDATE_MASK & client->netchan.outgoing_sequence];
-	int bits = (SV_UPDATE_MASK & host_client->delta_sequence);
-
-	frame->senttime = realtime;
-	frame->ping_time = -1.0f;
-
-	if (client->chokecount)
-	{
-		MSG_WriteByte(msg, svc_choke);
-		client->chokecount = 0;
-	}
-
-	if (ent->v.fixangle)
-	{
-		if (ent->v.fixangle == 2)
-		{
-			MSG_WriteByte(msg, svc_addangle);
-			MSG_WriteHiresAngle(msg, ent->v.avelocity[1]);
-			ent->v.avelocity[1] = 0;
-		}
-		else
-		{
-			MSG_WriteByte(msg, svc_setangle);
-			MSG_WriteHiresAngle(msg, ent->v.angles[0]);
-			MSG_WriteHiresAngle(msg, ent->v.angles[1]);
-			MSG_WriteHiresAngle(msg, ent->v.angles[2]);
-		}
-		ent->v.fixangle = 0;
-	}
-
-	Q_memset(&frame->clientdata, 0, sizeof(frame->clientdata));
-	gEntityInterface.pfnUpdateClientData(ent, host_client->lw != 0, &frame->clientdata);
-
-	MSG_WriteByte(msg, svc_clientdata);
-
-	if (client->proxy)
-		return;
-
-	MSG_StartBitWriting(msg);
-
-	clientdata_t baseline;
-	Q_memset(&baseline, 0, sizeof(baseline));
-
-	clientdata_t *from = &baseline;
-	clientdata_t *to = &frame->clientdata;
-
-	if (host_client->delta_sequence == -1)
-	{
-		MSG_WriteBits(0, 1);
-	}
-	else
-	{
-		MSG_WriteBits(1, 1);
-		MSG_WriteBits(host_client->delta_sequence, 8);
-		from = &host_client->frames[bits].clientdata;
-	}
-
-	DELTA_WriteDelta((byte *)from, (byte *)to, TRUE, (delta_t *)g_pclientdelta, NULL);
-
-	if (host_client->lw && gEntityInterface.pfnGetWeaponData(host_client->edict, frame->weapondata))
-	{
-		weapon_data_t wbaseline;
-		Q_memset(&wbaseline, 0, sizeof(wbaseline));
-
-		weapon_data_t *fdata = NULL;
-		weapon_data_t *tdata = frame->weapondata;
-
-		for (int i = 0; i < 64; i++, tdata++)
-		{
-			if (host_client->delta_sequence == -1)
-				fdata = &wbaseline;
-			else
-				fdata = &host_client->frames[bits].weapondata[i];
-
-			if (DELTA_CheckDelta((byte *)fdata, (byte *)tdata, g_pweapondelta))
-			{
-				MSG_WriteBits(1, 1);
-				MSG_WriteBits(i, 6);
-
-#if defined (REHLDS_OPT_PEDANTIC) || defined (REHLDS_FIXES)
-				// all calculations are already done
-				_DELTA_WriteDelta((byte *)fdata, (byte *)tdata, TRUE, g_pweapondelta, NULL, TRUE);
-#else
-				DELTA_WriteDelta((byte *)fdata, (byte *)tdata, TRUE, g_pweapondelta, NULL);
-#endif
-			}
-		}
-	}
-
-	MSG_WriteBits(0, 1);
-	MSG_EndBitWriting(msg);
-}
-
-/* <a889e> ../engine/sv_main.c:1789 */
-void SV_WriteSpawn(sizebuf_t *msg)
-{
-	int i = 0;
-	client_t *client = g_psvs.clients;
-
-#ifdef REHLDS_FIXES
-	// do it before PutInServer to allow mods send messages from forward
-	SZ_Clear( &host_client->netchan.message );
-	SZ_Clear( &host_client->datagram );
-#endif // REHLDS_FIXES
-
-	if (g_psv.loadgame)
-	{
-		if (host_client->proxy)
-		{
-			Con_Printf("ERROR! Spectator mode doesn't work with saved game.\n");
-			return;
-		}
-		g_psv.paused = FALSE;
-	}
-	else
-	{
-		g_psv.state = ss_loading;
-		ReleaseEntityDLLFields(sv_player);
-
-		Q_memset(&sv_player->v, 0, sizeof(sv_player->v));
-		InitEntityDLLFields(sv_player);
-
-		sv_player->v.colormap = NUM_FOR_EDICT(sv_player);
-		sv_player->v.netname = host_client->name - pr_strings;
-
-		if (host_client->proxy)
-			sv_player->v.flags |= FL_PROXY;
-
-		gGlobalVariables.time = g_psv.time;
-		gEntityInterface.pfnClientPutInServer(sv_player);
-		g_psv.state = ss_active;
-
-#ifdef REHLDS_FIXES
-		// Client was kicked in ClientPutInServer
-		if (!host_client->connected)
-			return;
-#endif // REHLDS_FIXES
-	}
-
-#ifndef REHLDS_FIXES
-	SZ_Clear(&host_client->netchan.message);
-	SZ_Clear(&host_client->datagram);
-#endif // REHLDS_FIXES
-
-	MSG_WriteByte(msg, svc_time);
-	MSG_WriteFloat(msg, g_psv.time);
-
-	host_client->sendinfo = TRUE;
-
-	for (i = 0; i < g_psvs.maxclients; i++, client++)
-	{
-		if (client == host_client || client->active || client->connected || client->spawned)
-			SV_FullClientUpdate(client, msg);
-	}
-
-	for (i = 0; i < ARRAYSIZE( g_psv.lightstyles ); i++)
-	{
-		MSG_WriteByte(msg, svc_lightstyle);
-		MSG_WriteByte(msg, i);
-		MSG_WriteString(msg, g_psv.lightstyles[i]);
-	}
-
-	if (!host_client->proxy)
-	{
-		MSG_WriteByte(msg, svc_setangle);
-		MSG_WriteHiresAngle(msg, sv_player->v.v_angle[0]);
-		MSG_WriteHiresAngle(msg, sv_player->v.v_angle[1]);
-		MSG_WriteHiresAngle(msg, 0.0f);
-		SV_WriteClientdataToMessage(host_client, msg);
-#ifndef SWDS
-		if (g_psv.loadgame)
-		{
-			// TODO: add client code
-		}
-#endif // SWDS
-	}
-
-	MSG_WriteByte(msg, svc_signonnum);
-	MSG_WriteByte(msg, 1);
-
-	host_client->connecttime		= 0.0;
-	host_client->ignorecmdtime		= 0.0;
-	host_client->cmdtime			= 0.0;
-	host_client->active				= TRUE;
-	host_client->spawned			= TRUE;
-	host_client->connected			= TRUE;
-	host_client->fully_connected	= FALSE;
-
-#ifdef REHLDS_FIXES
-	g_GameClients[host_client - g_psvs.clients]->SetSpawnedOnce(true);
-#endif // REHLDS_FIXES
-
-	NotifyDedicatedServerUI("UpdatePlayers");
-}
-
-/* <a7277> ../engine/sv_main.c:1920 */
-void EXT_FUNC SV_SendUserReg(sizebuf_t *msg)
-{
-	for (UserMsg *pMsg = sv_gpNewUserMsgs; pMsg; pMsg = pMsg->next)
-	{
-		MSG_WriteByte(msg, svc_newusermsg);
-		MSG_WriteByte(msg, pMsg->iMsg);
-		MSG_WriteByte(msg, pMsg->iSize);
-		MSG_WriteLong(msg, *(int *)&pMsg->szName[0]);
-		MSG_WriteLong(msg, *(int *)&pMsg->szName[4]);
-		MSG_WriteLong(msg, *(int *)&pMsg->szName[8]);
-		MSG_WriteLong(msg, *(int *)&pMsg->szName[12]);
-	}
-}
-
-/* <a87be> ../engine/sv_main.c:1953 */
-void SV_New_f(void)
-{
-	int i;
-	client_t *client;
-	unsigned char data[NET_MAX_PAYLOAD];
-	sizebuf_t msg;
-	edict_t *ent;
-	char szRejectReason[128];
-	char szAddress[256];
-	char szName[64];
-
-	Q_memset(&msg, 0, sizeof(msg));
-	msg.buffername = "New Connection";
-	msg.data = data;
-	msg.maxsize = sizeof(data);
-	msg.cursize = 0;
-	msg.flags = SIZEBUF_CHECK_OVERFLOW;
-
-	// Not valid on the client
-	if (cmd_source == src_command)
-	{
-		return;
-	}
-
-	if (!host_client->active && host_client->spawned)
-	{
-		return;
-	}
-
-	ent = host_client->edict;
-
-	host_client->connected = TRUE;
-	host_client->connection_started = realtime;
-	host_client->m_sendrescount = 0;
-
-	SZ_Clear(&host_client->netchan.message);
-	SZ_Clear(&host_client->datagram);
-
-	Netchan_Clear(&host_client->netchan);
-
-	SV_SendServerinfo(&msg, host_client);
-
-	if (sv_gpUserMsgs)
-	{
-		UserMsg *pTemp = sv_gpNewUserMsgs;
-		sv_gpNewUserMsgs = sv_gpUserMsgs;
-		SV_SendUserReg(&msg);
-		sv_gpNewUserMsgs = pTemp;
-	}
-	host_client->hasusrmsgs = TRUE;
-
-	// TODO: set userinfo to be sent?
-	//host_client->sendinfo = true;
-
-	// If the client was connected, tell the game dll to disconnect him/her.
-	if ((host_client->active || host_client->spawned) && ent)
-	{
-		gEntityInterface.pfnClientDisconnect(ent);
-	}
-
-	Q_snprintf(szName, sizeof(szName), host_client->name);
-	Q_snprintf(szAddress, sizeof(szAddress), NET_AdrToString(host_client->netchan.remote_address));
-	Q_snprintf(szRejectReason, sizeof(szRejectReason), "Connection rejected by game\n");
-
-	// Allow the game dll to reject this client.
-	if (!gEntityInterface.pfnClientConnect(ent, szName, szAddress, szRejectReason))
-	{
-		// Reject the connection and drop the client.
-		MSG_WriteByte(&host_client->netchan.message, svc_stufftext);
-		MSG_WriteString(&host_client->netchan.message, va("echo %s\n", szRejectReason));
-		SV_DropClient(host_client, FALSE, "Server refused connection because:  %s", szRejectReason);
-		return;
-	}
-
-	MSG_WriteByte(&msg, svc_stufftext);
-	MSG_WriteString(&msg, va("fullserverinfo \"%s\"\n", Info_Serverinfo()));
-	for (i = 0, client = g_psvs.clients; i < g_psvs.maxclients; i++, client++)
-	{
-		if (client == host_client || client->active || client->connected || client->spawned)
-			SV_FullClientUpdate(client, &msg);
-	}
-	Netchan_CreateFragments(TRUE, &host_client->netchan, &msg);
-	Netchan_FragSend(&host_client->netchan);
-}
-
-/* <a7132> ../engine/sv_main.c:2057 */
-void SV_SendRes_f(void)
-{
-	unsigned char data[NET_MAX_PAYLOAD];
-	sizebuf_t msg;
-
-	Q_memset(&msg, 0, sizeof(msg));
-	msg.buffername = "SendResources";
-	msg.data = data;
-	msg.maxsize = sizeof(data);
-	msg.cursize = 0;
-	msg.flags = SIZEBUF_CHECK_OVERFLOW;
-
-	if (cmd_source != src_command && (!host_client->spawned || host_client->active))
-	{
-		if (g_psvs.maxclients <= 1 || host_client->m_sendrescount <= 1)
-		{
-			host_client->m_sendrescount++;
-			SV_SendResources(&msg);
-			Netchan_CreateFragments(true, &host_client->netchan, &msg);
-			Netchan_FragSend(&host_client->netchan);
-		}
-	}
-}
-
-/* <a8922> ../engine/sv_main.c:2096 */
-void SV_Spawn_f(void)
-{
-	unsigned char data[NET_MAX_PAYLOAD];
-	sizebuf_t msg;
-
-	Q_memset(&msg, 0, sizeof(msg));
-	msg.buffername = "Spawning";
-	msg.data = data;
-	msg.maxsize = sizeof(data);
-	msg.cursize = 0;
-	msg.flags = SIZEBUF_CHECK_OVERFLOW;
-
-	if (Cmd_Argc() != 3)
-	{
-		Con_Printf("spawn is not valid\n");
-		return;
-	}
-
-	host_client->crcValue = Q_atoi(Cmd_Argv(2));
-
-	COM_UnMunge2((unsigned char *)&host_client->crcValue, 4, (-1 - g_psvs.spawncount) & 0xFF);
-
-	if (cmd_source == src_command)
-	{
-		Con_Printf("spawn is not valid from the console\n");
-		return;
-	}
-
-	if (g_pcls.demoplayback || Q_atoi(Cmd_Argv(1)) == g_psvs.spawncount)
-	{
-#ifdef REHLDS_FIXES
-		if (host_client->has_force_unmodified)
-		{
-			SV_DropClient(host_client, false, "You didn't send consistency response");
-			return;
-		}
-#endif // REHLDS_FIXES
-
-		SZ_Write(&msg, g_psv.signon.data, g_psv.signon.cursize);
-		SV_WriteSpawn(&msg);
-
-#ifdef REHLDS_FIXES
-		// Client was kicked in ClientPutInServer
-		if (!host_client->connected)
-			return;
-#endif // REHLDS_FIXES
-
-		SV_WriteVoiceCodec(&msg);
-		Netchan_CreateFragments(TRUE, &host_client->netchan, &msg);
-		Netchan_FragSend(&host_client->netchan);
-	}
-	else
-	{
-		SV_New_f();
-	}
-}
-
-/* <a72d8> ../engine/sv_main.c:2148 */
-void SV_CheckUpdateRate(double *rate)
-{
-	if (*rate == 0.0)
-	{
-		*rate = 0.05;
-		return;
-	}
-
-	if (sv_maxupdaterate.value <= 0.001f && sv_maxupdaterate.value != 0.0f)
-		Cvar_Set("sv_maxupdaterate", "30.0");
-	if (sv_minupdaterate.value <= 0.001f && sv_minupdaterate.value != 0.0f)
-		Cvar_Set("sv_minupdaterate", "1.0");
-
-	if (sv_maxupdaterate.value != 0.0f)
-	{
-		if (*rate < 1.0 / sv_maxupdaterate.value)
-			*rate = 1.0 / sv_maxupdaterate.value;
-	}
-	if (sv_minupdaterate.value != 0.0f)
-	{
-		if (*rate > 1.0 / sv_minupdaterate.value)
-			*rate = 1.0 / sv_minupdaterate.value;
-	}
-}
-
-/* <a7302> ../engine/sv_main.c:2189 */
-void EXT_FUNC SV_RejectConnection(netadr_t *adr, char *fmt, ...)
-{
-	va_list argptr;
-	char text[1024];
-	va_start(argptr, fmt);
-	Q_vsnprintf(text, sizeof(text), fmt, argptr);
-	va_end(argptr);
-
-	SZ_Clear(&net_message);
-	MSG_WriteLong(&net_message, -1);
-	MSG_WriteByte(&net_message, '9');
-	MSG_WriteString(&net_message, text);
-	NET_SendPacket(NS_SERVER, net_message.cursize, net_message.data, *adr);
-	SZ_Clear(&net_message);
-}
-
-/* <a735c> ../engine/sv_main.c:2213 */
-void SV_RejectConnectionForPassword(netadr_t *adr)
-{
-	SZ_Clear(&net_message);
-	MSG_WriteLong(&net_message, -1);
-	MSG_WriteByte(&net_message, '8');
-	MSG_WriteString(&net_message, "BADPASSWORD");
-	NET_SendPacket(NS_SERVER, net_message.cursize, net_message.data, *adr);
-	SZ_Clear(&net_message);
-}
-
-/* <a5bce> ../engine/sv_main.c:2230 */
-int SV_GetFragmentSize(void *state)
-{
-	int size = 1024;
-	client_t *cl = (client_t *)state;
-
-	if (cl->active && cl->spawned && cl->connected && cl->fully_connected)
-	{
-		size = 256;
-		const char *val = Info_ValueForKey(cl->userinfo, "cl_dlmax");
-		if (val[0] != 0)
-		{
-			size = Q_atoi( val );
-			size = clamp(size, 256, 1024);
-		}
-	}
-
-	return size;
-}
-
-/* <ab01b> ../engine/sv_main.c:2266 */
-qboolean EXT_FUNC SV_FilterUser(USERID_t *userid)
-{
-	int j = numuserfilters;
-	for (int i = numuserfilters - 1; i >= 0; i--)
-	{
-		userfilter_t *filter = &userfilters[i];
-		if (filter->banEndTime == 0.0f || filter->banEndTime > realtime)
-		{
-			if (SV_CompareUserID(userid, &filter->userid))
-				return (qboolean)sv_filterban.value;
-		}
-		else
-		{
-			if (i + 1 < j)
-				Q_memmove(filter, &filter[1], sizeof(userfilter_t) * (j - i + 1));
-
-			numuserfilters = --j;
-		}
-	}
-
-	return sv_filterban.value == 0.0f ? TRUE : FALSE;
-}
-
-int SV_CheckProtocol(netadr_t *adr, int nProtocol)
-{
-	return g_RehldsHookchains.m_SV_CheckProtocol.callChain(SV_CheckProtocol_internal, adr, nProtocol);
-}
-
-/* <a7396> ../engine/sv_main.c:2302 */
-int EXT_FUNC SV_CheckProtocol_internal(netadr_t *adr, int nProtocol)
-{
-	if (adr == NULL)
-	{
-		Sys_Error(__FUNCTION__ ":  Null address\n");
-		return FALSE;
-	}
-
-	if (nProtocol == PROTOCOL_VERSION)
-	{
-		return TRUE;
-	}
-
-	if (nProtocol < PROTOCOL_VERSION)
-	{
-		SV_RejectConnection(
-			adr,
-			"This server is using a newer protocol ( %i ) than your client ( %i ).  You should check for updates to your client.\n",
-			PROTOCOL_VERSION,
-			nProtocol);
-	}
-	else
-	{
-		char *contact = "(no email address specified)";
-		if (sv_contact.string[0] != 0)
-			contact = sv_contact.string;
-
-		SV_RejectConnection(
-			adr,
-			"This server is using an older protocol ( %i ) than your client ( %i ).  If you believe this server is outdated, you can contact the server administrator at %s.\n",
-			PROTOCOL_VERSION,
-			nProtocol,
-			contact);
-	}
-
-	return FALSE;
-}
-
-/* <a5a15> ../engine/sv_main.c:2335 */
-typedef struct challenge_s
-{
-	netadr_t adr;
-	int challenge;
-	int time;
-} challenge_t;
-
-challenge_t g_rg_sv_challenges[MAX_CHALLENGES];
-#ifdef REHLDS_OPT_PEDANTIC
-int g_oldest_challenge = 0;
-#endif
-
-bool EXT_FUNC SV_CheckChallenge_api(const netadr_t &adr, int nChallengeValue) {
-	netadr_t localAdr = adr;
-	return SV_CheckChallenge(&localAdr, nChallengeValue) != 0;
-}
-
-/* <a5c55> ../engine/sv_main.c:2351 */
-int SV_CheckChallenge(netadr_t *adr, int nChallengeValue)
-{
-	if (!adr)
-		Sys_Error(__FUNCTION__ ":  Null address\n");
-
-	if (NET_IsLocalAddress(*adr))
-		return 1;
-	
-	for (int i = 0; i < MAX_CHALLENGES; i++)
-	{
-		if (NET_CompareBaseAdr(net_from, g_rg_sv_challenges[i].adr))
-		{
-			if (nChallengeValue != g_rg_sv_challenges[i].challenge)
-			{
-				SV_RejectConnection(adr, "Bad challenge.\n");
-				return 0;
-			}
-			return 1;
-		}
-	}
-	SV_RejectConnection(adr, "No challenge for your address.\n");
-	return 0;
-}
-
-int SV_CheckIPRestrictions(netadr_t *adr, int nAuthProtocol)
-{
-	return g_RehldsHookchains.m_SV_CheckIPRestrictions.callChain(SV_CheckIPRestrictions_internal, adr, nAuthProtocol);
-}
-
-/* <a743d> ../engine/sv_main.c:2393 */
-int EXT_FUNC SV_CheckIPRestrictions_internal(netadr_t *adr, int nAuthProtocol)
-{
-	if (sv_lan.value || nAuthProtocol != 3)
-	{
-		if (nAuthProtocol == 2)
-			return 1;
-
-		return (sv_lan.value && (NET_CompareClassBAdr(*adr, net_local_adr) || NET_IsReservedAdr(*adr)));
-	}
-	return 1;
-}
-
-/* <a748f> ../engine/sv_main.c:2427 */
-int SV_CheckIPConnectionReuse(netadr_t *adr)
-{
-	int count = 0;
-
-	client_t *cl = g_psvs.clients;
-	for (int i = 0; i < g_psvs.maxclients; i++, cl++)
-	{
-		if (cl->connected && !cl->fully_connected && NET_CompareBaseAdr(cl->netchan.remote_address, *adr))
-		{
-			count++;
-		}
-	}
-
-	if (count > 5)
-	{
-		Log_Printf("Too many connect packets from %s\n", NET_AdrToString(*adr));
-		return 0;
-	}
-
-	return 1;
-}
-
-int SV_FinishCertificateCheck(netadr_t *adr, int nAuthProtocol, char *szRawCertificate, char *userinfo)
-{
-	return g_RehldsHookchains.m_SV_FinishCertificateCheck.callChain(SV_FinishCertificateCheck_internal, adr, nAuthProtocol, szRawCertificate, userinfo);
-}
-
-/* <a74f4> ../engine/sv_main.c:2461 */
-int EXT_FUNC SV_FinishCertificateCheck_internal(netadr_t *adr, int nAuthProtocol, char *szRawCertificate, char *userinfo)
-{
-	if (nAuthProtocol != 2)
-	{
-		if (Q_stricmp(szRawCertificate, "steam"))
-		{
-			SV_RejectConnection(adr, "Expecting STEAM authentication USERID ticket!\n");
-			return 0;
-		}
-
-		return 1;
-	}
-
-	if (Q_strlen(szRawCertificate) != 32)
-	{
-		SV_RejectConnection(adr, "Invalid CD Key.\n");
-		return 0;
-	}
-
-	if (adr->type == NA_LOOPBACK)
-	{
-		return 1;
-	}
-
-	const char *val = Info_ValueForKey(userinfo, "*hltv");
-
-	if (val[0] == 0 || Q_atoi(val) != 1)
-	{
-		SV_RejectConnection(adr, "Invalid CD Key.\n");
-		return 0;
-	}
-
-	return 1;
-}
-
-int SV_CheckKeyInfo(netadr_t *adr, char *protinfo, short unsigned int *port, int *pAuthProtocol, char *pszRaw, char *cdkey)
-{
-	return g_RehldsHookchains.m_SV_CheckKeyInfo.callChain(SV_CheckKeyInfo_internal, adr, protinfo, port, pAuthProtocol, pszRaw, cdkey);
-}
-
-/* <a7584> ../engine/sv_main.c:2527 */
-int EXT_FUNC SV_CheckKeyInfo_internal(netadr_t *adr, char *protinfo, short unsigned int *port, int *pAuthProtocol, char *pszRaw, char *cdkey)
-{
-	const char *s = Info_ValueForKey(protinfo, "prot");
-	int nAuthProtocol = Q_atoi(s);
-
-	if (nAuthProtocol <= 0 || nAuthProtocol > 4)
-	{
-		SV_RejectConnection(adr, "Invalid connection.\n");
-		return 0;
-	}
-
-	s = Info_ValueForKey(protinfo, "raw");
-
-	if (s[0] == 0 || (nAuthProtocol == 2 && Q_strlen(s) != 32))
-	{
-		SV_RejectConnection(adr, "Invalid authentication certificate length.\n");
-		return 0;
-	}
-
-	Q_strcpy(pszRaw, s);
-
-	if (nAuthProtocol != 2)
-	{
-		s = Info_ValueForKey(protinfo, "cdkey");
-
-		if (Q_strlen(s) != 32)
-		{
-			SV_RejectConnection(adr, "Invalid hashed CD key.\n");
-			return 0;
-		}
-	}
-
-	Q_snprintf(cdkey, 64, "%s", s);
-	*pAuthProtocol = nAuthProtocol;
-	*port = Q_atoi("27005");
-
-	return 1;
-}
-
-/* <aadf7> ../engine/sv_main.c:2590 */
-int SV_CheckForDuplicateSteamID(client_t *client)
-{
-	if (sv_lan.value != 0.0f)
-		return -1;
-
-	for (int i = 0; i < g_psvs.maxclients; i++)
-	{
-		client_t *cl = &g_psvs.clients[i];
-
-		if (!cl->connected || cl->fakeclient || cl == client)
-			continue;
-
-		if (cl->network_userid.idtype != AUTH_IDTYPE_STEAM && cl->network_userid.idtype != AUTH_IDTYPE_VALVE)
-			continue;
-
-		if (SV_CompareUserID(&client->network_userid, &cl->network_userid))
-			return i;
-	}
-
-	return -1;
-}
-
-/* <a761b> ../engine/sv_main.c:2639 */
-int SV_CheckForDuplicateNames(char *userinfo, qboolean bIsReconnecting, int nExcludeSlot)
-{
-	const char *val;
-	int i;
-	client_t *client;
-	int dupc = 0;
-	char rawname[MAX_NAME];
-	char newname[MAX_NAME];
-	int changed = FALSE;
-
-	val = Info_ValueForKey(userinfo, "name");
-	Q_strncpy(rawname, val, MAX_NAME - 1);
-
-	while (true)
-	{
-		for (i = 0, client = g_psvs.clients; i < g_psvs.maxclients; i++, client++)
-		{
-			if (client->connected && !(i == nExcludeSlot && bIsReconnecting) && !Q_stricmp(client->name, val))
-				break;
-		}
-
-		// no duplicates for current name
-		if (i == g_psvs.maxclients)
-			return changed;
-
-		Q_snprintf(newname, sizeof(newname), "(%d)%-0.*s", ++dupc, 28, rawname);
-#ifdef REHLDS_FIXES
-		// Fix possibly incorrectly cut UTF8 chars
-		if (!Q_UnicodeValidate(newname))
-		{
-			Q_UnicodeRepair(newname);
-		}
-#endif // REHLDS_FIXES
-		Info_SetValueForKey(userinfo, "name", newname, MAX_INFO_STRING);
-		val = Info_ValueForKey(userinfo, "name");
-		changed = TRUE;
-	}
-
-	return changed;
-}
-
-#ifdef REHLDS_FIXES
-void SV_ReplaceSpecialCharactersInName(char *newname, const char *oldname)
-{
-	size_t remainChars = MAX_NAME - 1;
-	size_t n = 0;
-	for (const char *s = oldname; *s != '\0' && remainChars; s++)
-	{
-		if (*s == '#' ||
-		    *s == '%' ||
-		    *s == '&' ||
-		    (n && newname[n-1] == '+' && (isdigit(*s) || isalpha(*s))))
-		{
-			if (remainChars < 3)
-				break;
-
-			// http://unicode-table.com/blocks/halfwidth-and-fullwidth-forms/
-			newname[n++] = 0xEF;
-			newname[n++] = 0xBC | (((*s - 0x20) & 0x40) >> 6);
-			newname[n++] = 0x80 + ((*s - 0x20) & 0x3F);
-
-			remainChars -= 3;
-		}
-		else
-		{
-			newname[n++] = *s;
-			remainChars--;
-		}
-	}
-	newname[n] = '\0';
-}
-#endif
-
-/* <a76d2> ../engine/sv_main.c:2710 */
-int SV_CheckUserInfo(netadr_t *adr, char *userinfo, qboolean bIsReconnecting, int nReconnectSlot, char *name)
-{
-	const char *s;
-	char newname[MAX_NAME];
-	int proxies;
-	int i;
-
-	if (!NET_IsLocalAddress(*adr))
-	{
-		if (sv_password.string[0] != 0 && Q_stricmp(sv_password.string, "none") && Q_strcmp(sv_password.string, Info_ValueForKey(userinfo, "password")))
-		{
-			Con_Printf("%s:  password failed\n", NET_AdrToString(*adr));
-			SV_RejectConnectionForPassword(adr);
-
-			return 0;
-		}
-	}
-
-	i = Q_strlen(userinfo);
-	if (i <= 4 || Q_strstr(userinfo, "\\\\") || userinfo[i - 1] == '\\')
-	{
-		SV_RejectConnection(adr, "Unknown HLTV client type.\n");
-
-		return 0;
-	}
-
-	Info_RemoveKey(userinfo, "password");
-
-	s = Info_ValueForKey(userinfo, "name");
-#ifdef REHLDS_FIXES
-	SV_ReplaceSpecialCharactersInName(newname, s);
-#else // REHLDS_FIXES
-	Q_strncpy(newname, s, sizeof(newname) - 1);
-	newname[sizeof(newname) - 1] = '\0';
-
-	for (char* pChar = newname; *pChar; pChar++)
-	{
-		if (*pChar == '%'
-			|| *pChar == '&'
-			)
-			*pChar = ' ';
-	}
-#endif // REHLDS_FIXES
-
-#ifdef REHLDS_FIXES
-	Q_strcpy(name, newname);
-	Q_StripUnprintableAndSpace(name);
-#else // REHLDS_FIXES
-	TrimSpace(newname, name);
-#endif // REHLDS_FIXES
-
-	if (!Q_UnicodeValidate(name))
-	{
-		Q_UnicodeRepair(name);
-	}
-
-#ifndef REHLDS_FIXES
-	for (char* pChar = newname; *pChar == '#'; pChar++)
-	{
-		*pChar = ' ';
-	}
-#endif
-
-	if (name[0] == 0 || !Q_stricmp(name, "console") || Q_strstr(name, "..") != NULL)
-	{
-		Info_SetValueForKey(userinfo, "name", "unnamed", MAX_INFO_STRING);
-	}
-	else
-	{
-		Info_SetValueForKey(userinfo, "name", name, MAX_INFO_STRING);
-	}
-
-	if (SV_CheckForDuplicateNames(userinfo, bIsReconnecting, nReconnectSlot))
-	{
-		Q_strncpy(name, Info_ValueForKey(userinfo, "name"), MAX_NAME - 1);
-		name[MAX_NAME - 1] = 0;
-	}
-
-	s = Info_ValueForKey(userinfo, "*hltv");
-
-	if (!s[0])
-		return 1;
-
-	switch (Q_atoi(s))
-	{
-	case 0:
-		return 1;
-
-	case 1:
-		SV_CountProxies(&proxies);
-		if (proxies >= sv_proxies.value && !bIsReconnecting)
-		{
-			SV_RejectConnection(adr, "Proxy slots are full.\n");
-			return 0;
-		}
-		return 1;
-
-	case 3:
-		SV_RejectConnection(adr, "Please connect to HLTV master proxy.\n");
-		return 0;
-
-	default:
-		SV_RejectConnection(adr, "Unknown HLTV client type.\n");
-		return 0;
-	}
-}
-
-/* <a77de> ../engine/sv_main.c:2822 */
-int SV_FindEmptySlot(netadr_t *adr, int *pslot, client_t ** ppClient)
-{
-	if (g_psvs.maxclients > 0)
-	{
-		int slot;
-		client_t *client = g_psvs.clients;
-
-		for (slot = 0; slot < g_psvs.maxclients; slot++, client++)
-		{
-			if (!client->active && !client->spawned && !client->connected)
-				break;
-		}
-
-		if (slot < g_psvs.maxclients)
-		{
-			*pslot = slot;
-			*ppClient = client;
-			return 1;
-		}
-	}
-
-	SV_RejectConnection(adr, "Server is full.\n");
-	return 0;
-}
-
-void SV_ConnectClient(void)
-{
-	g_RehldsHookchains.m_SV_ConnectClient.callChain(SV_ConnectClient_internal);
-}
-
-/* <ab6f0> ../engine/sv_main.c:2859 */
-void EXT_FUNC SV_ConnectClient_internal(void)
-{
-	client_t *client;
-	netadr_t adr;
-	int nClientSlot;
-#ifdef REHLDS_FIXES
-	char userinfo[MAX_INFO_STRING];
-#else
-	char userinfo[1024];
-#endif
-	char protinfo[1024];
-	char cdkey[64];
-	const char *s;
-	char name[32];
-	char szRawCertificate[512];
-	int nAuthProtocol;
-	short unsigned int port;
-	qboolean reconnect;
-	qboolean bIsSecure;
-
-	client = NULL;
-	Q_memcpy(&adr, &net_from, sizeof(adr));
-	nAuthProtocol = -1;
-	reconnect = FALSE;
-	port = Q_atoi("27005");
-	if (Cmd_Argc() < 5)
-	{
-		SV_RejectConnection(&adr, "Insufficient connection info\n");
-		return;
-	}
-
-	if (!SV_CheckProtocol(&adr, Q_atoi(Cmd_Argv(1))))
-		return;
-
-	if (!SV_CheckChallenge(&adr, Q_atoi(Cmd_Argv(2))))
-		return;
-
-	Q_memset(szRawCertificate, 0, sizeof(szRawCertificate));
-	s = Cmd_Argv(3);
-	if (!Info_IsValid(s))
-	{
-		SV_RejectConnection(&adr, "Invalid protinfo in connect command\n");
-		return;
-	}
-
-	Q_strncpy(protinfo, s, sizeof(protinfo) - 1);
-	protinfo[sizeof(protinfo) - 1] = 0;
-	if (!SV_CheckKeyInfo(&adr, protinfo, &port, &nAuthProtocol, szRawCertificate, cdkey))
-		return;
-
-	if (!SV_CheckIPRestrictions(&adr, nAuthProtocol))
-	{
-		SV_RejectConnection(&adr, "LAN servers are restricted to local clients (class C).\n");
-		return;
-	}
-
-	s = Cmd_Argv(4);
-#ifdef REHLDS_FIXES
-	// truncate to 255 before sanity checks
-	if (Q_strlen(s) > MAX_INFO_STRING - 1 || !Info_IsValid(s))
-#else
-	if (Q_strlen(s) > 256 || !Info_IsValid(s))
-#endif
-	{
-		SV_RejectConnection(&adr, "Invalid userinfo in connect command\n");
-		return;
-	}
-	Q_strncpy(userinfo, s, sizeof(userinfo) - 1);
-	userinfo[sizeof(userinfo) - 1] = 0;
-	if (Master_IsLanGame() || nAuthProtocol == 2 || nAuthProtocol == 3)
-	{
-		for (nClientSlot = 0; nClientSlot < g_psvs.maxclients; nClientSlot++)
-		{
-			client = &g_psvs.clients[nClientSlot];
-			if (NET_CompareAdr(adr, client->netchan.remote_address))
-			{
-				reconnect = TRUE;
-				break;
-			}
-		}
-	}
-	
-	if (!SV_CheckUserInfo(&adr, userinfo, reconnect, nClientSlot, name))
-		return;
-	
-	if (!SV_FinishCertificateCheck(&adr, nAuthProtocol, szRawCertificate, userinfo))
-		return;
-	
-	if (reconnect)
-	{
-		Steam_NotifyClientDisconnect(client);
-		if ((client->active || client->spawned) && client->edict)
-			gEntityInterface.pfnClientDisconnect(client->edict);
-	
-		Con_Printf("%s:reconnect\n", NET_AdrToString(adr));
-	}
-	else
-	{
-		if (!SV_FindEmptySlot(&adr, &nClientSlot, &client))
-			return;
-	}
-
-	if (!SV_CheckIPConnectionReuse(&adr))
-		return;
-
-	host_client = client;
-	client->userid = g_userid++;
-	if (nAuthProtocol == 3)
-	{
-		char szSteamAuthBuf[1024];
-		int len = net_message.cursize - msg_readcount;
-		if (net_message.cursize - msg_readcount <= 0 || len >= sizeof(szSteamAuthBuf))
-		{
-			SV_RejectConnection(&adr, "STEAM certificate length error! %i/%i\n", net_message.cursize - msg_readcount, sizeof(szSteamAuthBuf));
-			return;
-		}
-		Q_memcpy(szSteamAuthBuf, &net_message.data[msg_readcount], len);
-		client->network_userid.clientip = *(uint32 *)&adr.ip[0];
-		if (adr.type == NA_LOOPBACK)
-		{
-			if (sv_lan.value <= 0.0f)
-				client->network_userid.clientip = *(uint32 *)&adr.ip[0];
-			else
-				client->network_userid.clientip = 0x7F000001; //127.0.0.1
-		}
-
-		client->netchan.remote_address.port = adr.port ? adr.port : port;
-		if (!Steam_NotifyClientConnect(client, szSteamAuthBuf, len))
-		{
-			if (sv_lan.value == 0.0f)
-			{
-				SV_RejectConnection(&adr, "STEAM validation rejected\n");
-				return;
-			}
-			host_client->network_userid.idtype = AUTH_IDTYPE_STEAM;
-			host_client->network_userid.m_SteamID = 0;
-		}
-	}
-	else
-	{
-		if (nAuthProtocol != 2)
-		{
-			SV_RejectConnection(&adr, "Invalid authentication type\n");
-			return;
-		}
-
-		const char* val = Info_ValueForKey(userinfo, "*hltv");
-		if (!Q_strlen(val))
-		{
-			SV_RejectConnection(&adr, "Invalid validation type\n");
-			return;
-		}
-		if (Q_atoi(val) != 1)
-		{
-			SV_RejectConnection(&adr, "Invalid validation type\n");
-			return;
-		}
-		host_client->network_userid.idtype = AUTH_IDTYPE_LOCAL;
-		host_client->network_userid.m_SteamID = 0;
-		host_client->network_userid.clientip = *(uint32 *)&adr.ip[0];
-		Steam_NotifyBotConnect(client);
-	}
-
-	SV_ClearResourceLists(host_client);
-	SV_ClearFrames(&host_client->frames);
-
-	host_client->frames = (client_frame_t *)Mem_ZeroMalloc(sizeof(client_frame_t) * SV_UPDATE_BACKUP);
-	host_client->resourcesneeded.pPrev = &host_client->resourcesneeded;
-	host_client->resourcesneeded.pNext = &host_client->resourcesneeded;
-	host_client->resourcesonhand.pPrev = &host_client->resourcesonhand;
-	host_client->resourcesonhand.pNext = &host_client->resourcesonhand;
-	host_client->edict = EDICT_NUM(nClientSlot + 1);
-	
-	if (g_modfuncs.m_pfnConnectClient)
-		g_modfuncs.m_pfnConnectClient(nClientSlot);
-
-	Netchan_Setup(NS_SERVER, &host_client->netchan,	adr, client - g_psvs.clients, client, SV_GetFragmentSize);
-	host_client->next_messageinterval = 5.0;
-	host_client->next_messagetime = realtime + 0.05;
-	host_client->delta_sequence = -1;
-	Q_memset(&host_client->lastcmd, 0, sizeof(usercmd_t));
-	host_client->nextping = -1.0;
-	if (host_client->netchan.remote_address.type == NA_LOOPBACK)
-	{
-		Con_DPrintf("Local connection.\n");
-	}
-	else
-	{
-		Con_DPrintf("Client %s connected\nAdr: %s\n", name, NET_AdrToString(host_client->netchan.remote_address));
-	}
-	Q_strncpy(host_client->hashedcdkey, cdkey, 32);
-
-	host_client->hashedcdkey[32] = 0;
-	host_client->active = FALSE;
-	host_client->spawned = FALSE;
-	host_client->connected = TRUE;
-	host_client->uploading = FALSE;
-	host_client->fully_connected = FALSE;
-
-#ifdef REHLDS_FIXES
-	g_GameClients[host_client - g_psvs.clients]->SetSpawnedOnce(false);
-#endif // REHLDS_FIXES
-
-	bIsSecure = Steam_GSBSecure();
-	Netchan_OutOfBandPrint(NS_SERVER, adr, "%c %i \"%s\" %i %i", 66, host_client->userid, NET_AdrToString(host_client->netchan.remote_address), bIsSecure, build_number());
-	Log_Printf("\"%s<%i><%s><>\" connected, address \"%s\"\n", name, host_client->userid, SV_GetClientIDString(host_client), NET_AdrToString(host_client->netchan.remote_address));
-#ifdef REHLDS_FIXES
-	Q_strncpy(host_client->userinfo, userinfo, MAX_INFO_STRING - 1);
-#else
-	Q_strncpy(host_client->userinfo, userinfo, MAX_INFO_STRING);
-#endif
-	host_client->userinfo[MAX_INFO_STRING - 1] = 0;
-
-	SV_ExtractFromUserinfo(host_client);
-	Info_SetValueForStarKey(host_client->userinfo, "*sid", va("%lld", host_client->network_userid.m_SteamID), MAX_INFO_STRING);
-
-	host_client->datagram.flags = SIZEBUF_ALLOW_OVERFLOW;
-	host_client->datagram.data = (byte *)host_client->datagram_buf;
-	host_client->datagram.maxsize = sizeof(host_client->datagram_buf);
-	host_client->datagram.buffername = host_client->name;
-	host_client->sendinfo_time = 0.0f;
-
-	//Rehlds Security
-	Rehlds_Security_ClientConnected(host_client - g_psvs.clients);
-
-	g_RehldsHookchains.m_ClientConnected.callChain(NULL, GetRehldsApiClient(host_client));
-}
-
-/* <a78b5> ../engine/sv_main.c:3179 */
-void SVC_Ping(void)
-{
-	char data[6] = "\xff\xff\xff\xffj";
-	NET_SendPacket(NS_SERVER, sizeof(data), data, net_from);
-}
-
-int EXT_FUNC SV_GetChallenge(const netadr_t& adr)
-{
-	int i;
-#ifndef REHLDS_OPT_PEDANTIC
-	int oldest = 0;
-	int oldestTime = INT_MAX;
-#endif
-
-	for (i = 0; i < MAX_CHALLENGES; i++)
-	{
-		if (NET_CompareBaseAdr(adr, g_rg_sv_challenges[i].adr))
-			break;
-#ifndef REHLDS_OPT_PEDANTIC
-		if (g_rg_sv_challenges[i].time < oldestTime)
-		{
-			oldest = i;
-			oldestTime = g_rg_sv_challenges[i].time;
-		}
-#endif
-	}
-
-	if (i == MAX_CHALLENGES)
-	{
-#ifdef REHLDS_OPT_PEDANTIC
-		// oldest challenge is always next after last generated
-		i = g_oldest_challenge++;
-
-		if (g_oldest_challenge >= MAX_CHALLENGES)
-			g_oldest_challenge = 0;
-#else
-		i = oldest;
-#endif
-		// generate new challenge number
-#ifdef REHLDS_FIXES
-		g_rg_sv_challenges[i].challenge = (RandomLong(0, 0x7fff) << 16) | (RandomLong(0, 0xffff));
-#else // REHLDS_FIXES
-		g_rg_sv_challenges[i].challenge = (RandomLong(0, 36863) << 16) | (RandomLong(0, 65535));
-#endif // REHLDS_FIXES
-		g_rg_sv_challenges[i].adr = adr;
-		g_rg_sv_challenges[i].time = (int)realtime;
-	}
-
-	return g_rg_sv_challenges[i].challenge;
-}
-
-/* <a78d3> ../engine/sv_main.c:3208 */
-void SVC_GetChallenge(void)
-{
-	char data[1024];
-	qboolean steam = (Cmd_Argc() == 2 && !Q_stricmp(Cmd_Argv(1), "steam"));
-	int challenge = SV_GetChallenge(net_from);
-
-	if (steam)
-		Q_snprintf(data, sizeof(data), "\xFF\xFF\xFF\xFF%c00000000 %u 3 %lld %d\n", S2C_CHALLENGE, challenge, g_RehldsHookchains.m_Steam_GSGetSteamID.callChain(Steam_GSGetSteamID), Steam_GSBSecure());
-	else
-	{
-		Con_DPrintf("Server requiring authentication\n");
-		Q_snprintf(data, sizeof(data), "\xFF\xFF\xFF\xFF%c00000000 %u 2\n", S2C_CHALLENGE, challenge);
-	}
-
-	// Give 3-rd party plugins a chance to modify challenge response
-	g_RehldsHookchains.m_SVC_GetChallenge_mod.callChain(NULL, data, challenge);
-	NET_SendPacket(NS_SERVER, Q_strlen(data) + 1, data, net_from);
-}
-
-/* <a794c> ../engine/sv_main.c:3292 */
-void SVC_ServiceChallenge(void)
-{
-	char data[128];
-	const char *type;
-	int challenge;
-
-	if (Cmd_Argc() != 2)
-		return;
-
-	type = Cmd_Argv(1);
-	if (!type)
-		return;
-
-	if (!type[0] || Q_stricmp(type, "rcon"))
-		return;
-
-	challenge = SV_GetChallenge(net_from);
-
-	Q_snprintf(data, sizeof(data), "%c%c%c%cchallenge %s %u\n", 255, 255, 255, 255, type, challenge);
-
-	NET_SendPacket(NS_SERVER, Q_strlen(data) + 1, data, net_from);
-}
-
-/* <a7981> ../engine/sv_main.c:3346 */
-void SV_ResetModInfo(void)
-{
-	FileHandle_t hLibListFile;
-	unsigned int nFileSize;
-	char *pszInputStream;
-	int nBytesRead;
-	char *pStreamPos;
-	char szDllListFile[260];
-	char szValue[256];
-	char szKey[64];
-
-	Q_memset(&gmodinfo, 0, sizeof(modinfo_t));
-	gmodinfo.version = 1;
-	gmodinfo.svonly = TRUE;
-	gmodinfo.num_edicts = NUM_EDICTS;
-
-	Q_snprintf(szDllListFile, sizeof(szDllListFile), "%s", "liblist.gam");
-	hLibListFile = FS_Open(szDllListFile, "rb");
-	if (!hLibListFile)
-		return;
-
-	nFileSize = FS_Size(hLibListFile);
-	if (!nFileSize || (signed int)nFileSize > 256 * 1024)
-	{
-		Sys_Error("Game listing file size is bogus [%s: size %i]", "liblist.gam", nFileSize);
-	}
-
-	pszInputStream = (char *)Mem_Malloc(nFileSize + 1);
-	if (!pszInputStream)
-	{
-		Sys_Error("Could not allocate space for game listing file of %i bytes", nFileSize + 1);
-	}
-
-	nBytesRead = FS_Read(pszInputStream, nFileSize, 1, hLibListFile);
-	if (nBytesRead != nFileSize)
-	{
-		Sys_Error("Error reading in game listing file, expected %i bytes, read %i", nFileSize, nBytesRead);
-	}
-
-	pszInputStream[nFileSize] = 0;
-	pStreamPos = pszInputStream;
-	com_ignorecolons = TRUE;
-	while (1)
-	{
-		pStreamPos = COM_Parse(pStreamPos);
-		if (com_token[0] == 0)
-			break;
-		Q_strncpy(szKey, com_token, sizeof(szKey) - 1);
-		szKey[sizeof(szKey) - 1] = 0;
-		pStreamPos = COM_Parse(pStreamPos);
-		Q_strncpy(szValue, com_token, sizeof(szValue) - 1);
-		szValue[sizeof(szValue) - 1] = 0;
-
-		if (Q_stricmp(szKey, "gamedll"))
-			DLL_SetModKey(&gmodinfo, szKey, szValue);
-	}
-
-	com_ignorecolons = FALSE;
-	Mem_Free(pszInputStream);
-	FS_Close(hLibListFile);
-}
-
-/* <a5cfb> ../engine/sv_main.c:3431 */
-int SV_GetFakeClientCount(void)
-{
-	int i;
-	int fakeclients = 0;
-
-	for (i = 0; i < g_psvs.maxclients; i++)
-	{
-		client_t *client = &g_psvs.clients[i];
-
-		if (client->fakeclient)
-			fakeclients++;
-	}
-	return fakeclients;
-}
-
-/* <a7a53> ../engine/sv_main.c:3445 */
-NOXREF qboolean SV_GetModInfo(char *pszInfo, char *pszDL, int *version, int *size, qboolean *svonly, qboolean *cldll, char *pszHLVersion)
-{
-	if (gmodinfo.bIsMod)
-	{
-		Q_strcpy(pszInfo, gmodinfo.szInfo);
-		Q_strcpy(pszDL, gmodinfo.szDL);
-		Q_strcpy(pszHLVersion, gmodinfo.szHLVersion);
-
-		*version = gmodinfo.version;
-		*size = gmodinfo.size;
-		*svonly = gmodinfo.svonly;
-		*cldll = gmodinfo.cldll;
-	}
-	else
-	{
-		Q_strcpy(pszInfo, "");
-		Q_strcpy(pszDL, "");
-		Q_strcpy(pszHLVersion, "");
-
-		*version = 1;
-		*size = 0;
-		*svonly = TRUE;
-		*cldll = FALSE;
-	}
-	return gmodinfo.bIsMod;
-}
-
-/* <a5cdb> ../engine/sv_main.c:3479 */
-NOXREF qboolean RequireValidChallenge(netadr_t* /*adr*/)
-{
-	return sv_enableoldqueries.value == 0.0f;
-}
-
-/* <a7b26> ../engine/sv_main.c:3490 */
-NOXREF qboolean ValidInfoChallenge(netadr_t *adr, const char *nugget)
-{
-	if (nugget && g_psv.active && g_psvs.maxclients > 1)
-	{
-		if (RequireValidChallenge(adr))
-			return Q_stricmp(nugget, "Source Engine Query") == 0;
-		return TRUE;
-	}
-	return FALSE;
-}
-
-/* <a7b79> ../engine/sv_main.c:3510 */
-NOXREF int GetChallengeNr(netadr_t *adr)
-{
-	int oldest = 0;
-	int oldestTime = 0x7FFFFFFFu;
-	int i;
-
-	for (i = 0; i < MAX_CHALLENGES; i++)
-	{
-		if (NET_CompareBaseAdr(*adr, g_rg_sv_challenges[i].adr))
-			break;
-
-		if (g_rg_sv_challenges[i].time < oldestTime)
-		{
-			oldestTime = g_rg_sv_challenges[i].time;
-			oldest = i;
-		}
-	}
-	if (i == MAX_CHALLENGES)
-	{
-		g_rg_sv_challenges[oldest].challenge = RandomLong(0, 65535) | (RandomLong(0, 36863) << 16);
-		g_rg_sv_challenges[oldest].adr = net_from;
-		g_rg_sv_challenges[oldest].time = realtime;
-		i = oldest;
-	}
-	return g_rg_sv_challenges[i].challenge;
-}
-
-/* <a7bd5> ../engine/sv_main.c:3546 */
-NOXREF qboolean CheckChallengeNr(netadr_t *adr, int nChallengeValue)
-{
-	int i;
-	if (nChallengeValue == -1 || adr == NULL)
-		return FALSE;
-
-	for (i = 0; i < MAX_CHALLENGES; i++)
-	{
-		if (NET_CompareBaseAdr(*adr, g_rg_sv_challenges[i].adr))
-		{
-			if (g_rg_sv_challenges[i].challenge == nChallengeValue)
-			{
-				if (g_rg_sv_challenges[i].time + 3600.0f >= realtime)
-					return TRUE;
-			}
-			return FALSE;
-		}
-	}
-	return FALSE;
-}
-
-/* <a7c3a> ../engine/sv_main.c:3589 */
-NOXREF void ReplyServerChallenge(netadr_t *adr)
-{
-	char buffer[16];
-	sizebuf_t buf;
-
-	buf.buffername = "SVC_Challenge";
-	buf.data = (byte *)buffer;
-	buf.maxsize = sizeof(buffer);
-	buf.cursize = 0;
-	buf.flags = SIZEBUF_ALLOW_OVERFLOW;
-
-	MSG_WriteLong(&buf, 0xffffffff);
-	MSG_WriteByte(&buf, 65);
-	MSG_WriteLong(&buf, GetChallengeNr(adr));
-	NET_SendPacket(NS_SERVER, buf.cursize, (char *)buf.data, *adr);
-}
-
-/* <a7c9c> ../engine/sv_main.c:3615 */
-NOXREF qboolean ValidChallenge(netadr_t *adr, int challengeNr)
-{
-	if (!g_psv.active)
-		return FALSE;
-
-	if (g_psvs.maxclients <= 1)
-		return FALSE;
-
-	if (!RequireValidChallenge(adr) || CheckChallengeNr(adr, challengeNr))
-		return TRUE;
-
-	ReplyServerChallenge(adr);
-	return FALSE;
-}
-
-/* <a7d60> ../engine/sv_main.c:3645 */
-NOXREF void SVC_InfoString(void)
-{
-	int i;
-	int count = 0;
-	int proxy = 0;
-	sizebuf_t buf;
-	unsigned char data[MAX_ROUTEABLE_PACKET];
-	char address[256];
-	char gd[260];
-	char info[2048];
-	int iHasPW = 0;
-	char szOS[2];
-
-#ifdef _WIN32
-	if (noip && noipx)
-		return;
-#else
-	if (noip)
-		return;
-#endif // _WIN32
-
-	if (!g_psv.active)
-		return;
-
-	buf.buffername = "SVC_InfoString";
-	buf.data = data;
-	buf.maxsize = sizeof(data);
-	buf.cursize = 0;
-	buf.flags = SIZEBUF_ALLOW_OVERFLOW;
-
-	for (i = 0; i < g_psvs.maxclients; i++)
-	{
-		client_t *client = &g_psvs.clients[i];
-		if (client->active || client->spawned || client->connected)
-		{
-			if (client->proxy)
-				proxy++;
-			else
-				count++;
-		}
-	}
-
-	address[0] = 0;
-
-#ifdef _WIN32
-	if (noip && !noipx)
-		Q_strncpy(address, NET_AdrToString(net_local_ipx_adr), 255);
-	else
-		Q_strncpy(address, NET_AdrToString(net_local_adr), 255);
-
-	Q_strcpy(szOS, "w");
-#else
-	Q_strncpy(address, NET_AdrToString(net_local_adr), 255);
-	Q_strcpy(szOS, "l");
-
-#endif // _WIN32
-
-	address[255] = 0;
-
-	info[0] = 0;
-
-	if (*sv_password.string)
-		iHasPW = Q_stricmp(sv_password.string, "none") != 0;
-
-	Info_SetValueForKey(info, "protocol", va("%i", PROTOCOL_VERSION), sizeof(info));
-	Info_SetValueForKey(info, "address", address, sizeof(info));
-	Info_SetValueForKey(info, "players", va("%i", count), sizeof(info));
-	Info_SetValueForKey(info, "proxytarget", va("%i", proxy), sizeof(info));
-	Info_SetValueForKey(info, "lan", va("%i", Master_IsLanGame() != FALSE), sizeof(info));
-
-	int maxplayers = (int)sv_visiblemaxplayers.value;
-	if (maxplayers < 0)
-		maxplayers = g_psvs.maxclients;
-
-	Info_SetValueForKey(info, "max", va("%i", maxplayers), sizeof(info));
-	Info_SetValueForKey(info, "bots", va("%i", SV_GetFakeClientCount()), sizeof(info));
-
-	COM_FileBase(com_gamedir, gd);
-	Info_SetValueForKey(info, "gamedir", gd, sizeof(info));
-
-#ifdef REHLDS_FIXES
-	if (gEntityInterface.pfnGetGameDescription)
-		Info_SetValueForKey(info, "description", gEntityInterface.pfnGetGameDescription(), ARRAYSIZE(info));
-#else
-	Info_SetValueForKey(info, "description", gEntityInterface.pfnGetGameDescription(), ARRAYSIZE(info));
-#endif // REHLDS_FIXES
-	Info_SetValueForKey(info, "hostname", Cvar_VariableString("hostname"), ARRAYSIZE(info));
-	Info_SetValueForKey(info, "map", g_psv.name, ARRAYSIZE(info));
-
-	const char *type;
-	if (g_pcls.state)
-		type = "l";
-	else
-		type = "d";
-	Info_SetValueForKey(info, "type", type, sizeof(info));
-	Info_SetValueForKey(info, "password", va("%i", iHasPW), sizeof(info));
-	Info_SetValueForKey(info, "os", szOS, sizeof(info));
-	Info_SetValueForKey(info, "secure", Steam_GSBSecure() ? "0" : "1", sizeof(info));
-
-	if (gmodinfo.bIsMod)
-	{
-		Info_SetValueForKey(info, "mod", va("%i", 1), sizeof(info));
-		Info_SetValueForKey(info, "modversion", va("%i", gmodinfo.version), sizeof(info));
-		Info_SetValueForKey(info, "svonly", va("%i", gmodinfo.svonly), sizeof(info));
-		Info_SetValueForKey(info, "cldll", va("%i", gmodinfo.cldll), sizeof(info));
-	}
-
-	MSG_WriteLong(&buf, 0xffffffff);
-	MSG_WriteString(&buf, "infostringresponse");
-	MSG_WriteString(&buf, info);
-	NET_SendPacket(NS_SERVER, buf.cursize, (char *)buf.data, net_from);
-}
-
-/* <a7e8d> ../engine/sv_main.c:3783 */
-NOXREF void SVC_Info(qboolean bDetailed)
-{
-	int i;
-	int count = 0;
-	sizebuf_t buf;
-	unsigned char data[MAX_ROUTEABLE_PACKET];
-	char szModURL_Info[512];
-	char szModURL_DL[512];
-	int mod_version;
-	int mod_size;
-	char gd[260];
-	qboolean cldll;
-	qboolean svonly;
-	char szHLVersion[32];
-
-	if (!g_psv.active)
-		return;
-
-	buf.buffername = "SVC_Info";
-	buf.data = data;
-	buf.maxsize = sizeof(data);
-	buf.cursize = 0;
-	buf.flags = SIZEBUF_ALLOW_OVERFLOW;
-
-	for (i = 0; i < g_psvs.maxclients; i++)
-	{
-		client_t *client = &g_psvs.clients[i];
-		if (client->active || client->spawned || client->connected)
-			count++;
-	}
-
-	MSG_WriteLong(&buf, 0xffffffff);
-	MSG_WriteByte(&buf, bDetailed ? 109 : 67);
-
-	if (noip)
-	{
-#ifdef _WIN32
-		if (!noipx)
-			MSG_WriteString(&buf, NET_AdrToString(net_local_ipx_adr));
-		else
-#endif // _WIN32
-
-		MSG_WriteString(&buf, "LOOPBACK");
-	}
-	else
-		MSG_WriteString(&buf, NET_AdrToString(net_local_adr));
-
-	MSG_WriteString(&buf, Cvar_VariableString("hostname"));
-	MSG_WriteString(&buf, g_psv.name);
-	COM_FileBase(com_gamedir, gd);
-	MSG_WriteString(&buf, gd);
-
-#ifdef REHLDS_FIXES
-	if (gEntityInterface.pfnGetGameDescription)
-		MSG_WriteString(&buf, gEntityInterface.pfnGetGameDescription());
-	else
-		MSG_WriteString(&buf, "");
-#else
-	MSG_WriteString(&buf, gEntityInterface.pfnGetGameDescription());
-#endif // REHLDS_FIXES
-
-	MSG_WriteByte(&buf, count);
-	int maxplayers = (int)sv_visiblemaxplayers.value;
-	if (maxplayers < 0)
-		maxplayers = g_psvs.maxclients;
-
-	MSG_WriteByte(&buf, maxplayers);
-	MSG_WriteByte(&buf, PROTOCOL_VERSION);
-
-	if (bDetailed)
-	{
-		MSG_WriteByte(&buf, g_pcls.state != ca_dedicated ? 108 : 100);
-
-#ifdef _WIN32
-		MSG_WriteByte(&buf, 119);
-#else
-		MSG_WriteByte(&buf, 108);
-#endif // _WIN32
-
-		if (Q_strlen(sv_password.string) > 0 && Q_stricmp(sv_password.string, "none"))
-			MSG_WriteByte(&buf, 1);
-		else
-			MSG_WriteByte(&buf, 0);
-
-		if (SV_GetModInfo(szModURL_Info, szModURL_DL, &mod_version, &mod_size, &svonly, &cldll, szHLVersion))
-		{
-			MSG_WriteByte(&buf, 1);
-			MSG_WriteString(&buf, szModURL_Info);
-			MSG_WriteString(&buf, szModURL_DL);
-			MSG_WriteString(&buf, "");
-			MSG_WriteLong(&buf, mod_version);
-			MSG_WriteLong(&buf, mod_size);
-			MSG_WriteByte(&buf, svonly != FALSE);
-			MSG_WriteByte(&buf, cldll != FALSE);
-		}
-		else
-			MSG_WriteByte(&buf, 0);
-
-		MSG_WriteByte(&buf, Steam_GSBSecure() != FALSE);
-		MSG_WriteByte(&buf, SV_GetFakeClientCount());
-	}
-	NET_SendPacket(NS_SERVER, buf.cursize, (char *)buf.data, net_from);
-}
-
-/* <a5a58> ../engine/sv_main.c:3940 */
-typedef struct entcount_s
-{
-	int entdata;
-	int playerdata;
-} entcount_t;
-
-//entcount_t ent_datacounts[32];
-
-/* <a802d> ../engine/sv_main.c:3954 */
-NOXREF void SVC_PlayerInfo(void)
-{
-	int i;
-	int count = 0;
-	client_t *client;
-	sizebuf_t buf;
-	unsigned char data[2048];
-
-	if (!g_psv.active)
-		return;
-
-	if (g_psvs.maxclients <= 1)
-		return;
-
-	buf.buffername = "SVC_PlayerInfo";
-	buf.data = data;
-	buf.maxsize = sizeof(data);
-	buf.cursize = 0;
-	buf.flags = SIZEBUF_ALLOW_OVERFLOW;
-
-	MSG_WriteLong(&buf, 0xffffffff);
-	MSG_WriteByte(&buf, 68);
-
-	for (i = 0; i < g_psvs.maxclients; i++)
-	{
-		client = &g_psvs.clients[i];
-		if (client->active)
-			count++;
-	}
-
-	MSG_WriteByte(&buf, count);
-
-	count = 0;
-	for (i = 0; i < g_psvs.maxclients; i++)
-	{
-		client = &g_psvs.clients[i];
-
-		if (client->active)
-		{
-			MSG_WriteByte(&buf, ++count);
-			MSG_WriteString(&buf, client->name);
-			MSG_WriteLong(&buf, client->edict->v.frags);
-			MSG_WriteFloat(&buf, (float)(realtime - client->netchan.connect_time));
-		}
-	}
-	NET_SendPacket(NS_SERVER, buf.cursize, (char *)buf.data, net_from);
-}
-
-/* <a80a6> ../engine/sv_main.c:4017 */
-NOXREF void SVC_RuleInfo(void)
-{
-	int nNumRules;
-	cvar_t *var;
-	sizebuf_t buf;
-	unsigned char data[8192];
-
-	if (!g_psv.active)
-		return;
-
-	if (g_psvs.maxclients <= 1)
-		return;
-
-	buf.buffername = "SVC_RuleInfo";
-	buf.data = data;
-	buf.maxsize = sizeof(data);
-	buf.cursize = 0;
-	buf.flags = SIZEBUF_ALLOW_OVERFLOW;
-
-	nNumRules = Cvar_CountServerVariables();
-	if (!nNumRules)
-		return;
-
-	MSG_WriteLong(&buf, 0xffffffff);
-	MSG_WriteByte(&buf, 69);
-	MSG_WriteShort(&buf, nNumRules);
-
-	var = cvar_vars;
-	while (var != NULL)
-	{
-		if (var->flags & FCVAR_SERVER)
-		{
-			MSG_WriteString(&buf, var->name);
-			if (var->flags & FCVAR_PROTECTED)
-			{
-				if (Q_strlen(var->string) > 0 && Q_stricmp(var->string, "none"))
-					MSG_WriteString(&buf, "1");
-				else
-					MSG_WriteString(&buf, "0");
-			}
-			else
-				MSG_WriteString(&buf, var->string);
-		}
-		var = var->next;
-	}
-	NET_SendPacket(NS_SERVER, buf.cursize, (char *)buf.data, net_from);
-}
-
-/* <a8112> ../engine/sv_main.c:4083 */
-int SVC_GameDllQuery(const char *s)
-{
-	int len;
-	unsigned char data[4096];
-	int valid;
-
-	if (!g_psv.active || g_psvs.maxclients <= 1)
-		return 0;
-
-	Q_memset(data, 0, sizeof(data));
-	len = 2044 - sizeof(data);
-	valid = gEntityInterface.pfnConnectionlessPacket(&net_from, s, (char *) &data[4], &len);
-	if (len && len <= 2044)
-	{
-		*(uint32 *)data = 0xFFFFFFFF; //connectionless packet
-		NET_SendPacket(NS_SERVER, len + 4, data, net_from);
-	}
-	return valid;
-}
-
-/* <a817b> ../engine/sv_main.c:4133 */
-void SV_FlushRedirect(void)
-{
-	unsigned char *data;
-	sizebuf_t buf;
-
-	if (sv_redirected == RD_PACKET)
-	{
-		int allocLen = Q_strlen(outputbuf) + 10;
-		allocLen &= 0xFFFFFFFC;
-		data = (unsigned char *)alloca(allocLen);
-
-		buf.buffername = "Redirected Text";
-		buf.data = data;
-		buf.maxsize = Q_strlen(outputbuf) + 7;
-		buf.cursize = 0;
-		buf.flags = SIZEBUF_ALLOW_OVERFLOW;
-
-		MSG_WriteLong(&buf, -1);
-		MSG_WriteByte(&buf, 0x6Cu);
-		MSG_WriteString(&buf, outputbuf);
-		MSG_WriteByte(&buf, 0);
-		NET_SendPacket(NS_SERVER, buf.cursize, buf.data, sv_redirectto);
-		outputbuf[0] = 0;
-	}
-	else
-	{
-		if (sv_redirected == RD_CLIENT)
-		{
-			MSG_WriteByte(&host_client->netchan.message, svc_print);
-			MSG_WriteString(&host_client->netchan.message, outputbuf);
-		}
-		outputbuf[0] = 0;
-	}
-}
-
-/* <a81bf> ../engine/sv_main.c:4184 */
-void SV_EndRedirect(void)
-{
-	SV_FlushRedirect();
-	sv_redirected = RD_NONE;
-}
-
-/* <a81f5> ../engine/sv_main.c:4170 */
-void SV_BeginRedirect(redirect_t rd, netadr_t *addr)
-{
-	Q_memcpy(&sv_redirectto, addr, sizeof(sv_redirectto));
-	sv_redirected = rd;
-	outputbuf[0] = 0;
-}
-
-#define MAX_RCON_FAILURES_STORAGE 32
-#define MAX_RCON_FAILURES 20
-
-/* <a5a8c> ../engine/sv_main.c:4214 */
-typedef struct rcon_failure_s
-{
-	qboolean active;
-	qboolean shouldreject;
-	netadr_t adr;
-	int num_failures;
-	float last_update;
-	float failure_times[MAX_RCON_FAILURES];
-} rcon_failure_t;
-
-rcon_failure_t g_rgRconFailures[MAX_RCON_FAILURES_STORAGE];
-
-/* <a62b4> ../engine/sv_main.c:4229 */
-void SV_ResetRcon_f(void)
-{
-	Q_memset(g_rgRconFailures, 0, sizeof(g_rgRconFailures));
-}
-
-/* <a822b> ../engine/sv_main.c:4238 */
-void SV_AddFailedRcon(netadr_t *adr)
-{
-	int i;
-	int best = 0;
-	float best_update = -99999.0f;
-	float time;
-	qboolean found = FALSE;
-	rcon_failure_t *r;
-	int failed;
-
-	if (sv_rcon_minfailures.value < 1.0f)
-	{
-		Cvar_SetValue("sv_rcon_minfailures", 1.0);
-	}
-	else if (sv_rcon_minfailures.value > 20.0f)
-	{
-		Cvar_SetValue("sv_rcon_minfailures", 20.0);
-	}
-	if (sv_rcon_maxfailures.value < 1.0f)
-	{
-		Cvar_SetValue("sv_rcon_maxfailures", 1.0);
-	}
-	else if (sv_rcon_maxfailures.value > 20.0f)
-	{
-		Cvar_SetValue("sv_rcon_maxfailures", 20.0);
-	}
-	if (sv_rcon_maxfailures.value < sv_rcon_minfailures.value)
-	{
-		float temp = sv_rcon_maxfailures.value;
-		Cvar_SetValue("sv_rcon_maxfailures", sv_rcon_minfailures.value);
-		Cvar_SetValue("sv_rcon_minfailures", temp);
-	}
-	if (sv_rcon_minfailuretime.value < 1.0f)
-	{
-		Cvar_SetValue("sv_rcon_minfailuretime", 1.0);
-	}
-
-	for (i = 0; i < MAX_RCON_FAILURES_STORAGE; i++)
-	{
-		r = &g_rgRconFailures[i];
-		if (!r->active)
-		{
-			break;
-		}
-		if (NET_CompareAdr(r->adr, *adr))
-		{
-			found = TRUE;
-			break;
-		}
-		time = (float)(realtime - r->last_update);
-		if (time >= best_update)
-		{
-			best = i;
-			best_update = time;
-		}
-	}
-
-	// If no match found, take the oldest entry for usage
-	if (i >= MAX_RCON_FAILURES_STORAGE)
-	{
-		r = &g_rgRconFailures[best];
-	}
-
-	// Prepare new or stale entry
-	if (!found)
-	{
-		r->shouldreject = FALSE;
-		r->num_failures = 0;
-		Q_memcpy(&r->adr, adr, sizeof(netadr_t));
-	}
-	else if (r->shouldreject)
-	{
-		return;
-	}
-
-	r->active = TRUE;
-	r->last_update = (float)realtime;
-
-	if (r->num_failures >= sv_rcon_maxfailures.value)
-	{
-#ifdef REHLDS_FIXES
-		// FIXED: Accessing beyond array
-		for (i = 0; i < sv_rcon_maxfailures.value - 1; i++)
-		{
-			r->failure_times[i] = r->failure_times[i + 1];
-		}
-		r->num_failures = sv_rcon_maxfailures.value - 1;
-#else // REHLDS_FIXES
-		for (i = 0; i < sv_rcon_maxfailures.value; i++)
-		{
-			r->failure_times[i] = r->failure_times[i + 1];
-		}
-		r->num_failures--;
-#endif // REHLDS_FIXES
-	}
-
-	r->failure_times[r->num_failures] = (float)realtime;
-	r->num_failures++;
-
-	failed = 0;
-	for (i = 0; i < r->num_failures; i++)
-	{
-		if (realtime - r->failure_times[i] <= sv_rcon_minfailuretime.value)
-			failed++;
-	}
-
-	if (failed >= sv_rcon_minfailures.value)
-	{
-		Con_Printf("User %s will be banned for rcon hacking\n", NET_AdrToString(*adr));
-		r->shouldreject = TRUE;
-	}
-}
-
-/* <a61f6> ../engine/sv_main.c:4364 */
-qboolean SV_CheckRconFailure(netadr_t *adr)
-{
-	for (int i = 0; i < MAX_RCON_FAILURES_STORAGE; i++)
-	{
-		rcon_failure_t *r = &g_rgRconFailures[i];
-		if (NET_CompareAdr(*adr, r->adr))
-		{
-			if (r->shouldreject)
-				return TRUE;
-		}
-	}
-
-	return FALSE;
-}
-
-/* <a82c8> ../engine/sv_main.c:4400 */
-int SV_Rcon_Validate(void)
-{
-	if (Cmd_Argc() < 3 || Q_strlen(rcon_password.string) == 0)
-		return 1;
-
-	if (sv_rcon_banpenalty.value < 0.0f)
-		Cvar_SetValue("sv_rcon_banpenalty", 0.0);
-
-	if (SV_CheckRconFailure(&net_from))
-	{
-		Con_Printf("Banning %s for rcon hacking attempts\n", NET_AdrToString(net_from));
-		Cbuf_AddText(va("addip %i %s\n", (int)sv_rcon_banpenalty.value, NET_BaseAdrToString(net_from)));
-		return 3;
-	}
-
-	if (!SV_CheckChallenge(&net_from, Q_atoi(Cmd_Argv(1))))
-		return 2;
-	
-	if (Q_strcmp(Cmd_Argv(2), rcon_password.string))
-	{
-		SV_AddFailedRcon(&net_from);
-		return 1;
-	}
-	return 0;
-}
-
-/* <a846e> ../engine/sv_main.c:4452 */
-void SV_Rcon(netadr_t *net_from_)
-{
-	char remaining[512];
-	char rcon_buff[1024];
-
-	int invalid = SV_Rcon_Validate();
-	int len = net_message.cursize - Q_strlen("rcon");
-	if (len <= 0 || len >= sizeof(remaining))
-		return;
-
-	Q_memcpy(remaining, &net_message.data[Q_strlen("rcon")], len);
-	remaining[len] = 0;
-	if (invalid)
-	{
-		Con_Printf("Bad Rcon from %s:\n%s\n", NET_AdrToString(*net_from_), remaining);
-		Log_Printf("Bad Rcon: \"%s\" from \"%s\"\n", remaining, NET_AdrToString(*net_from_));
-	}
-	else
-	{
-		Con_Printf("Rcon from %s:\n%s\n", NET_AdrToString(*net_from_), remaining);
-		Log_Printf("Rcon: \"%s\" from \"%s\"\n", remaining, NET_AdrToString(*net_from_));
-	}
-
-	SV_BeginRedirect(RD_PACKET, net_from_);
-	if (invalid)
-	{
-		if (invalid == 2)
-			Con_Printf("Bad rcon_password.\n");
-		else if (Q_strlen(rcon_password.string) == 0)
-			Con_Printf("Bad rcon_password.\nNo password set for this server.\n");
-		else
-			Con_Printf("Bad rcon_password.\n");
-		
-		SV_EndRedirect();
-		return;
-	}
-	char *data = COM_Parse(COM_Parse(COM_Parse(remaining)));
-	if (!data)
-	{
-		Con_Printf("Empty rcon\n");
-
-#ifdef REHLDS_FIXES
-		//missing SV_EndRedirect()
-		SV_EndRedirect();
-#endif // REHLDS_FIXES
-		return;
-	}
-
-	Q_strncpy(rcon_buff, data, sizeof(rcon_buff) - 1);
-	rcon_buff[sizeof(rcon_buff) - 1] = 0;
-	Cmd_ExecuteString(rcon_buff, src_command);
-	SV_EndRedirect();
-}
-
-/* <ab901> ../engine/sv_main.c:4564 */
-void SV_ConnectionlessPacket(void)
-{
-	char *args;
-	const char *c;
-
-	MSG_BeginReading();
-	MSG_ReadLong();
-	args = MSG_ReadStringLine();
-	Cmd_TokenizeString(args);
-	c = Cmd_Argv(0);
-
-	if (!Q_strcmp(c, "ping") || (c[0] == A2A_PING && (c[1] == 0 || c[1] == '\n')))
-	{
-		SVC_Ping();
-	}
-	else if (c[0] == A2A_ACK && (c[1] == 0 || c[1] == '\n'))
-	{
-		Con_Printf("A2A_ACK from %s\n", NET_AdrToString(net_from));
-	}
-	else if (c[0] == A2A_GETCHALLENGE || c[0] == A2S_INFO || c[0] == A2S_PLAYER || c[0] == A2S_RULES ||
-		c[0] == S2A_LOGSTRING || c[0] == M2S_REQUESTRESTART || c[0] == M2A_CHALLENGE)
-		return;
-
-	else if (!Q_stricmp(c, "log"))
-	{
-		if (sv_logrelay.value != 0.0f && Q_strlen(args) > 4)
-		{
-			const char *s = &args[Q_strlen("log ")];
-			if (s && s[0])
-			{
-				Con_Printf("%s\n", s);
-			}
-		}
-	}
-	else if (!Q_strcmp(c, "getchallenge"))
-	{
-		SVC_GetChallenge();
-	}
-	else if (!Q_stricmp(c, "challenge"))
-	{
-		SVC_ServiceChallenge();
-	}
-	else if (!Q_strcmp(c, "connect"))
-	{
-		SV_ConnectClient();
-	}
-	else if (!Q_strcmp(c, "pstat"))
-	{
-		if (g_modfuncs.m_pfnPlayerStatus)
-			g_modfuncs.m_pfnPlayerStatus(net_message.data, net_message.cursize);
-	}
-	else if (!Q_strcmp(c, "rcon"))
-	{
-		SV_Rcon(&net_from);
-	}
-	else
-		SVC_GameDllQuery(args);
-}
-
-/* <a8500> ../engine/sv_main.c:4656 */
-void SV_CheckRate(client_t *cl)
-{
-	if (sv_maxrate.value > 0.0f)
-	{
-		if (cl->netchan.rate > sv_maxrate.value)
-		{
-			if (sv_maxrate.value > MAX_RATE)
-				cl->netchan.rate = MAX_RATE;
-			else
-				cl->netchan.rate = sv_maxrate.value;
-		}
-	}
-	if (sv_minrate.value > 0.0f)
-	{
-		if (cl->netchan.rate < sv_minrate.value)
-		{
-			if (sv_minrate.value < MIN_RATE)
-				cl->netchan.rate = MIN_RATE;
-			else
-				cl->netchan.rate = sv_minrate.value;
-		}
-	}
-}
-
-/* <a8538> ../engine/sv_main.c:4675 */
-void SV_ProcessFile(client_t *cl, char *filename)
-{
-	customization_t *pList;
-	resource_t *resource;
-	unsigned char md5[16];
-	qboolean bFound;
-
-	if (filename[0] != '!')
-	{
-		Con_Printf("Ignoring non-customization file upload of %s\n", filename);
-		return;
-	}
-
-	COM_HexConvert(filename + 4, 32, md5);
-	resource = cl->resourcesneeded.pNext;
-	bFound = FALSE;
-	while (resource != &cl->resourcesneeded)
-	{
-		if (!Q_memcmp(resource->rgucMD5_hash, md5, 16))
-		{
-			bFound = TRUE;
-			break;
-		}
-
-		resource = resource->pNext;
-	}
-
-	if (!bFound)
-	{
-		Con_Printf("SV_ProcessFile:  Unrequested decal\n");
-		return;
-	}
-
-	if (resource->nDownloadSize != cl->netchan.tempbuffersize)
-	{
-		Con_Printf("SV_ProcessFile:  Downloaded %i bytes for purported %i byte file\n", cl->netchan.tempbuffersize, resource->nDownloadSize);
-		return;
-	}
-
-	HPAK_AddLump(TRUE, "custom.hpk", resource, cl->netchan.tempbuffer, NULL);
-	resource->ucFlags &= ~RES_WASMISSING;
-	SV_MoveToOnHandList(resource);
-	pList = cl->customdata.pNext;
-	while (pList) {
-		if (!Q_memcmp(pList->resource.rgucMD5_hash, resource->rgucMD5_hash, 16))
-		{
-			Con_DPrintf("Duplicate resource received and ignored.\n");
-			return;
-		}
-		pList = pList->pNext;
-	}
-
-	if (!COM_CreateCustomization(&cl->customdata, resource, -1, (FCUST_FROMHPAK | FCUST_WIPEDATA | RES_CUSTOM), NULL, NULL))
-		Con_Printf("Error parsing custom decal from %s\n", cl->name);
-}
-
-/* <a85d5> ../engine/sv_main.c:4760 */
-qboolean SV_FilterPacket(void)
-{
-	for (int i = numipfilters - 1; i >= 0; i--)
-	{
-		ipfilter_t* curFilter = &ipfilters[i];
-		if (curFilter->compare.u32 == 0xFFFFFFFF || curFilter->banEndTime == 0.0f || curFilter->banEndTime > realtime)
-		{
-			if ((*(uint32*)net_from.ip & curFilter->mask) == curFilter->compare.u32)
-				return (int)sv_filterban.value;
-		}
-		else
-		{
-			if (i < numipfilters - 1)
-				Q_memmove(curFilter, &curFilter[1], sizeof(ipfilter_t) * (numipfilters - i - 1));
-
-			--numipfilters;
-		}
-	}
-	return sv_filterban.value == 0.0f;
-}
-
-/* <a861b> ../engine/sv_main.c:4796 */
-void SV_SendBan(void)
-{
-	char szMessage[64];
-	Q_snprintf(szMessage, sizeof(szMessage), "You have been banned from this server.\n");
-
-	SZ_Clear(&net_message);
-
-	MSG_WriteLong(&net_message, -1);
-	MSG_WriteByte(&net_message, 108);
-	MSG_WriteString(&net_message, szMessage);
-	NET_SendPacket(NS_SERVER, net_message.cursize, net_message.data, net_from);
-
-	SZ_Clear(&net_message);
-}
-
-bool EXT_FUNC NET_GetPacketPreprocessor(uint8* data, unsigned int len, const netadr_t& srcAddr)
-{
-	return true;
-}
-
-/* <ab9af> ../engine/sv_main.c:4818 */
-void SV_ReadPackets(void)
-{
-	while (NET_GetPacket(NS_SERVER))
-	{
-		if (SV_FilterPacket())
-		{
-			SV_SendBan();
-			continue;
-		}
-
-		bool pass = g_RehldsHookchains.m_PreprocessPacket.callChain(NET_GetPacketPreprocessor, net_message.data, net_message.cursize, net_from);
-		if (!pass)
-			continue;
-
-		if (*(uint32 *)net_message.data == 0xFFFFFFFF)
-		{
-			// Connectionless packet
-			if (CheckIP(net_from))
-			{
-				Steam_HandleIncomingPacket(net_message.data, net_message.cursize, ntohl(*(u_long *)&net_from.ip[0]), htons(net_from.port));
-				SV_ConnectionlessPacket();
-			}
-			else if (sv_logblocks.value != 0.0f)
-			{
-				Log_Printf("Traffic from %s was blocked for exceeding rate limits\n", NET_AdrToString(net_from));
-			}
-			continue;
-		}
-
-		for (int i = 0 ; i < g_psvs.maxclients; i++)
-		{
-			client_t *cl = &g_psvs.clients[i];
-			if (!cl->connected && !cl->active && !cl->spawned)
-			{
-				continue;
-			}
-
-			if (NET_CompareAdr(net_from, cl->netchan.remote_address) != TRUE)
-			{
-				continue;
-			}
-
-			if (Netchan_Process(&cl->netchan))
-			{
-				if (g_psvs.maxclients == 1 || !cl->active || !cl->spawned || !cl->fully_connected)
-				{
-					cl->send_message = TRUE;
-				}
-
-				SV_ExecuteClientMessage(cl);
-				gGlobalVariables.frametime = host_frametime;
-			}
-
-			if (Netchan_IncomingReady(&cl->netchan))
-			{
-				if (Netchan_CopyNormalFragments(&cl->netchan))
-				{
-					MSG_BeginReading();
-					SV_ExecuteClientMessage(cl);
-				}
-				if (Netchan_CopyFileFragments(&cl->netchan))
-				{
-					host_client = cl;
-					SV_ProcessFile(cl, cl->netchan.incomingfilename);
-				}
-			}
-		}
-	}
-}
-
-/* <aba20> ../engine/sv_main.c:4842 */
-//NOBODY int ntohl(void);
-//{
-//}
-
-/* <aba34> ../engine/sv_main.c:4842 */
-//NOBODY int htons(void);
-//{
-//}
-
-/* <a8656> ../engine/sv_main.c:4914 */
-void SV_CheckTimeouts(void)
-{
-	int i;
-	client_t *cl;
-	float droptime;
-
-	droptime = realtime - sv_timeout.value;
-
-	for (i = 0, cl = g_psvs.clients; i < g_psvs.maxclients; i++, cl++)
-	{
-		if (cl->fakeclient)
-			continue;
-		if (!cl->connected && !cl->active && !cl->spawned)
-			continue;
-		if (cl->netchan.last_received < droptime)
-		{
-			SV_BroadcastPrintf("%s timed out\n", cl->name);
-			SV_DropClient(cl, FALSE, "Timed out");
-		}
-	}
-}
-
-/* <a5d59> ../engine/sv_main.c:4943 */
-int SV_CalcPing(client_t *cl)
-{
-	float ping;
-	int i;
-	int count;
-	int back;
-	client_frame_t *frame;
-	int idx;
-
-	if (cl->fakeclient)
-	{
-		return 0;
-	}
-
-	if (SV_UPDATE_BACKUP <= 31)
-	{
-		back = SV_UPDATE_BACKUP / 2;
-		if (back <= 0)
-		{
-			return 0;
-		}
-	}
-	else
-	{
-		back = 16;
-	}
-
-	ping = 0.0f;
-	count = 0;
-	for (i = 0; i < back; i++)
-	{
-		idx = cl->netchan.incoming_acknowledged + ~i;
-		frame = &cl->frames[SV_UPDATE_MASK & idx];
-
-		if (frame->ping_time > 0.0f)
-		{
-			ping += frame->ping_time;
-			count++;
-		}
-	}
-
-	if (count)
-	{
-		ping /= count;
-		if (ping > 0.0f)
-		{
-			return ping * 1000.0f;
-		}
-	}
-	return 0;
-}
-
-void EXT_FUNC SV_WriteFullClientUpdate_internal(IGameClient *client, char *info, size_t maxlen, sizebuf_t *sb, IGameClient *receiver)
-{
-	client_t* cl = client->GetClient();
-	MD5Context_t ctx;
-	unsigned char digest[16];
-
-	MD5Init(&ctx);
-	MD5Update(&ctx, (unsigned char*)cl->hashedcdkey, sizeof(cl->hashedcdkey));
-	MD5Final(digest, &ctx);
-
-	MSG_WriteByte(sb, svc_updateuserinfo);
-	MSG_WriteByte(sb, cl - g_psvs.clients);
-	MSG_WriteLong(sb, cl->userid);
-	MSG_WriteString(sb, info);
-	MSG_WriteBuf(sb, sizeof(digest), digest);
-}
-
-/* <a874a> ../engine/sv_main.c:4991 */
-void SV_FullClientUpdate(client_t *cl, sizebuf_t *sb)
-{
-	char info[MAX_INFO_STRING];
-
-	Q_strncpy(info, cl->userinfo, sizeof(info) - 1);
-	info[sizeof(info) - 1] = 0;
-	Info_RemovePrefixedKeys(info, '_');
-
-	g_RehldsHookchains.m_SV_WriteFullClientUpdate.callChain(SV_WriteFullClientUpdate_internal, GetRehldsApiClient(cl), info, MAX_INFO_STRING, sb, GetRehldsApiClient((sb == &g_psv.reliable_datagram) ? NULL : host_client));
-}
-
-void EXT_FUNC SV_EmitEvents_api(IGameClient *cl, packet_entities_t *pack, sizebuf_t *ms)
-{
-	SV_EmitEvents_internal(cl->GetClient(), pack, ms);
-}
-
-void SV_EmitEvents(client_t *cl, packet_entities_t *pack, sizebuf_t *ms)
-{
-	g_RehldsHookchains.m_SV_EmitEvents.callChain(SV_EmitEvents_api, GetRehldsApiClient(cl), pack, ms);
-}
-
-/* <a8995> ../engine/sv_main.c:5027 */
-void SV_EmitEvents_internal(client_t *cl, packet_entities_t *pack, sizebuf_t *msg)
-{
-	int i;
-	int ev;
-	event_state_t *es;
-	event_info_t *info;
-	entity_state_t *state;
-	int ev_count = 0;
-	int etofind;
-	int c;
-	event_args_t nullargs;
-
-	Q_memset(&nullargs, 0, sizeof(event_args_t));
-
-	es = &cl->events;
-
-	for (ev = 0; ev < MAX_EVENT_QUEUE; ev++)
-	{
-		info = &es->ei[ev];
-
-		if (info->index != 0)
-		{
-			ev_count++;
-		}
-	}
-
-	if (ev_count == 0)
-	{
-		return;
-	}
-
-	if (ev_count > 31)
-	{
-		ev_count = 31;
-	}
-
-	for (ev = 0; ev < MAX_EVENT_QUEUE; ev++)
-	{
-		info = &es->ei[ev];
-
-		if (info->index == 0)
-		{
-			continue;
-		}
-
-		etofind = info->entity_index;
-
-		for (i = 0; i < pack->num_entities; i++)
-		{
-			state = &pack->entities[i];
-
-			if (state->number == etofind)
-			{
-				break;
-			}
-		}
-
-		if (i < pack->num_entities)
-		{
-			info->packet_index = i;
-			info->args.ducking = 0;
-
-			if (!(info->args.flags & FEVENT_ORIGIN))
-			{
-				info->args.origin[0] = 0.0f;
-				info->args.origin[1] = 0.0f;
-				info->args.origin[2] = 0.0f;
-			}
-			if (!(info->args.flags & FEVENT_ANGLES))
-			{
-				info->args.angles[0] = 0.0f;
-				info->args.angles[1] = 0.0f;
-				info->args.angles[2] = 0.0f;
-			}
-		}
-		else
-		{
-			info->args.entindex = etofind;
-			info->packet_index = pack->num_entities;
-		}
-	}
-
-	MSG_WriteByte(msg, svc_event);
-	MSG_StartBitWriting(msg);
-	MSG_WriteBits(ev_count, 5);
-
-	c = 0;
-
-	for (ev = 0; ev < MAX_EVENT_QUEUE; ev++)
-	{
-		info = &es->ei[ev];
-
-		if (info->index == 0)
-		{
-			info->packet_index = -1;
-			info->entity_index = -1;
-			continue;
-		}
-
-		if (c < ev_count)
-		{
-			MSG_WriteBits(info->index, 10);
-
-			if (info->packet_index != -1)
-			{
-				MSG_WriteBits(1, 1);
-				MSG_WriteBits(info->packet_index, 11);
-				if (Q_memcmp(&nullargs, &info->args, sizeof(event_args_t)))
-				{
-					MSG_WriteBits(1, 1);
-					DELTA_WriteDelta((byte *)&nullargs, (byte *)&info->args, TRUE, g_peventdelta, NULL);
-				}
-				else
-				{
-					MSG_WriteBits(0, 1);
-				}
-			}
-			else
-			{
-				MSG_WriteBits(0, 1);
-			}
-
-			if (info->fire_time == 0.0f)
-			{
-				MSG_WriteBits(0, 1);
-			}
-			else
-			{
-				MSG_WriteBits(1, 1);
-				MSG_WriteBits(info->fire_time * 100.0f, 16);
-			}
-		}
-
-		info->index = 0;
-		info->packet_index = -1;
-		info->entity_index = -1;
-
-		c++;
-	}
-	MSG_EndBitWriting(msg);
-}
-
-int fatbytes;
-unsigned char fatpvs[1024];
-int fatpasbytes;
-unsigned char fatpas[1024];
-
-/* <a8a7c> ../engine/sv_main.c:5196 */
-void SV_AddToFatPVS(vec_t *org, mnode_t *node)
-{
-	while (node->contents >= 0)
-	{
-		mplane_t *plane = node->plane;
-		float d = plane->normal[2] * org[2] + plane->normal[1] * org[1] + plane->normal[0] * org[0] - plane->dist;
-		if (d <= 8.0f)
-		{
-			if (d >= -8.0f)
-			{
-				SV_AddToFatPVS(org, node->children[0]);
-				node = node->children[1];
-			}
-			else
-			{
-				node = node->children[1];
-			}
-		}
-		else
-		{
-			node = node->children[0];
-		}
-	}
-	if (node->contents != CONTENTS_SOLID)
-	{
-		unsigned char *pvs = Mod_LeafPVS((mleaf_t *)node, g_psv.worldmodel);
-		for (int i = 0; i < fatbytes; i++)
-			fatpvs[i] |= pvs[i];
-	}
-}
-
-/* <a8af2> ../engine/sv_main.c:5239 */
-unsigned char* EXT_FUNC SV_FatPVS(float *org)
-{
-	fatbytes = (g_psv.worldmodel->numleafs + 31) >> 3;
-	Q_memset(fatpvs, 0, fatbytes);
-	SV_AddToFatPVS(org, g_psv.worldmodel->nodes);
-	return fatpvs;
-}
-
-/* <a8b20> ../engine/sv_main.c:5249 */
-void SV_AddToFatPAS(vec_t *org, mnode_t *node)
-{
-	int i;
-	unsigned char *pas;
-	mplane_t *plane;
-	float d;
-
-	while (node->contents >= 0)
-	{
-		plane = node->plane;
-		d = org[0] * plane->normal[0] +
-			org[1] * plane->normal[1] +
-			org[2] * plane->normal[2] - plane->dist;
-
-		if (d > 8.0f)
-		{
-			node = node->children[0];
-		}
-		else if (d < -8.0f)
-		{
-			node = node->children[1];
-		}
-		else
-		{
-			SV_AddToFatPAS(org, node->children[0]);
-			node = node->children[1];
-		}
-	}
-
-	if (node->contents == CONTENTS_SOLID)
-	{
-		return;
-	}
-
-	int leafnum = (mleaf_t *)node - g_psv.worldmodel->leafs;
-	pas = CM_LeafPAS(leafnum);
-
-	for (i = 0; i < fatpasbytes; ++i)
-	{
-		fatpas[i] |= pas[i];
-	}
-}
-
-/* <a8bac> ../engine/sv_main.c:5295 */
-unsigned char* EXT_FUNC SV_FatPAS(float *org)
-{
-	fatpasbytes = (g_psv.worldmodel->numleafs + 31) >> 3;
-	Q_memset(fatpas, 0, fatpasbytes);
-	SV_AddToFatPAS(org, g_psv.worldmodel->nodes);
-	return fatpas;
-}
-
-/* <a6c4c> ../engine/sv_main.c:5304 */
-int SV_PointLeafnum(vec_t *p)
-{
-	mleaf_t *mleaf = Mod_PointInLeaf(p, g_psv.worldmodel);
-	return mleaf ? (mleaf - g_psv.worldmodel->leafs) : 0;
-}
-
-/* <a5e36> ../engine/sv_main.c:5313 */
-void TRACE_DELTA(char *fmt, ...)
-{
-}
-
-deltacallback_t g_svdeltacallback;
-
-/* <a5dde> ../engine/sv_main.c:5349 */
-void SV_SetCallback(int num, qboolean remove, qboolean custom, int *numbase, qboolean full, int offset)
-{
-	g_svdeltacallback.num = num;
-	g_svdeltacallback.remove = remove;
-	g_svdeltacallback.custom = custom;
-	g_svdeltacallback.numbase = numbase;
-	g_svdeltacallback.full = full;
-	g_svdeltacallback.newbl = FALSE;
-	g_svdeltacallback.newblindex = 0;
-	g_svdeltacallback.offset = offset;
-}
-
-/* <a5e53> ../engine/sv_main.c:5361 */
-void SV_SetNewInfo(int newblindex)
-{
-	g_svdeltacallback.newbl = TRUE;
-	g_svdeltacallback.newblindex = newblindex;
-}
-
-/* <a8c81> ../engine/sv_main.c:5367 */
-void SV_WriteDeltaHeader(int num, qboolean remove, qboolean custom, int *numbase, qboolean newbl, int newblindex, qboolean full, int offset)
-{
-	int delta;
-
-	delta = num - *numbase;
-	if (full)
-	{
-		if (delta == 1)
-		{
-			MSG_WriteBits(1, 1);
-		}
-		else
-		{
-			MSG_WriteBits(0, 1);
-		}
-	}
-	else
-	{
-		MSG_WriteBits((remove != 0) ? 1 : 0, 1);
-	}
-
-	if (!full || delta != 1)
-	{
-		if (delta <= 0 || delta > 63)
-		{
-			MSG_WriteBits(1u, 1);
-			MSG_WriteBits(num, 11);
-		}
-		else
-		{
-			MSG_WriteBits(0, 1);
-			MSG_WriteBits(delta, 6);
-		}
-	}
-
-	*numbase = num;
-	if (!remove)
-	{
-		MSG_WriteBits(custom != 0, 1);
-		if (g_psv.instance_baselines->number)
-		{
-			if (newbl)
-			{
-				MSG_WriteBits(1u, 1);
-				MSG_WriteBits(newblindex, 6);
-			}
-			else
-			{
-				MSG_WriteBits(0, 1);
-			}
-		}
-		if (full && !newbl)
-		{
-			if (offset)
-			{
-				MSG_WriteBits(1u, 1);
-				MSG_WriteBits(offset, 6);
-			}
-			else
-			{
-				MSG_WriteBits(0, 1);
-			}
-		}
-	}
-}
-
-/* <a8d24> ../engine/sv_main.c:5445 */
-void SV_InvokeCallback(void)
-{
-	SV_WriteDeltaHeader(
-		g_svdeltacallback.num,
-		g_svdeltacallback.remove,
-		g_svdeltacallback.custom,
-		g_svdeltacallback.numbase,
-		g_svdeltacallback.newbl,
-		g_svdeltacallback.newblindex,
-		g_svdeltacallback.full,
-		g_svdeltacallback.offset
-	);
-}
-
-/* <a8d3a> ../engine/sv_main.c:5467 */
-int SV_FindBestBaseline(int index, entity_state_t ** baseline, entity_state_t *to, int num, qboolean custom)
-{
-	int bestbitnumber;
-	delta_t* delta;
-
-	if (custom)
-	{
-		delta = g_pcustomentitydelta;
-	}
-	else
-	{
-		if (SV_IsPlayerIndex(num))
-			delta = g_pplayerdelta;
-		else
-			delta = g_pentitydelta;
-	}
-
-	bestbitnumber = DELTA_TestDelta((byte *)*baseline, (byte *)&to[index], delta);
-	bestbitnumber -= 6;
-
-	int i = 0;
-	int bitnumber = 0;
-	int bestfound = index;
-
-	for (i = index - 1; bestbitnumber > 0 && i >= 0 && (index - i) <= 64; i--)
-	{
-		if (to[index].entityType == to[i].entityType)
-		{
-			bitnumber = DELTA_TestDelta((byte *)&to[i], (byte *)&to[index], delta);
-
-			if (bitnumber < bestbitnumber)
-			{
-				bestbitnumber = bitnumber;
-				bestfound = i;
-			}
-		}
-	}
-
-	if (index != bestfound)
-		*baseline = &to[bestfound];
-
-	return index - bestfound;
-}
-
-/* <a8e01> ../engine/sv_main.c:5525 */
-int SV_CreatePacketEntities(sv_delta_t type, client_t *client, packet_entities_t *to, sizebuf_t *msg)
-{
-	packet_entities_t *from;
-	int oldindex;
-	int newindex;
-	int oldnum;
-	int newnum;
-	int oldmax;
-	int numbase;
-
-	// fix for https://github.com/dreamstalker/rehlds/issues/24
-#ifdef REHLDS_FIXES
-	int baselineToIdx = -1; //index of the baseline in to->entities[]
-	uint64 toBaselinesForceMask[MAX_PACKET_ENTITIES];
-#endif
-
-	numbase = 0;
-	if (type == sv_packet_delta)
-	{
-		client_frame_t *fromframe = &client->frames[SV_UPDATE_MASK & client->delta_sequence];
-		from = &fromframe->entities;
-		_mm_prefetch((const char*)&from->entities[0], _MM_HINT_T0);
-		_mm_prefetch(((const char*)&from->entities[0]) + 64, _MM_HINT_T0);
-		oldmax = from->num_entities;
-		MSG_WriteByte(msg, svc_deltapacketentities);
-		MSG_WriteShort(msg, to->num_entities);
-		MSG_WriteByte(msg, client->delta_sequence);
-	}
-	else
-	{
-		oldmax = 0;
-		from = NULL;
-		MSG_WriteByte(msg, svc_packetentities);
-		MSG_WriteShort(msg, to->num_entities);
-	}
-
-	newnum = 0; //index in to->entities
-	oldnum = 0; //index in from->entities
-	MSG_StartBitWriting(msg);
-	while (1)
-	{
-		if (newnum < to->num_entities)
-		{
-			newindex = to->entities[newnum].number;
-		}
-		else
-		{
-			if (oldnum >= oldmax)
-				break;
-
-			if (newnum < to->num_entities)
-				newindex = to->entities[newnum].number;
-			else
-				newindex = 9999;
-		}
-
-		if (oldnum < oldmax)
-			oldindex = from->entities[oldnum].number;
-		else
-			oldindex = 9999;
-
-		if (newindex == oldindex)
-		{
-			entity_state_t *baseline_ = &to->entities[newnum];
-			qboolean custom = baseline_->entityType & 0x2 ? TRUE : FALSE;
-			SV_SetCallback(newindex, FALSE, custom, &numbase, FALSE, 0);
-			DELTA_WriteDelta((uint8 *)&from->entities[oldnum], (uint8 *)baseline_, FALSE, custom ? g_pcustomentitydelta : (SV_IsPlayerIndex(newindex) ? g_pplayerdelta : g_pentitydelta), &SV_InvokeCallback);
-			++oldnum;
-			_mm_prefetch((const char*)&from->entities[oldnum], _MM_HINT_T0);
-			_mm_prefetch(((const char*)&from->entities[oldnum]) + 64, _MM_HINT_T0);
-			++newnum;
-			continue;
-		}
-
-		if (newindex >= oldindex)
-		{
-			if (newindex > oldindex)
-			{
-				SV_WriteDeltaHeader(oldindex, TRUE, FALSE, &numbase, FALSE, 0, FALSE, 0);
-				++oldnum;
-				_mm_prefetch((const char*)&from->entities[oldnum], _MM_HINT_T0);
-				_mm_prefetch(((const char*)&from->entities[oldnum]) + 64, _MM_HINT_T0);
-			}
-			continue;
-		}
-
-		edict_t *ent = EDICT_NUM(newindex);
-		qboolean custom = to->entities[newnum].entityType & 0x2 ? TRUE : FALSE;
-		SV_SetCallback(
-			newindex,
-			FALSE,
-			custom,
-			&numbase,
-			from == NULL,
-			0);
-
-		entity_state_t *baseline_ = &g_psv.baselines[newindex];
-		if (sv_instancedbaseline.value != 0.0f && g_psv.instance_baselines->number != 0 && newindex > sv_lastnum)
-		{
-			for (int i = 0; i < g_psv.instance_baselines->number; i++)
-			{
-				if (g_psv.instance_baselines->classname[i] == ent->v.classname)
-				{
-					SV_SetNewInfo(i);
-					baseline_ = &g_psv.instance_baselines->baseline[i];
-					break;
-				}
-			}
-		}
-		else
-		{
-			if (!from)
-			{
-				int offset = SV_FindBestBaseline(newnum, &baseline_, to->entities, newindex, custom);
-				_mm_prefetch((const char*)baseline_, _MM_HINT_T0);
-				_mm_prefetch(((const char*)baseline_) + 64, _MM_HINT_T0);
-				if (offset)
-					SV_SetCallback(newindex, FALSE, custom, &numbase, TRUE, offset);
-
-				// fix for https://github.com/dreamstalker/rehlds/issues/24
-#ifdef REHLDS_FIXES
-				if (offset) 
-					baselineToIdx = newnum - offset;
-#endif
-			}
-		}
-
-
-		delta_t* delta = custom ? g_pcustomentitydelta : (SV_IsPlayerIndex(newindex) ? g_pplayerdelta : g_pentitydelta);
-
-		// fix for https://github.com/dreamstalker/rehlds/issues/24
-#ifdef REHLDS_FIXES
-		DELTA_WriteDeltaForceMask(
-			(uint8 *)baseline_,
-			(uint8 *)&to->entities[newnum],
-			TRUE,
-			delta,
-			&SV_InvokeCallback,
-			baselineToIdx != -1 ? &toBaselinesForceMask[baselineToIdx] : NULL
-		);
-		baselineToIdx = -1;
-
-		uint64 origMask = DELTAJit_GetOriginalMask(delta);
-		uint64 usedMask = DELTAJit_GetMaskU64(delta);
-		uint64 diffMask = origMask ^ usedMask;
-
-		//Remember changed fields that was marked in original mask, but unmarked by the conditional encoder
-		toBaselinesForceMask[newnum] = diffMask & origMask;
-		
-		
-#else //REHLDS_FIXES
-		DELTA_WriteDelta(
-			(uint8 *)baseline_,
-			(uint8 *)&to->entities[newnum],
-			TRUE,
-			delta,
-			&SV_InvokeCallback
-			);
-#endif //REHLDS_FIXES
-
-		++newnum;
-		
-	}
-
-	MSG_WriteBits(0, 16);
-	MSG_EndBitWriting(msg);
-	return msg->cursize;
-}
-
-/* <a906b> ../engine/sv_main.c:5685 */
-void SV_EmitPacketEntities(client_t *client, packet_entities_t *to, sizebuf_t *msg)
-{
-	SV_CreatePacketEntities(client->delta_sequence == -1 ? sv_packet_nodelta : sv_packet_delta, client, to, msg);
-}
-
-/* <a90cc> ../engine/sv_main.c:5708 */
-qboolean SV_ShouldUpdatePing(client_t *client)
-{
-	if (client->proxy)
-	{
-		if (realtime < client->nextping)
-			return FALSE;
-
-		client->nextping = realtime + 2.0;
-		return TRUE;
-	}
-
-	//useless call
-	//SV_CalcPing(client);
-
-	return client->lastcmd.buttons & IN_SCORE;
-}
-
-/* <a9109> ../engine/sv_main.c:5734 */
-NOXREF qboolean SV_HasEventsInQueue(client_t *client)
-{
-	int i;
-	event_state_t *es;
-	event_info_t *ei;
-
-	es = &client->events;
-
-	for (i = 0; i < MAX_EVENT_QUEUE; i++)
-	{
-		ei = &es->ei[i];
-
-		if (ei->index)
-			return TRUE;
-	}
-	return FALSE;
-}
-
-/* <a91c0> ../engine/sv_main.c:5756 */
-void SV_GetNetInfo(client_t *client, int *ping, int *packet_loss)
-{
-	static uint16 lastping[32];
-	static uint8 lastloss[32];
-
-	int i = client - g_psvs.clients;
-	if (realtime >= client->nextping)
-	{
-		client->nextping = realtime + 2.0;
-		lastping[i] = SV_CalcPing(client);
-		lastloss[i] = client->packet_loss;
-	}
-
-	*ping = lastping[i];
-	*packet_loss = lastloss[i];
-}
-
-/* <a92a5> ../engine/sv_main.c:5775 */
-int EXT_FUNC SV_CheckVisibility(edict_t *entity, unsigned char *pset)
-{
-	int leaf;
-
-	if (!pset)
-		return 1;
-
-	if (entity->headnode < 0)
-	{
-		for (int i = 0; i < entity->num_leafs; i++)
-		{
-			leaf = entity->leafnums[i];
-			if (pset[leaf >> 3] & (1 << (leaf & 7)))
-				return 1;
-		}
-		return 0;
-	}
-	else
-	{
-		for (int i = 0; i < 48; i++)
-		{
-			leaf = entity->leafnums[i];
-			if (leaf == -1)
-				break;
-
-			if (pset[leaf >> 3] & (1 << (leaf & 7)))
-				return 1;
-		}
-
-		if (CM_HeadnodeVisible(&g_psv.worldmodel->nodes[entity->headnode], pset, &leaf))
-		{
-			entity->leafnums[entity->num_leafs] = leaf;
-			entity->num_leafs = (entity->num_leafs + 1) % 48;
-			return 2;
-		}
-
-		return 0;
-	}
-}
-
-/* <a9324> ../engine/sv_main.c:5844 */
-void SV_EmitPings(client_t *client, sizebuf_t *msg)
-{
-	int ping;
-	int packet_loss;
-
-	MSG_WriteByte(msg, svc_pings);
-	MSG_StartBitWriting(msg);
-	for (int i = 0; i < g_psvs.maxclients; i++)
-	{
-		client_t *cl = &g_psvs.clients[i];
-		if (!cl->active)
-			continue;
-
-		SV_GetNetInfo(cl, &ping, &packet_loss);
-		MSG_WriteBits(1, 1);
-		MSG_WriteBits(i, 5);
-		MSG_WriteBits(ping, 12);
-		MSG_WriteBits(packet_loss, 7);
-	}
-
-	MSG_WriteBits(0, 1);
-	MSG_EndBitWriting(msg);
-}
-
-/* <a947b> ../engine/sv_main.c:5878 */
-void SV_WriteEntitiesToClient(client_t *client, sizebuf_t *msg)
-{
-	client_frame_t *frame = &client->frames[SV_UPDATE_MASK & client->netchan.outgoing_sequence];
-
-	unsigned char *pvs = NULL;
-	unsigned char *pas = NULL;
-	gEntityInterface.pfnSetupVisibility((edict_t*)client->pViewEntity, client->edict, &pvs, &pas);
-	unsigned char *pSet = pvs;
-
-	packet_entities_t *pack = &frame->entities;
-
-	// for REHLDS_OPT_PEDANTIC: Allocate the MAX_PACKET_ENTITIES ents in the frame's storage 
-	// This allows us to avoid intermediate 'fullpack' storage
-#ifdef REHLDS_OPT_PEDANTIC
-	SV_AllocPacketEntities(frame, MAX_PACKET_ENTITIES);
-	packet_entities_t *curPack = &frame->entities;
-	curPack->num_entities = 0;
-#else
-	SV_ClearPacketEntities(frame);
-	full_packet_entities_t fullpack;
-	fullpack.num_entities = 0;
-	full_packet_entities_t* curPack = &fullpack;
-#endif // REHLDS_OPT_PEDANTIC
-	
-	qboolean sendping = SV_ShouldUpdatePing(client);
-	int flags = client->lw != 0;
-
-	int e;
-	for (e = 1; e <= g_psvs.maxclients; e++)
-	{
-		client_t *cl = &g_psvs.clients[e - 1];
-		if( ( !cl->active && !cl->spawned ) || cl->proxy )
-			continue;
-
-		qboolean add = gEntityInterface.pfnAddToFullPack(&curPack->entities[curPack->num_entities], e, &g_psv.edicts[e], host_client->edict, flags, TRUE, pSet);
-		if (add)
-			++curPack->num_entities;
-	}
-
-	for (; e < g_psv.num_edicts; e++)
-	{
-		if (curPack->num_entities >= MAX_PACKET_ENTITIES)
-		{
-			Con_DPrintf("Too many entities in visible packet list.\n");
-			break;
-		}
-
-		edict_t* ent = &g_psv.edicts[e];
-
-#ifdef REHLDS_OPT_PEDANTIC
-		//Part of gamedll's code is moved here to decrease amount of calls to AddToFullPack()
-		//We don't even try to transmit entities without model as well as invisible entities
-		if (ent->v.modelindex && !(ent->v.effects & EF_NODRAW)) {
-			qboolean add = gEntityInterface.pfnAddToFullPack(&curPack->entities[curPack->num_entities], e, &g_psv.edicts[e], host_client->edict, flags, FALSE, pSet);
-			if (add)
-				++curPack->num_entities;
-		}
-#else
-		qboolean add = gEntityInterface.pfnAddToFullPack(&curPack->entities[curPack->num_entities], e, &g_psv.edicts[e], host_client->edict, flags, FALSE, pSet);
-		if (add)
-			++curPack->num_entities;
-#endif //REHLDS_OPT_PEDANTIC
-
-	}
-
-	//for REHLDS_FIXES: Entities are already in the frame's storage, no need to copy them
-#ifndef REHLDS_OPT_PEDANTIC
-	SV_AllocPacketEntities(frame, fullpack.num_entities);
-	if (pack->num_entities)
-		Q_memcpy(pack->entities, fullpack.entities, sizeof(entity_state_t) * pack->num_entities);
-#endif
-
-	SV_EmitPacketEntities(client, pack, msg);
-	SV_EmitEvents(client, pack, msg);
-	if (sendping)
-		SV_EmitPings(client, msg);
-}
-
-/* <a968b> ../engine/sv_main.c:5981 */
-void SV_CleanupEnts(void)
-{
-	for (int e = 1; e < g_psv.num_edicts; e++)
-	{
-		edict_t *ent = &g_psv.edicts[e];
-		ent->v.effects &= ~(EF_NOINTERP | EF_MUZZLEFLASH);
-	}
-}
-
-/* <a96d8> ../engine/sv_main.c:5999 */
-qboolean SV_SendClientDatagram(client_t *client)
-{
-	unsigned char buf[MAX_DATAGRAM];
-	sizebuf_t msg;
-
-	msg.buffername = "Client Datagram";
-	msg.data = buf;
-	msg.maxsize = sizeof(buf);
-	msg.cursize = 0;
-	msg.flags = SIZEBUF_ALLOW_OVERFLOW;
-
-	MSG_WriteByte(&msg, svc_time);
-	MSG_WriteFloat(&msg, g_psv.time);
-
-	SV_WriteClientdataToMessage(client, &msg);
-	SV_WriteEntitiesToClient(client, &msg);
-
-	if (client->datagram.flags & SIZEBUF_OVERFLOWED)
-	{
-		Con_Printf("WARNING: datagram overflowed for %s\n", client->name);
-	}
-	else
-	{
-#ifdef REHLDS_FIXES
-		if (msg.cursize + client->datagram.cursize > msg.maxsize)
-			Con_DPrintf("Warning: Ignoring unreliable datagram for %s, would overflow on msg\n", client->name);
-		else
-			SZ_Write(&msg, client->datagram.data, client->datagram.cursize);
-#else
-		SZ_Write(&msg, client->datagram.data, client->datagram.cursize);
-#endif
-	}
-
-	SZ_Clear(&client->datagram);
-
-	if (msg.flags & SIZEBUF_OVERFLOWED)
-	{
-		Con_Printf("WARNING: msg overflowed for %s\n", client->name);
-		SZ_Clear(&msg);
-	}
-
-	Netchan_Transmit(&client->netchan, msg.cursize, buf);
-
-	return TRUE;
-}
-
-/* <a981c> ../engine/sv_main.c:6062 */
-void SV_UpdateToReliableMessages(void)
-{
-	int i;
-	client_t *client;
-
-	// Prepare setinfo changes and send new user messages
-	for (i = 0; i < g_psvs.maxclients; i++)
-	{
-		client = &g_psvs.clients[i];
-
-		if (!client->edict)
-			continue;
-
-		host_client = client;
-
-#ifdef REHLDS_FIXES
-		// skip update in this frame if would overflow
-		if (client->sendinfo && client->sendinfo_time <= realtime && ( 1 + 1 + 4 + ( int )Q_strlen( client->userinfo ) + 1 + 16 + g_psv.reliable_datagram.cursize <= g_psv.reliable_datagram.maxsize ) )
-#else // REHLDS_FIXES
-		if (client->sendinfo && client->sendinfo_time <= realtime)
-#endif // REHLDS_FIXES
-		{
-			client->sendinfo = FALSE;
-			client->sendinfo_time = realtime + 1.0;
-			SV_ExtractFromUserinfo(client);
-			SV_FullClientUpdate(client, &g_psv.reliable_datagram);
-		}
-
-		if (!client->fakeclient && (client->active || client->connected))
-		{
-			if (sv_gpNewUserMsgs != NULL)
-			{
-				SV_SendUserReg(&client->netchan.message);
-			}
-		}
-	}
-
-	// Link new user messages to sent chain
-	if (sv_gpNewUserMsgs != NULL)
-	{
-		UserMsg *pMsg = sv_gpUserMsgs;
-		if (pMsg != NULL)
-		{
-			while (pMsg->next)
-			{
-				pMsg = pMsg->next;
-			}
-			pMsg->next = sv_gpNewUserMsgs;
-		}
-		else
-		{
-			sv_gpUserMsgs = sv_gpNewUserMsgs;
-		}
-		sv_gpNewUserMsgs = NULL;
-	}
-
-	if (g_psv.datagram.flags & SIZEBUF_OVERFLOWED)
-	{
-		Con_DPrintf("sv.datagram overflowed!\n");
-		SZ_Clear(&g_psv.datagram);
-	}
-	if (g_psv.spectator.flags & SIZEBUF_OVERFLOWED)
-	{
-		Con_DPrintf("sv.spectator overflowed!\n");
-		SZ_Clear(&g_psv.spectator);
-	}
-
-	//Fix for the "server failed to transmit file 'AY&SY..." bug
-	//https://github.com/dreamstalker/rehlds/issues/38
-#ifdef REHLDS_FIXES
-	bool svReliableCompressed = false;
-#endif
-
-	// Send broadcast data
-	for (i = 0; i < g_psvs.maxclients; i++)
-	{
-		client = &g_psvs.clients[i];
-
-		//Fix for the "server failed to transmit file 'AY&SY..." bug
-		//https://github.com/dreamstalker/rehlds/issues/38
-#ifdef REHLDS_FIXES
-		if (!client->fakeclient && (client->active || g_GameClients[i]->GetSpawnedOnce()))
-		{
-			if (!svReliableCompressed && g_psv.reliable_datagram.cursize + client->netchan.message.cursize < client->netchan.message.maxsize)
-			{
-				SZ_Write(&client->netchan.message, g_psv.reliable_datagram.data, g_psv.reliable_datagram.cursize);
-			}
-			else
-			{
-				Netchan_CreateFragments(TRUE, &client->netchan, &g_psv.reliable_datagram);
-				svReliableCompressed = true;
-			}
-#else
-		if (!client->fakeclient && client->active)
-		{
-			if (g_psv.reliable_datagram.cursize + client->netchan.message.cursize < client->netchan.message.maxsize)
-			{
-				SZ_Write(&client->netchan.message, g_psv.reliable_datagram.data, g_psv.reliable_datagram.cursize);
-			}
-			else
-			{
-				Netchan_CreateFragments(TRUE, &client->netchan, &g_psv.reliable_datagram);
-			}
-#endif
-
-			if (g_psv.datagram.cursize + client->datagram.cursize < client->datagram.maxsize)
-			{
-				SZ_Write(&client->datagram, g_psv.datagram.data, g_psv.datagram.cursize);
-			}
-			else
-			{
-				Con_DPrintf("Warning:  Ignoring unreliable datagram for %s, would overflow\n", client->name);
-			}
-
-			if (client->proxy)
-			{
-				if (g_psv.spectator.cursize + client->datagram.cursize < client->datagram.maxsize)
-				{
-					SZ_Write(&client->datagram, g_psv.spectator.data, g_psv.spectator.cursize);
-				}
-#ifdef REHLDS_FIXES
-				else
-				{
-					Con_DPrintf("Warning:  Ignoring spectator datagram for %s, would overflow\n", client->name);
-				}
-#endif
-			}
-		}
-	}
-
-	SZ_Clear(&g_psv.reliable_datagram);
-	SZ_Clear(&g_psv.datagram);
-	SZ_Clear(&g_psv.spectator);
-}
-
-/* <a9736> ../engine/sv_main.c:6184 */
-void SV_SkipUpdates(void)
-{
-	for (int i = 0; i < g_psvs.maxclients; i++)
-	{
-		client_t *client = &g_psvs.clients[i];
-		if (!client->active && !client->connected && !client->spawned)
-			continue;
-
-		if (!host_client->fakeclient) //TODO: should be client, not host_client; investigation needed
-			client->skip_message = TRUE;
-	}
-}
-
-/* <a98aa> ../engine/sv_main.c:6204 */
-void SV_SendClientMessages(void)
-{
-	SV_UpdateToReliableMessages();
-
-	for (int i = 0; i < g_psvs.maxclients; i++)
-	{
-		client_t *cl = &g_psvs.clients[i];
-		host_client = cl;
-
-		if ((!cl->active && !cl->connected && !cl->spawned) || cl->fakeclient)
-			continue;
-
-		if (cl->skip_message)
-		{
-			cl->skip_message = FALSE;
-			continue;
-		}
-
-		if (host_limitlocal.value == 0.0f && cl->netchan.remote_address.type == NA_LOOPBACK)
-			cl->send_message = TRUE;
-
-		if (cl->active && cl->spawned && cl->fully_connected && host_frametime + realtime >= cl->next_messagetime)
-			cl->send_message = TRUE;
-
-		if (cl->netchan.message.flags & SIZEBUF_OVERFLOWED)
-		{
-			SZ_Clear(&cl->netchan.message);
-			SZ_Clear(&cl->datagram);
-			SV_BroadcastPrintf("%s overflowed\n", cl->name);
-			Con_Printf("WARNING: reliable overflow for %s\n", cl->name);
-			SV_DropClient(cl, FALSE, "Reliable channel overflowed");
-			cl->send_message = TRUE;
-			cl->netchan.cleartime = 0;
-		}
-		else if (cl->send_message)
-		{
-			if (sv_failuretime.value < realtime - cl->netchan.last_received)
-				cl->send_message = FALSE;
-		}
-		
-		if (cl->send_message)
-		{
-			if (!Netchan_CanPacket(&cl->netchan))
-			{
-				++cl->chokecount;
-				continue;
-			}
-
-			host_client->send_message = FALSE;
-			cl->next_messagetime = host_frametime + cl->next_messageinterval + realtime;
-			if (cl->active && cl->spawned && cl->fully_connected)
-				SV_SendClientDatagram(cl);
-			else
-				Netchan_Transmit(&cl->netchan, 0, NULL);
-		}
-	}
-	SV_CleanupEnts();
-}
-
-/* <a976e> ../engine/sv_main.c:6307 */
-void SV_ExtractFromUserinfo(client_t *cl)
-{
-	const char *val;
-	int i;
-	char newname[MAX_NAME];
-	char *userinfo = cl->userinfo;
-
-	val = Info_ValueForKey(userinfo, "name");
-#ifdef REHLDS_FIXES
-	SV_ReplaceSpecialCharactersInName(newname, val);
-#else // REHLDS_FIXES
-	Q_strncpy(newname, val, sizeof(newname) - 1);
-	newname[sizeof(newname) - 1] = '\0';
-
-	for (char *p = newname; *p; p++)
-	{
-		if (*p == '%'
-			|| *p == '&'	
-			)
-			*p = ' ';
-	}
-
-	// Fix name to not start with '#', so it will not resemble userid
-	for (char *p = newname; *p == '#'; p++) *p = ' ';
-#endif // REHLDS_FIXES
-
-#ifdef REHLDS_FIXES
-	Q_StripUnprintableAndSpace(newname);
-#else // REHLDS_FIXES
-	TrimSpace(newname, newname);
-#endif // REHLDS_FIXES
-
-	if (!Q_UnicodeValidate(newname))
-	{
-		Q_UnicodeRepair(newname);
-	}
-
-	if (newname[0] == '\0' || !Q_stricmp(newname, "console")
-#ifdef REHLDS_FIXES
-		|| Q_strstr(newname, "..") != NULL)
-#else // REHLDS_FIXES
-		)
-#endif // REHLDS_FIXES
-	{
-		Info_SetValueForKey(userinfo, "name", "unnamed", MAX_INFO_STRING);
-	}
-	else if (Q_strcmp(val, newname))
-	{
-		Info_SetValueForKey(userinfo, "name", newname, MAX_INFO_STRING);
-	}
-
-	// Check for duplicate names
-	SV_CheckForDuplicateNames(userinfo, TRUE, cl - g_psvs.clients);
-
-	gEntityInterface.pfnClientUserInfoChanged(cl->edict, userinfo);
-
-	val = Info_ValueForKey(userinfo, "name");
-	Q_strncpy(cl->name, val, sizeof(cl->name) - 1);
-	cl->name[sizeof(cl->name) - 1] = '\0';
-
-	ISteamGameServer_BUpdateUserData(cl->network_userid.m_SteamID, cl->name, 0);
-
-	val = Info_ValueForKey(userinfo, "rate");
-	if (val[0] != 0)
-	{
-		i = Q_atoi(val);
-		cl->netchan.rate = clamp(float(i), MIN_RATE, MAX_RATE);
-	}
-
-	val = Info_ValueForKey(userinfo, "topcolor");
-	if (val[0] != 0)
-		cl->topcolor = Q_atoi(val);
-	else
-		Con_DPrintf("topcolor unchanged for %s\n", cl->name);
-
-	val = Info_ValueForKey(userinfo, "bottomcolor");
-	if (val[0] != 0)
-		cl->bottomcolor = Q_atoi(val);
-	else
-		Con_DPrintf("bottomcolor unchanged for %s\n", cl->name);
-
-	val = Info_ValueForKey(userinfo, "cl_updaterate");
-	if (val[0] != 0)
-	{
-		i = Q_atoi(val);
-		if (i >= 10)
-			cl->next_messageinterval = 1.0 / i;
-		else
-			cl->next_messageinterval = 0.1;
-	}
-
-	val = Info_ValueForKey(userinfo, "cl_lw");
-	cl->lw = val[0] != 0 ? Q_atoi(val) != 0 : 0;
-
-	val = Info_ValueForKey(userinfo, "cl_lc");
-	cl->lc = val[0] != 0 ? Q_atoi(val) != 0 : 0;
-
-	val = Info_ValueForKey(userinfo, "*hltv");
-	cl->proxy = val[0] != 0 ? Q_atoi(val) == 1 : 0;
-
-	SV_CheckUpdateRate(&cl->next_messageinterval);
-	SV_CheckRate(cl);
-}
-
-/* <a9900> ../engine/sv_main.c:6507 */
-int SV_ModelIndex(const char *name)
-{
-	if (!name || !name[0])
-		return 0;
-
-#ifdef REHLDS_OPT_PEDANTIC
-	auto node = g_rehlds_sv.modelsMap.get(name);
-	if (node) {
-		return node->val;
-	}
-#else
-	for (int i = 0; i < HL_MODEL_MAX; i++)
-	{
-		if (!g_psv.model_precache[i])
-			break;
-
-		if (!Q_stricmp(g_psv.model_precache[i], name))
-			return i;
-	};
-#endif
-
-	Sys_Error("SV_ModelIndex: model %s not precached", name);
-}
-
-/* <a9992> ../engine/sv_main.c:6529 */
-void EXT_FUNC SV_AddResource(resourcetype_t type, const char *name, int size, unsigned char flags, int index)
-{
-	resource_t *r;
-#ifdef REHLDS_FIXES
-	if (g_psv.num_resources >= ARRAYSIZE(g_rehlds_sv.resources))
-#else // REHLDS_FIXES
-	if (g_psv.num_resources >= MAX_RESOURCE_LIST)
-#endif // REHLDS_FIXES
-	{
-		Sys_Error("Too many resources on server.");
-	}
-
-#ifdef REHLDS_FIXES
-	r = &g_rehlds_sv.resources[g_psv.num_resources++];
-#else // REHLDS_FIXES
-	r = &g_psv.resourcelist[g_psv.num_resources++];
-#endif
-	r->type = type;
-	Q_strncpy(r->szFileName, name, sizeof(r->szFileName) - 1);
-	r->szFileName[sizeof(r->szFileName) - 1] = 0;
-	r->ucFlags = flags;
-	r->nDownloadSize = size;
-	r->nIndex = index;
-}
-
-/* <a99d9> ../engine/sv_main.c:6557 */
-void SV_CreateGenericResources(void)
-{
-	char filename[MAX_PATH];
-	char *buffer;
-	char *data;
-
-	COM_StripExtension(g_psv.modelname, filename);
-	COM_DefaultExtension(filename, ".res");
-	COM_FixSlashes(filename);
-
-	buffer = (char *)COM_LoadFile(filename, 5, NULL);
-	if (buffer == NULL)
-		return;
-
-	// skip bytes BOM signature
-	if ((byte)buffer[0] == 0xEFu && (byte)buffer[1] == 0xBBu && (byte)buffer[2] == 0xBFu)
-		data = &buffer[3];
-	else
-		data = buffer;
-
-	Con_DPrintf("Precaching from %s\n", filename);
-	Con_DPrintf("----------------------------------\n");
-	g_psv.num_generic_names = 0;
-
-	while (1)
-	{
-		data = COM_Parse(data);
-		if (Q_strlen(com_token) <= 0)
-			break;
-
-		if (Q_strstr(com_token, ".."))
-			Con_Printf("Can't precache resource with invalid relative path %s\n", com_token);
-		else if (Q_strstr(com_token, ":"))
-			Con_Printf("Can't precache resource with absolute path %s\n", com_token);
-		else if (Q_strstr(com_token, "\\"))
-			Con_Printf("Can't precache resource with invalid relative path %s\n", com_token);
-		else if (Q_strstr(com_token, ".cfg"))
-			Con_Printf("Can't precache .cfg files:  %s\n", com_token);
-		else if (Q_strstr(com_token, ".lst"))
-			Con_Printf("Can't precache .lst files:  %s\n", com_token);
-		else if (Q_strstr(com_token, ".exe"))
-			Con_Printf("Can't precache .exe files:  %s\n", com_token);
-		else if (Q_strstr(com_token, ".vbs"))
-			Con_Printf("Can't precache .vbs files:  %s\n", com_token);
-		else if (Q_strstr(com_token, ".com"))
-			Con_Printf("Can't precache .com files:  %s\n", com_token);
-		else if (Q_strstr(com_token, ".bat"))
-			Con_Printf("Can't precache .bat files:  %s\n", com_token);
-		else if (Q_strstr(com_token, ".dll"))
-			Con_Printf("Can't precache .dll files:  %s\n", com_token);
-		else
-		{
-			// In fixed version of PrecacheGeneric we don't need local copy
-#ifdef REHLDS_FIXES
-			PF_precache_generic_I(com_token);
-			Con_DPrintf("  %s\n", com_token);
-			g_psv.num_generic_names++;
-#else // REHLDS_FIXES
-			Q_strncpy(g_psv.generic_precache_names[g_psv.num_generic_names], com_token, sizeof(g_psv.generic_precache_names[g_psv.num_generic_names]) - 1);
-			g_psv.generic_precache_names[g_psv.num_generic_names][sizeof(g_psv.generic_precache_names[g_psv.num_generic_names]) - 1] = 0;
-			PF_precache_generic_I(g_psv.generic_precache_names[g_psv.num_generic_names]);
-			Con_DPrintf("  %s\n", g_psv.generic_precache_names[g_psv.num_generic_names++]);
-#endif // REHLDS_FIXES
-		}
-	}
-	Con_DPrintf("----------------------------------\n");
-	COM_FreeFile(buffer);
-}
-
-/* <a9a24> ../engine/sv_main.c:6675 */
-void SV_CreateResourceList(void)
-{
-	char const ** s;
-	int ffirstsent = 0;
-	int i;
-	int nSize;
-	event_t *ep;
-
-	g_psv.num_resources = 0;
-
-#ifdef REHLDS_FIXES
-	// Generic resources can be indexed from 0, because client ignores resourceIndex for generic resources
-	for (size_t i = 0; i < g_rehlds_sv.precachedGenericResourceCount; i++)
-	{
-		if (g_psvs.maxclients > 1)
-			nSize = FS_FileSize(g_rehlds_sv.precachedGenericResourceNames[i]);
-		else
-			nSize = 0;
-
-		SV_AddResource(t_generic, g_rehlds_sv.precachedGenericResourceNames[i], nSize, RES_FATALIFMISSING, i);
-	}
-#else // REHLDS_FIXES
-#ifdef REHLDS_CHECKS
-	for (i = 1, s = &g_psv.generic_precache[1]; i < HL_GENERIC_MAX && *s != NULL; i++, s++)
-#else // REHLDS_CHECKS
-	for (i = 1, s = &g_psv.generic_precache[1]; *s != NULL; i++, s++)
-#endif // REHLDS_CHECKS
-	{
-		if (g_psvs.maxclients > 1)
-			nSize = FS_FileSize(*s);
-		else
-			nSize = 0;
-
-		SV_AddResource(t_generic, *s, nSize, RES_FATALIFMISSING, i);
-	}
-#endif // REHLDS_FIXES
-
-#ifdef REHLDS_CHECKS
-	for (i = 1, s = &g_psv.sound_precache[1]; i < HL_SOUND_MAX && *s != NULL; i++, s++)
-#else // REHLDS_CHECKS
-	for (i = 1, s = &g_psv.sound_precache[1]; *s != NULL; i++, s++)
-#endif // REHLDS_CHECKS
-	{
-		if (**s == '!')
-		{
-			if (!ffirstsent)
-			{
-				ffirstsent = 1;
-				SV_AddResource(t_sound, "!", 0, RES_FATALIFMISSING, i);
-			}
-		}
-		else
-		{
-			nSize = 0;
-			if (g_psvs.maxclients > 1)
-				nSize = FS_FileSize(va("sound/%s", *s));
-			SV_AddResource(t_sound, *s, nSize, 0, i);
-		}
-	}
-#ifdef REHLDS_CHECKS
-	for (i = 1, s = &g_psv.model_precache[1]; i < HL_MODEL_MAX && *s != NULL; i++, s++)
-#else // REHLDS_CHECKS
-	for (i = 1, s = &g_psv.model_precache[1]; *s != NULL; i++, s++)
-#endif // REHLDS_CHECKS
-	{
-		if (g_psvs.maxclients > 1 && **s != '*')
-			nSize = FS_FileSize(*s);
-		else
-			nSize = 0;
-
-		SV_AddResource(t_model, *s, nSize, g_psv.model_precache_flags[i], i);
-	}
-	for (i = 0; i < sv_decalnamecount; i++)
-		SV_AddResource(t_decal, sv_decalnames[i].name, Draw_DecalSize(i), 0, i);
-
-	for (i = 1; i < HL_EVENT_MAX; i++)
-	{
-		ep = &g_psv.event_precache[i];
-		if (!ep->filename)
-			break;
-
-		SV_AddResource(t_eventscript, (char *)ep->filename, ep->filesize, RES_FATALIFMISSING, i);
-	}
-}
-
-/* <a9c59> ../engine/sv_main.c:6766 */
-void SV_ClearCaches(void)
-{
-	int i;
-	event_t *ep;
-	for (i = 1; i < HL_EVENT_MAX; i++)
-	{
-		ep = &g_psv.event_precache[i];
-		if (ep->filename == NULL)
-			break;
-
-		ep->filename = NULL;
-		if (ep->pszScript)
-			Mem_Free((void *)ep->pszScript);
-		ep->pszScript = NULL;
-	}
-}
-
-/* <a9c82> ../engine/sv_main.c:6790 */
-// Sends customizations from all active players to the current player.
-void SV_PropagateCustomizations(void)
-{
-	client_t *pHost;
-	customization_t *pCust;
-	resource_t *pResource;
-	int i;
-
-	// For each active player
-	for (i = 0, pHost = g_psvs.clients; i < g_psvs.maxclients; i++, pHost++)
-	{
-		if (!pHost->active && !pHost->spawned || pHost->fakeclient)
-			continue;
-
-		// Send each customization to current player
-		pCust = pHost->customdata.pNext;
-		while (pCust != NULL)
-		{
-			if (pCust->bInUse)
-			{
-				pResource = &pCust->resource;
-				MSG_WriteByte(&host_client->netchan.message, svc_customization);
-				MSG_WriteByte(&host_client->netchan.message, i);
-				MSG_WriteByte(&host_client->netchan.message, pResource->type);
-				MSG_WriteString(&host_client->netchan.message, pResource->szFileName);
-				MSG_WriteShort(&host_client->netchan.message, pResource->nIndex);
-				MSG_WriteLong(&host_client->netchan.message, pResource->nDownloadSize);
-				MSG_WriteByte(&host_client->netchan.message, pResource->ucFlags);
-				if (pResource->ucFlags & RES_CUSTOM)
-				{
-					SZ_Write(&host_client->netchan.message, pResource->rgucMD5_hash, sizeof(pResource->rgucMD5_hash));
-				}
-			}
-
-			pCust = pCust->pNext;
-		}
-	}
-}
-
-void SV_WriteVoiceCodec(sizebuf_t *pBuf)
-{
-	g_RehldsHookchains.m_SV_WriteVoiceCodec.callChain(SV_WriteVoiceCodec_internal, pBuf);
-}
-
-/* <a9cdb> ../engine/sv_main.c:6850 */
-void EXT_FUNC SV_WriteVoiceCodec_internal(sizebuf_t *pBuf)
-{
-	MSG_WriteByte(pBuf, svc_voiceinit);
-	MSG_WriteString(pBuf, "");
-	MSG_WriteByte(pBuf, 0);
-}
-
-/*
- * Interface between engine and gamedll has a flaw which can lead to inconsistent behavior when passing arguments of type vec3_t to gamedll
- * Consider function func(vec3_t v) defined in gamedll. vec3_t defined in gamedll as a class (not array), therefore it's expected that all vector components (12 bytes) will be written in the stack,
- * i.e. the function signature may be represented as func(float v_0, float v_1, float v_2).
- * In the engine, on the other hand, vec3_t is an array of vec_t (vec_t[3]). C/C++ compiler treats arguments of array type as pointers to array's first element, thus, on attempt to
- * invoke gamedll's func(vec3_t v) from engine, only pointer to first vector's element will be passed in stack, while gamedll expects all 3 vector elements.
- * This inconsistency in the interface between gamedll and engine leads to exposure of some data from stack of caller function to vector's elements in gamedll, which, in turn,
- * leads to inconsistent behavior (since stack data may contain pointers) across different systems
- *
- * This functions emulates swds.dll behavior, i.e. it sends the same garbage when invoking CreateBaseline as swds.dll does.
- * This is required since not emulating this behavior will break rehlds test demos
- */
-void __invokeValvesBuggedCreateBaseline(void* func, int player, int eindex, struct entity_state_s *baseline, struct edict_s *entity, int playermodelindex, vec_t* pmins, vec_t* pmaxs)
-{
-	__asm {
-		mov ecx, func
-		push 0
-		push 1
-		push 0
-		push 0
-		push pmaxs
-		push pmins
-		push playermodelindex
-		push entity
-		push baseline
-		push eindex
-		push player
-		call ecx
-		add esp, 0x2C
-	}
-}
-
-/* <a9cf9> ../engine/sv_main.c:6866 */
-void SV_CreateBaseline(void)
-{
-	edict_t *svent;
-	int entnum;
-	qboolean player;
-	qboolean custom;
-	entity_state_t nullstate;
-	delta_t *pDelta;
-
-	g_psv.instance_baselines = &g_sv_instance_baselines;
-	Q_memset(&nullstate, 0, sizeof(entity_state_t));
-	SV_FindModelNumbers();
-
-	for (entnum = 0; entnum < g_psv.num_edicts; entnum++)
-	{
-		svent = &g_psv.edicts[entnum];
-		if (!svent->free)
-		{
-			if (g_psvs.maxclients >= entnum || svent->v.modelindex)
-			{
-				player = SV_IsPlayerIndex(entnum);
-				g_psv.baselines[entnum].number = entnum;
-
-				// set entity type
-				if (svent->v.flags & FL_CUSTOMENTITY)
-					g_psv.baselines[entnum].entityType = ENTITY_BEAM;
-				else
-					g_psv.baselines[entnum].entityType = ENTITY_NORMAL;
-
-				__invokeValvesBuggedCreateBaseline((void *)gEntityInterface.pfnCreateBaseline, player, entnum, &(g_psv.baselines[entnum]), svent, sv_playermodel, player_mins[0], player_maxs[0]);
-				sv_lastnum = entnum;
-			}
-		}
-	}
-	gEntityInterface.pfnCreateInstancedBaselines();
-	MSG_WriteByte(&g_psv.signon, svc_spawnbaseline);
-	MSG_StartBitWriting(&g_psv.signon);
-	for (entnum = 0; entnum < g_psv.num_edicts; entnum++)
-	{
-		svent = &g_psv.edicts[entnum];
-		if (!svent->free && (g_psvs.maxclients >= entnum || svent->v.modelindex))
-		{
-			MSG_WriteBits(entnum, 11);
-			MSG_WriteBits(g_psv.baselines[entnum].entityType, 2);
-			custom = ~g_psv.baselines[entnum].entityType & ENTITY_NORMAL;
-			if (custom)
-				pDelta = g_pcustomentitydelta;
-			else
-			{
-				pDelta = g_pplayerdelta;
-				if (!SV_IsPlayerIndex(entnum))
-					pDelta = g_pentitydelta;
-			}
-
-			DELTA_WriteDelta((byte *)&nullstate, (byte *)&(g_psv.baselines[entnum]), TRUE, pDelta, NULL);
-		}
-	}
-
-	MSG_WriteBits(0xFFFF, 16);
-	MSG_WriteBits(g_psv.instance_baselines->number, 6);
-	for (entnum = 0; entnum < g_psv.instance_baselines->number; entnum++)
-		DELTA_WriteDelta((byte *)&nullstate, (byte *)&(g_psv.instance_baselines->baseline[entnum]), TRUE, g_pentitydelta, NULL);
-
-	MSG_EndBitWriting(&g_psv.signon);
-}
-
-/* <a9da2> ../engine/sv_main.c:6969 */
-void SV_BroadcastCommand(char *fmt, ...)
-{
-	va_list argptr;
-	char string[1024];
-	char data[128];
-	sizebuf_t msg;
-
-	if (!g_psv.active)
-		return;
-
-	va_start(argptr, fmt);
-	msg.data = (byte *)data;
-	msg.buffername = "Broadcast Command";
-	msg.cursize = 0;
-	msg.maxsize = sizeof(data);
-	msg.flags = SIZEBUF_ALLOW_OVERFLOW;
-
-	Q_vsnprintf(string, sizeof(string), fmt, argptr);
-	va_end(argptr);
-
-	MSG_WriteByte(&msg, svc_stufftext);
-	MSG_WriteString(&msg, string);
-	if (msg.flags & SIZEBUF_OVERFLOWED)
-		Sys_Error("SV_BroadcastCommand:  Overflowed on %s, %i is max size\n", string, msg.maxsize);
-
-	for (int i = 0; i < g_psvs.maxclients; ++i)
-	{
-		client_t *cl = &g_psvs.clients[i];
-		if (cl->active || cl->connected || (cl->spawned && !cl->fakeclient))
-		{
-			SZ_Write(&cl->netchan.message, msg.data, msg.cursize);
-		}
-	}
-}
-
-/* <a9e84> ../engine/sv_main.c:7017 */
-void SV_BuildReconnect(sizebuf_t *msg)
-{
-	MSG_WriteByte(msg, svc_stufftext);
-	MSG_WriteString(msg, "reconnect\n");
-}
-
-/* <a9ea2> ../engine/sv_main.c:7032 */
-NOXREF void SV_ReconnectAllClients(void)
-{
-	int i;
-	char message[34];
-	Q_snprintf(message, sizeof(message), "Server updating Security Module.\n");
-
-	for (i = 0; i < g_psvs.maxclients; i++)
-	{
-		client_t *client = &g_psvs.clients[i];
-
-		if ((client->active || client->connected) && !client->fakeclient)
-		{
-			Netchan_Clear(&client->netchan);
-
-			MSG_WriteByte(&client->netchan.message, svc_print);
-			MSG_WriteString(&client->netchan.message, message);
-
-			MSG_WriteByte(&client->netchan.message, svc_stufftext);
-			MSG_WriteString(&client->netchan.message, "retry\n");
-
-			SV_DropClient(client, FALSE, message);
-		}
-	}
-
-}
-
-/* <a9eeb> ../engine/sv_main.c:7068 */
-void SetCStrikeFlags(void)
-{
-	if (!g_bCS_CZ_Flags_Initialized)	// TODO: Convert these to enum
-	{
-		if (!Q_stricmp(com_gamedir, "valve"))
-		{
-			g_bIsHL1 = 1;
-		}
-		else if (!Q_stricmp(com_gamedir, "cstrike") || !Q_stricmp(com_gamedir, "cstrike_beta"))
-		{
-			g_bIsCStrike = 1;
-		}
-		else if (!Q_stricmp(com_gamedir, "czero"))
-		{
-			g_bIsCZero = 1;
-		}
-		else if (!Q_stricmp(com_gamedir, "czeror"))
-		{
-			g_bIsCZeroRitual = 1;
-		}
-		else if (!Q_stricmp(com_gamedir, "terror"))
-		{
-			g_bIsTerrorStrike = 1;
-		}
-		else if (!Q_stricmp(com_gamedir, "tfc"))
-		{
-			g_bIsTFC = 1;
-		}
-
-		g_bCS_CZ_Flags_Initialized = 1;
-	}
-}
-
-#ifdef REHLDS_FIXES
-<<<<<<< HEAD
-void PrecacheModelTexture(const char *s, studiohdr_t *pStudioHeader)
-{
-	if (pStudioHeader->textureindex)
-		return;
-
-	size_t modelNameLength = Q_strlen(s);
-	if (modelNameLength >= MAX_QPATH - 1)
-		return;
-	
-	char textureModelName[MAX_QPATH];
-	Q_strcpy(textureModelName, s);
-
-	size_t modelExtensionLength = sizeof(".mdl") - 1;
-	char *modelExtension = &textureModelName[modelNameLength - modelExtensionLength];
-	Q_strcpy(modelExtension, "T.mdl");
-
-	// Use generic, because model max count is 512...
-	PF_precache_generic_I(textureModelName);
-}
-
-void PrecacheModelSeqGroups(studiohdr_t *pStudioHeader)
-{
-	// 0 seqgroup is reserved for sequences in this model
-	if (pStudioHeader->numseqgroups <= 1)
-		return;
-
-	mstudioseqgroup_t *pSeqGroup = (mstudioseqgroup_t *)((uint8_t *)pStudioHeader + pStudioHeader->seqgroupindex);
-	for (int i = 1; i < pStudioHeader->numseqgroups; i++)
-	{
-		if (pSeqGroup[i].name[0] == '\0')
-			continue;
-
-		char seqGroupName[MAX_QPATH];
-		Q_strcpy(seqGroupName, pSeqGroup[i].name);
-
-		ForwardSlashes(seqGroupName);
-		PF_precache_generic_I(seqGroupName);
-	}
-}
-
-void PrecacheModelSounds(studiohdr_t *pStudioHeader)
-{
-	mstudioseqdesc_t *pSeqDesc = (mstudioseqdesc_t *)((uintptr_t)pStudioHeader + pStudioHeader->seqindex);
-	for (int index = 0; index < pStudioHeader->numseq; index++)
-	{
-		mstudioevent_t *pEvent = (mstudioevent_t *)((uintptr_t)pStudioHeader + pSeqDesc[index].eventindex);
-		for (int i = 0; i < pSeqDesc[index].numevents; i++)
-		{
-			if (pEvent[i].event != 5004)
-				continue;
-			if (pEvent[i].options[0] == '\0')
-				continue;
-
-			PF_precache_generic_I(va("sound/%s", pEvent[i].options));
-		}
-	}
-}
-
-void PrecacheModelSpecifiedFiles()
-{
-	const char **s = &g_psv.model_precache[1];
-	for (size_t i = 1; i < ARRAYSIZE(g_psv.model_precache) && *s != nullptr; i++, s++)
-	{
-		if (g_psv.models[i]->type != mod_studio)
-			continue;
-
-		studiohdr_t *pStudioHeader = (studiohdr_t *)Mod_Extradata(g_psv.models[i]);
-
-		PrecacheModelTexture(*s, pStudioHeader);
-		PrecacheModelSeqGroups(pStudioHeader);
-		if (sv_auto_precache_sounds_in_models.value)
-			PrecacheModelSounds(pStudioHeader);
-	}
-}
-#endif
-=======
-void MoveCheckedResourcesToFirstPositions()
-{
-	resource_t *pResources = g_rehlds_sv.resources;
-	size_t j = 0;
-	for (size_t i = 0; i < (size_t)g_psv.num_resources; i++)
-	{
-		if (!(pResources[i].ucFlags & RES_CHECKFILE))
-			continue;
-		if (i == j)
-		{
-			j++;
-			continue;
-		}
-
-		resource_t temp = pResources[i];
-		pResources[i] = pResources[j];
-		pResources[j] = temp;
-		j++;
-	}
-}
-#endif // REHLDS_FIXES
->>>>>>> 415240ec
-
-void SV_ActivateServer(int runPhysics)
-{
-	g_RehldsHookchains.m_SV_ActivateServer.callChain(SV_ActivateServer_internal, runPhysics);
-}
-
-/* <a9f01> ../engine/sv_main.c:7107 */
-void EXT_FUNC SV_ActivateServer_internal(int runPhysics)
-{
-	int i;
-	unsigned char data[NET_MAX_PAYLOAD];
-	sizebuf_t msg;
-	client_t *cl;
-	UserMsg *pTemp;
-	char szCommand[256];
-
-	Q_memset(&msg, 0, sizeof(sizebuf_t));
-	msg.buffername = "Activate Server";
-	msg.data = data;
-	msg.maxsize = sizeof(data);
-	msg.cursize = 0;
-	msg.flags = SIZEBUF_CHECK_OVERFLOW;
-
-	SetCStrikeFlags();
-	Cvar_Set("sv_newunit", "0");
-
-	ContinueLoadingProgressBar("Server", 8, 0.0f);
-	gEntityInterface.pfnServerActivate(g_psv.edicts, g_psv.num_edicts, g_psvs.maxclients);
-	Steam_Activate();
-	ContinueLoadingProgressBar("Server", 9, 0.0f);
-#ifdef REHLDS_FIXES
-	// Precache after all models and sounds is precached, because we use PrecacheGeneric, which checks is that resource already precached as model or sound
-	PrecacheModelSpecifiedFiles();
-#endif
-	SV_CreateGenericResources();
-	g_psv.active = TRUE;
-	g_psv.state = ss_active;
-	ContinueLoadingProgressBar("Server", 10, 0.0f);
-
-	if (!runPhysics)
-	{
-		host_frametime = 0.001;
-		SV_Physics();
-	}
-	else
-	{
-		if (g_psvs.maxclients <= 1)
-		{
-			host_frametime = 0.1;
-			SV_Physics();
-			SV_Physics();
-		}
-		else
-		{
-			host_frametime = 0.8;
-			for (i = 0; i < 16; i++)
-				SV_Physics();
-		}
-	}
-	SV_CreateBaseline();
-	SV_CreateResourceList();
-	g_psv.num_consistency = SV_TransferConsistencyInfo();
-#ifdef REHLDS_FIXES
-	MoveCheckedResourcesToFirstPositions();
-#endif // REHLDS_FIXES
-	for (i = 0, cl = g_psvs.clients; i < g_psvs.maxclients; cl++, i++)
-	{
-		if (!cl->fakeclient && (cl->active || cl->connected))
-		{
-			Netchan_Clear(&cl->netchan);
-			if (g_psvs.maxclients > 1)
-			{
-				SV_BuildReconnect(&cl->netchan.message);
-				Netchan_Transmit(&cl->netchan, 0, NULL);
-			}
-			else
-				SV_SendServerinfo(&msg, cl);
-
-			if (sv_gpUserMsgs)
-			{
-				pTemp = sv_gpNewUserMsgs;
-				sv_gpNewUserMsgs = sv_gpUserMsgs;
-				SV_SendUserReg(&msg);
-				sv_gpNewUserMsgs = pTemp;
-			}
-			cl->hasusrmsgs = TRUE;
-			Netchan_CreateFragments(TRUE, &cl->netchan, &msg);
-			Netchan_FragSend(&cl->netchan);
-			SZ_Clear(&msg);
-		}
-	}
-	HPAK_FlushHostQueue();
-	if (g_psvs.maxclients <= 1)
-		Con_DPrintf("Game Started\n");
-	else
-		Con_DPrintf("%i player server started\n",g_psvs.maxclients);
-	Log_Printf("Started map \"%s\" (CRC \"%i\")\n", g_psv.name, g_psv.worldmapCRC);
-
-	if (mapchangecfgfile.string && *mapchangecfgfile.string)
-	{
-		AlertMessage(at_console, "Executing map change config file\n");
-		Q_sprintf(szCommand, "exec %s\n", mapchangecfgfile.string);
-		Cbuf_AddText(szCommand);
-	}
-}
-
-/* <a9fdc> ../engine/sv_main.c:7245 */
-void SV_ServerShutdown(void)
-{
-	Steam_NotifyOfLevelChange();
-	gGlobalVariables.time = g_psv.time;
-
-	if (g_psvs.dll_initialized)
-	{
-		if (g_psv.active)
-			gEntityInterface.pfnServerDeactivate();
-	}
-}
-/* <a9ff2> ../engine/sv_main.c:7265 */
-int SV_SpawnServer(qboolean bIsDemo, char *server, char *startspot)
-{
-	client_t *cl;
-	edict_t *ent;
-	int i;
-	char *pszhost;
-	char oldname[64];
-
-	if (g_psv.active)
-	{
-		cl = g_psvs.clients;
-		for (i = 0; i < g_psvs.maxclients; i++, cl++)
-		{
-			if (cl->active || cl->spawned || cl->connected)
-			{
-				ent = cl->edict;
-				if (ent == NULL || ent->free)
-					continue;
-
-				if (ent->pvPrivateData)
-					gEntityInterface.pfnClientDisconnect(ent);
-				else
-					Con_Printf("Skipping reconnect on %s, no pvPrivateData\n", cl->name);
-			}
-		}
-	}
-	if (g_bOutOfDateRestart)
-	{
-		g_bOutOfDateRestart = FALSE;
-		Cmd_ExecuteString("quit\n", src_command);
-	}
-
-	Log_Open();
-	Log_Printf("Loading map \"%s\"\n", server);
-	Log_PrintServerVars();
-	NET_Config((qboolean)(g_psvs.maxclients > 1));
-	
-	pszhost = Cvar_VariableString("hostname");
-	if (pszhost && *pszhost == '\0')
-	{
-		if (gEntityInterface.pfnGetGameDescription != NULL)
-			Cvar_Set("hostname", gEntityInterface.pfnGetGameDescription());
-		else
-			Cvar_Set("hostname", "Half-Life");
-	}
-
-	scr_centertime_off = 0.0f;
-	if (startspot)
-		Con_DPrintf("Spawn Server %s: [%s]\n", server, startspot);
-	else
-		Con_DPrintf("Spawn Server %s\n", server);
-
-	g_LastScreenUpdateTime = 0.0f;
-	g_psvs.spawncount = ++gHostSpawnCount;
-
-	if (coop.value != 0.0f)
-		Cvar_SetValue("deathmatch", 0.0f);
-
-	current_skill = (int)(skill.value + 0.5f);
-	if (current_skill < 0)
-		current_skill = 0;
-	else if (current_skill > 3)
-		current_skill = 3;
-
-	Cvar_SetValue("skill", current_skill);
-	ContinueLoadingProgressBar("Server", 2, 0.0f);
-
-	HPAK_CheckSize("custom");
-	oldname[0] = 0;
-	Q_strncpy(oldname, g_psv.name, sizeof(oldname) - 1);
-	oldname[sizeof(oldname) - 1] = 0;
-	Host_ClearMemory(FALSE);
-	
-	cl = g_psvs.clients;
-	for (i = 0; i < g_psvs.maxclientslimit; i++, cl++)
-		SV_ClearFrames(&cl->frames);
-
-	SV_UPDATE_BACKUP = (g_psvs.maxclients == 1) ? SINGLEPLAYER_BACKUP : MULTIPLAYER_BACKUP;
-	SV_UPDATE_MASK = (SV_UPDATE_BACKUP - 1);
-
-	SV_AllocClientFrames();
-	Q_memset(&g_psv, 0, sizeof(server_t));
-
-#ifdef REHLDS_OPT_PEDANTIC
-	g_rehlds_sv.modelsMap.clear();
-#endif
-#ifdef REHLDS_FIXES
-	g_rehlds_sv.precachedGenericResourceCount = 0;
-#endif // REHLDS_FIXES
-
-	Q_strncpy(g_psv.oldname, oldname, sizeof(oldname) - 1);
-	g_psv.oldname[sizeof(oldname) - 1] = 0;
-	Q_strncpy(g_psv.name, server, sizeof(g_psv.name) - 1);
-	g_psv.name[sizeof(g_psv.name) - 1] = 0;
-
-	if (startspot)
-	{
-		Q_strncpy(g_psv.startspot, startspot, sizeof(g_psv.startspot) - 1);
-		g_psv.startspot[sizeof(g_psv.startspot) - 1] = 0;
-	}
-	else
-		g_psv.startspot[0] = 0;
-
-	pr_strings = gNullString;
-	gGlobalVariables.pStringBase = gNullString;
-
-	if (g_psvs.maxclients == 1)
-		Cvar_SetValue("sv_clienttrace", 1.0);
-
-	g_psv.max_edicts = COM_EntsForPlayerSlots(g_psvs.maxclients);
-
-	SV_DeallocateDynamicData();
-	SV_ReallocateDynamicData();
-
-	gGlobalVariables.maxEntities = g_psv.max_edicts;
-
-	g_psv.edicts = (edict_t *)Hunk_AllocName(sizeof(edict_t) * g_psv.max_edicts, "edicts");
-	g_psv.baselines = (entity_state_s *)Hunk_AllocName(sizeof(entity_state_t) * g_psv.max_edicts, "baselines");
-
-	g_psv.datagram.buffername = "Server Datagram";
-	g_psv.datagram.data = g_psv.datagram_buf;
-	g_psv.datagram.maxsize = sizeof(g_psv.datagram_buf);
-	g_psv.datagram.cursize = 0;
-
-	g_psv.reliable_datagram.buffername = "Server Reliable Datagram";
-#ifdef REHLDS_FIXES
-	g_psv.reliable_datagram.data = g_rehlds_sv.reliableDatagramBuffer;
-	g_psv.reliable_datagram.maxsize = sizeof(g_rehlds_sv.reliableDatagramBuffer);
-#else
-	g_psv.reliable_datagram.data = g_psv.reliable_datagram_buf;
-	g_psv.reliable_datagram.maxsize = sizeof(g_psv.reliable_datagram_buf);
-#endif
-	g_psv.reliable_datagram.cursize = 0;
-
-	g_psv.spectator.buffername = "Server Spectator Buffer";
-	g_psv.spectator.data = g_psv.spectator_buf;
-	g_psv.spectator.maxsize = sizeof(g_psv.spectator_buf);
-
-	g_psv.multicast.buffername = "Server Multicast Buffer";
-	g_psv.multicast.data = g_psv.multicast_buf;
-	g_psv.multicast.maxsize = sizeof(g_psv.multicast_buf);
-
-	g_psv.signon.buffername = "Server Signon Buffer";
-#ifdef REHLDS_FIXES
-	g_psv.signon.data = g_rehlds_sv.signonData;
-	g_psv.signon.maxsize = sizeof(g_rehlds_sv.signonData);
-#else
-	g_psv.signon.data = g_psv.signon_data;
-	g_psv.signon.maxsize = sizeof(g_psv.signon_data);
-#endif
-	g_psv.signon.cursize = 0;
-	
-	g_psv.num_edicts = g_psvs.maxclients + 1;
-
-	cl = g_psvs.clients;
-	for (i = 1; i < g_psvs.maxclients; i++, cl++)
-		cl->edict = &g_psv.edicts[i];
-
-	gGlobalVariables.maxClients = g_psvs.maxclients;
-	g_psv.time = 1.0f;
-	g_psv.state = ss_loading;
-	g_psv.paused = FALSE;
-	gGlobalVariables.time = 1.0f;
-
-	R_ForceCVars((qboolean)(g_psvs.maxclients > 1));
-	ContinueLoadingProgressBar("Server", 3, 0.0f);
-
-	Q_snprintf(g_psv.modelname, sizeof(g_psv.modelname), "maps/%s.bsp", server);
-	g_psv.worldmodel = Mod_ForName(g_psv.modelname, FALSE, FALSE);
-
-	if (!g_psv.worldmodel)
-	{
-		Con_Printf("Couldn't spawn server %s\n", g_psv.modelname);
-		g_psv.active = FALSE;
-		return 0;
-	}
-
-	Sequence_OnLevelLoad(server);
-	ContinueLoadingProgressBar("Server", 4, 0.0);
-	if (gmodinfo.clientDllCRC)
-	{
-		char szDllName[64];
-		Q_snprintf(szDllName, sizeof(szDllName), "cl_dlls//client.dll");
-		COM_FixSlashes(szDllName);
-		if (!MD5_Hash_File(g_psv.clientdllmd5, szDllName, FALSE, FALSE, NULL))
-		{
-			Con_Printf("Couldn't CRC client side dll:  %s\n", szDllName);
-			g_psv.active = FALSE;
-			return 0;
-		}
-	}
-	ContinueLoadingProgressBar("Server", 6, 0.0);
-
-	if (g_psvs.maxclients <= 1)
-		g_psv.worldmapCRC = 0;
-	else
-	{
-		CRC32_Init(&g_psv.worldmapCRC);
-		if (!CRC_MapFile(&g_psv.worldmapCRC, g_psv.modelname))
-		{
-			Con_Printf("Couldn't CRC server map:  %s\n", g_psv.modelname);
-			g_psv.active = FALSE;
-			return 0;
-		}
-		CM_CalcPAS(g_psv.worldmodel);
-	}
-
-	g_psv.models[1] = g_psv.worldmodel;
-	SV_ClearWorld();
-	g_psv.model_precache_flags[1] |= RES_FATALIFMISSING;
-	g_psv.model_precache[1] = g_psv.modelname;
-
-#ifdef REHLDS_OPT_PEDANTIC
-	{
-		int __itmp = 1;
-		g_rehlds_sv.modelsMap.put(ED_NewString(g_psv.modelname), __itmp);
-	}
-#endif
-
-	g_psv.sound_precache[0] = pr_strings;
-	g_psv.model_precache[0] = pr_strings;
-#ifndef REHLDS_FIXES
-	g_psv.generic_precache[0] = pr_strings;
-#endif // REHLDS_FIXES
-
-	for (i = 1; i < g_psv.worldmodel->numsubmodels; i++)
-	{
-		g_psv.model_precache[i + 1] = localmodels[i];
-		g_psv.models[i + 1] = Mod_ForName(localmodels[i], FALSE, FALSE);
-		g_psv.model_precache_flags[i + 1] |= RES_FATALIFMISSING;
-
-#ifdef REHLDS_OPT_PEDANTIC
-		{
-			int __itmp = i + 1;
-			g_rehlds_sv.modelsMap.put(g_psv.model_precache[i + 1], __itmp);
-		}
-#endif
-	}
-
-	Q_memset(&g_psv.edicts->v, 0, sizeof(entvars_t));
-
-	g_psv.edicts->free = FALSE;
-	g_psv.edicts->v.modelindex = 1;
-	g_psv.edicts->v.model = (size_t)g_psv.worldmodel - (size_t)pr_strings;
-	g_psv.edicts->v.solid = SOLID_BSP;
-	g_psv.edicts->v.movetype = MOVETYPE_PUSH;
-
-	if (coop.value == 0.0f)
-		gGlobalVariables.deathmatch_ = deathmatch.value;
-	else
-		gGlobalVariables.coop_ = coop.value;
-
-	gGlobalVariables.serverflags = g_psvs.serverflags;
-	gGlobalVariables.mapname = (size_t)g_psv.name - (size_t)pr_strings;
-	gGlobalVariables.startspot = (size_t)g_psv.startspot - (size_t)pr_strings;
-	allow_cheats = sv_cheats.value;
-	SV_SetMoveVars();
-
-	return 1;
-}
-
-/* <aa169> ../engine/sv_main.c:7586 */
-void SV_LoadEntities(void)
-{
-	ED_LoadFromFile(g_psv.worldmodel->entities);
-}
-
-/* <aa17f> ../engine/sv_main.c:7592 */
-void SV_ClearEntities(void)
-{
-	int i;
-	edict_t *pEdict;
-
-	for (i = 0; i < g_psv.num_edicts; i++)
-	{
-		pEdict = &g_psv.edicts[i];
-
-		if (!pEdict->free)
-			ReleaseEntityDLLFields(pEdict);
-	}
-}
-/* <aa1be> ../engine/sv_main.c:7620 */
-int EXT_FUNC RegUserMsg(const char *pszName, int iSize)
-{
-	if (giNextUserMsg > 255 || !pszName || Q_strlen(pszName) > 11 || iSize > 192)
-		return 0;
-
-	UserMsg *pUserMsgs = sv_gpUserMsgs;
-	while (pUserMsgs)
-	{
-		if (!Q_strcmp(pszName, pUserMsgs->szName))
-			return pUserMsgs->iMsg;
-
-		pUserMsgs = pUserMsgs->next;
-	}
-
-	UserMsg *pNewMsg = (UserMsg *)Mem_ZeroMalloc(sizeof(UserMsg));
-	pNewMsg->iMsg = giNextUserMsg++;
-	pNewMsg->iSize = iSize;
-	Q_strcpy(pNewMsg->szName, pszName);
-	pNewMsg->next = sv_gpNewUserMsgs;
-	sv_gpNewUserMsgs = pNewMsg;
-	
-	return pNewMsg->iMsg;
-}
-
-/* <aa23b> ../engine/sv_main.c:7717 */
-qboolean StringToFilter(const char *s, ipfilter_t *f)
-{
-	char num[128];
-	unsigned char b[4] = { 0, 0, 0, 0 };
-	unsigned char m[4] = { 0, 0, 0, 0 };
-
-	const char* cc = s;
-	int i = 0;
-	while (1)
-	{
-		if (*cc < '0' || *cc > '9')
-			break;
-
-		int j = 0;
-#ifdef REHLDS_FIXES
-		//check num for overflow
-		while (*cc >= '0' && *cc <= '9' && j < sizeof(num))
-			num[j++] = *(cc++);
-
-		if (j >= sizeof(num)) 
-			break;
-#else // REHLDS_FIXES
-		while (*cc >= '0' && *cc <= '9')
-			num[j++] = *(cc++);
-#endif // REHLDS_FIXES
-
-		num[j] = 0;
-		b[i] = Q_atoi(num);
-		if (b[i])
-			m[i] = -1;
-
-		if (*cc)
-		{
-			++cc;
-			++i;
-			if (i < 4)
-				continue;
-		}
-		f->mask = *(uint32 *)m;
-		f->compare.u32 = *(uint32 *)b;
-		return TRUE;
-	}
-	Con_Printf("Bad filter address: %s\n", cc);
-	return FALSE;
-}
-
-/* <aa365> ../engine/sv_main.c:7765 */
-USERID_t *SV_StringToUserID(const char *str)
-{
-	static USERID_t id;
-	Q_memset(&id, 0, sizeof(id));
-
-#ifdef REHLDS_FIXES
-	if (!str || Q_strlen(str) < 7) //also check the length of identifier
-		return &id;
-#else
-	if (!str || !*str)
-		return &id;
-#endif
-
-	char szTemp[128];
-	const char *pszUserID = str + 6;
-	if (Q_strnicmp(str, "STEAM_", 6))
-	{
-		Q_strncpy(szTemp, pszUserID, sizeof(szTemp) - 1);
-		id.idtype = AUTH_IDTYPE_VALVE;
-	}
-	else
-	{
-		Q_strncpy(szTemp, pszUserID, sizeof(szTemp) - 1);
-		id.idtype = AUTH_IDTYPE_STEAM;
-	}
-	szTemp[127] = 0;
-	id.m_SteamID = Steam_StringToSteamID(szTemp);
-
-	return &id;
-}
-
-void SV_SerializeSteamid(USERID_t* id, USERID_t* serialized)
-{
-	*serialized = *id;
-}
-
-/* <ab410> ../engine/sv_main.c:7799 */
-void SV_BanId_f(void)
-{
-	char szreason[256];
-	char idstring[64];
-
-	if (Cmd_Argc() < 3 || Cmd_Argc() > 8)
-	{
-		Con_Printf("Usage:  banid <minutes> <uniqueid or #userid> { kick }\n");
-		Con_Printf("Use 0 minutes for permanent\n");
-		return;
-	}
-
-	float banTime = Q_atof(Cmd_Argv(1));
-	if (banTime < 0.01f)
-		banTime = 0.0f;
-
-	Q_strncpy(idstring, Cmd_Argv(2), sizeof(idstring));
-	idstring[63] = 0;
-
-	qboolean bKick;
-	if (Cmd_Argc() > 3 && !Q_stricmp(Cmd_Argv(Cmd_Argc() - 1), "kick"))
-		bKick = TRUE;
-	else
-		bKick = FALSE;
-
-	USERID_t *id = NULL;
-	if (idstring[0] == '#')
-	{
-		int search;
-		if (Q_strlen(idstring) == 1)
-		{
-			if (Cmd_Argc() < 3)
-			{
-				Con_Printf("Insufficient arguments to banid\n");
-				return;
-			}
-			search = Q_atoi(Cmd_Argv(3));
-		}
-		else
-			search = Q_atoi(&idstring[1]);
-
-		for (int i = 0; i < g_psvs.maxclients; i++)
-		{
-			client_t *cl = &g_psvs.clients[i];
-			if ((!cl->active && !cl->connected && !cl->spawned) || cl->fakeclient)
-				continue;
-
-			if (cl->userid == search)
-			{
-				id = &cl->network_userid;
-				break;
-			}
-		}
-		if (id == NULL)
-		{
-			Con_Printf(__FUNCTION__ ":  Couldn't find #userid %u\n", search);
-			return;
-		}
-	}
-	else
-	{
-		if (!Q_strnicmp(idstring, "STEAM_", 6) || !Q_strnicmp(idstring, "VALVE_", 6))
-		{
-			Q_snprintf(idstring, sizeof(idstring) - 1, "%s:%s:%s", Cmd_Argv(2), Cmd_Argv(4), Cmd_Argv(6));
-			idstring[63] = 0;
-		}
-
-		for (int i = 0; i < g_psvs.maxclients; i++)
-		{
-			client_t *cl = &g_psvs.clients[i];
-			if (!cl->active && !cl->connected && !cl->spawned || cl->fakeclient)
-				continue;
-
-			if (!Q_stricmp(SV_GetClientIDString(cl), idstring))
-			{
-				id = &cl->network_userid;
-				break;
-			}
-		}
-		if (id == NULL)
-			id = SV_StringToUserID(idstring);
-		
-		if (id == NULL)
-		{
-			Con_Printf(__FUNCTION__ ":  Couldn't resolve uniqueid %s.\n", idstring);
-			Con_Printf("Usage:  banid <minutes> <uniqueid or #userid> { kick }\n");
-			Con_Printf("Use 0 minutes for permanent\n");
-			return;
-		}
-	}
-
-	int i = 0;
-	for (i = 0; i < numuserfilters; i++)
-	{
-		if (SV_CompareUserID(&userfilters[i].userid, id))
-			break;
-	}
-
-	if (i >= numuserfilters)
-	{
-		if (numuserfilters >= 32768)
-		{
-			Con_Printf(__FUNCTION__ ":  User filter list is full\n");
-			return;
-		}
-		numuserfilters++;
-	}
-
-	userfilters[i].banTime = banTime;
-	userfilters[i].banEndTime = (banTime == 0.0f) ? 0.0f : banTime * 60.0f + realtime;
-
-	// give 3-rd party plugins a chance to serialize ID
-	g_RehldsHookchains.m_SerializeSteamId.callChain(SV_SerializeSteamid, id, &userfilters[i].userid);
-
-	if (banTime == 0.0f)
-		Q_sprintf(szreason, "permanently");
-	else
-		Q_snprintf(szreason, sizeof(szreason), "for %.2f minutes", banTime);
-
-	const char *pszCmdGiver;
-	if (cmd_source == src_command)
-	{
-#ifndef SWDS
-		pszCmdGiver = (g_pcls.state != ca_dedicated) ? cv_name.string : "Console";
-#else
-		pszCmdGiver = "Console";
-#endif // SWDS
-	}
-	else
-		pszCmdGiver = host_client->name;
-
-	if (!bKick)
-	{
-		if (sv_logbans.value != 0.0f)
-			Log_Printf("Ban: \"<><%s><>\" was banned \"%s\" by \"%s\"\n", SV_GetIDString(id), szreason, pszCmdGiver);
-
-		return;
-	}
-
-	client_t *save = host_client;
-	for (int i = 0; i < g_psvs.maxclients; i++)
-	{
-		client_t *cl = &g_psvs.clients[i];
-		if (!cl->active && !cl->connected && !cl->spawned || cl->fakeclient)
-			continue;
-
-		if (SV_CompareUserID(&cl->network_userid, id))
-		{
-			host_client = cl;
-			if (sv_logbans.value != 0.0f)
-			{
-				Log_Printf(
-					"Ban: \"%s<%i><%s><>\" was kicked and banned \"%s\" by \"%s\"\n",
-					host_client->name, host_client->userid, SV_GetClientIDString(host_client), szreason, pszCmdGiver
-					);
-			}
-			SV_ClientPrintf("You have been kicked and banned %s by the server op.\n", szreason);
-			SV_DropClient(host_client, FALSE, "Kicked and banned");
-			break;
-		}
-	}
-	host_client = save;
-}
-
-#ifdef REHLDS_FIXES
-void ReplaceEscapeSequences(char *str)
-{
-	size_t len = 0;
-	for (size_t i = 0; str[i] != '\0'; i++)
-	{
-		if (str[i] == '\\')
-		{
-			switch (str[++i])
-			{
-			case 't':
-				str[len++] = '\t';
-				break;
-			case 'n':
-				str[len++] = '\n';
-				break;
-			case '\\':
-				str[len++] = '\\';
-				break;
-			// TODO: or ignore it?
-			default:
-				str[len++] = '\\';
-				str[len++] = str[i];
-				break;
-			}
-		}
-		else
-		{
-			str[len++] = str[i];
-		}
-	}
-
-	str[len] = '\0';
-}
-#endif // REHLDS_FIXES
-
-/* <ab1ec> ../engine/sv_main.c:8040 */
-void Host_Kick_f(void)
-{
-	const char *p;
-	char idstring[64];
-	int argsStartNum;
-
-	qboolean isSteam = FALSE;
-	qboolean found = FALSE;
-
-	if (Cmd_Argc() <= 1)
-	{
-		Con_Printf("usage:  kick < name > | < # userid >\n");
-		return;
-	}
-
-	if (cmd_source == src_command)
-	{
-		if (!g_psv.active)
-		{
-			Cmd_ForwardToServer();
-			return;
-		}
-	}
-	else
-	{
-		if (host_client->netchan.remote_address.type != NA_LOOPBACK)
-		{
-			SV_ClientPrintf("You can't 'kick' because you are not a server operator\n");
-			return;
-		}
-	}
-
-	client_t *save = host_client;
-	p = Cmd_Argv(1);
-	if (p && *p == '#')
-	{
-		int searchid;
-		if (Cmd_Argc() <= 2 || p[1])
-		{
-			p++;
-			argsStartNum = 2;
-			searchid = Q_atoi(p);
-		}
-		else
-		{
-			searchid = Q_atoi(Cmd_Argv(2));
-			p = Cmd_Argv(2);
-			argsStartNum = 3;
-		}
-
-		Q_strncpy(idstring, p, 63);
-		idstring[63] = 0;
-		
-		if (!Q_strnicmp(idstring, "STEAM_", 6) || !Q_strnicmp(idstring, "VALVE_", 6))
-		{
-			Q_snprintf(idstring, 63, "%s:%s:%s", p, Cmd_Argv(argsStartNum + 1), Cmd_Argv(argsStartNum + 3));
-
-			argsStartNum += 4;
-			idstring[63] = 0;
-			isSteam = 1;
-		}
-
-		for (int i = 0; i < g_psvs.maxclients; i++)
-		{
-			host_client = &g_psvs.clients[i];
-			if (!host_client->active && !host_client->connected)
-				continue;
-
-			if (searchid && host_client->userid == searchid)
-			{
-				found = TRUE;
-				break;
-			}
-
-			if (Q_stricmp(SV_GetClientIDString(host_client), idstring) == 0)
-			{
-				found = TRUE;
-				break;
-			}
-		}
-	}
-	else
-	{
-		for (int i = 0; i < g_psvs.maxclients; i++)
-		{
-			host_client = &g_psvs.clients[i];
-			if (!host_client->active && !host_client->connected)
-				continue;
-
-			if (!Q_stricmp(host_client->name, Cmd_Argv(1)))
-			{
-				found = TRUE;
-				break;
-			}
-
-		}
-		argsStartNum = 2;
-	}
-
-	if (found)
-	{
-		const char *who;
-		if (cmd_source == src_command)
-		{
-#ifndef SWDS
-			who = (g_pcls.state != ca_dedicated) ? cv_name.string : "Console";
-#else
-			who = "Console";
-#endif // SWDS
-		}
-		else
-		{
-			who = save->name;
-		}
-
-		if (host_client->netchan.remote_address.type == NA_LOOPBACK)
-		{
-			Con_Printf("The local player cannot be kicked!\n");
-#ifdef REHLDS_FIXES
-			host_client = save;
-#endif // REHLDS_FIXES
-			return;
-		}
-
-		if (Cmd_Argc() > argsStartNum)
-		{
-			unsigned int dataLen = 0;
-			for (int i = 1; i < argsStartNum; i++)
-			{
-				dataLen += Q_strlen(Cmd_Argv(i)) + 1;
-			}
-
-			if (isSteam)
-				dataLen -= 4;
-
-			p = Cmd_Args();
-			if (dataLen <= Q_strlen(p))
-			{
-				const char *message = dataLen + p;
-				if (message)
-				{
-#ifdef REHLDS_FIXES
-					char reason[256];
-					Q_strncpy(reason, message, sizeof(reason) - 1);
-					reason[sizeof(reason) - 1] = '\0';
-					ReplaceEscapeSequences(reason);
-					message = reason;
-#endif // REHLDS_FIXES
-					SV_ClientPrintf("Kicked by %s: %s\n", who, message);
-					Log_Printf(
-						"Kick: \"%s<%i><%s><>\" was kicked by \"%s\" (message \"%s\")\n",
-						host_client->name, host_client->userid, SV_GetClientIDString(host_client), who,	message
-					);
-					SV_DropClient(host_client, 0, va("Kicked :%s", message));
-					host_client = save;
-					return;
-				}
-			}
-		}
-
-		SV_ClientPrintf("Kicked by %s\n", who);
-		Log_Printf("Kick: \"%s<%i><%s><>\" was kicked by \"%s\"\n", host_client->name, host_client->userid, SV_GetClientIDString(host_client), who);
-		SV_DropClient(host_client, FALSE, "Kicked");
-	}
-	host_client = save;
-}
-
-/* <aafa6> ../engine/sv_main.c:8237 */
-void SV_RemoveId_f(void)
-{
-	if (Cmd_Argc() != 2 && Cmd_Argc() != 6)
-	{
-		Con_Printf("Usage:  removeid <uniqueid | #slotnumber>\n");
-		return;
-	}
-	
-#ifdef REHLDS_FIXES
-	const char* idstring = Cmd_Args();
-#else
-	char idstring[64];
-	Q_strncpy(idstring, Cmd_Argv(1), sizeof(idstring) - 1);
-	idstring[sizeof(idstring) - 1] = 0;
-#endif
-
-	if (!idstring[0])
-	{
-		Con_Printf(__FUNCTION__ ":  Id string is empty!\n");
-		return;
-	}
-	
-	if (idstring[0] == '#')
-	{
-		int slot = Q_atoi(&idstring[1]);
-		if (slot <= 0 || slot > numuserfilters)
-		{
-			Con_Printf(__FUNCTION__ ":  invalid slot #%i\n", slot);
-			return;
-		}
-		slot--;
-
-		USERID_t id;
-		Q_memcpy(&id, &userfilters[slot].userid, sizeof(id));
-
-		if (slot + 1 < numuserfilters)
-			Q_memcpy(&userfilters[slot], &userfilters[slot + 1], (numuserfilters - (slot + 1)) * sizeof(userfilter_t));
-		
-		numuserfilters--;
-		Con_Printf("UserID filter removed for %s, id %s\n", idstring, SV_GetIDString(&id));
-	}
-	else
-	{
-#ifdef REHLDS_FIXES
-		idstring = SV_GetIDString(SV_StringToUserID(idstring));
-#else
-		if (!Q_strnicmp(idstring, "STEAM_", 6) || !Q_strnicmp(idstring, "VALVE_", 6))
-		{
-			Q_snprintf(idstring, sizeof(idstring) - 1, "%s:%s:%s", Cmd_Argv(1), Cmd_Argv(3), Cmd_Argv(5));
-			idstring[63] = 0;
-		}
-#endif // REHLDS_FIXES
-		
-		for (int i = 0; i < numuserfilters; i++)
-		{
-			if (!Q_stricmp(SV_GetIDString(&userfilters[i].userid), idstring))
-			{
-				if (i + 1 < numuserfilters)
-					Q_memmove(&userfilters[i], &userfilters[i + 1], (numuserfilters - (i + 1)) * sizeof(userfilter_t));
-
-				numuserfilters--;
-				Con_Printf("UserID filter removed for %s\n", idstring);
-				return;
-			}
-		}
-
-		Con_Printf("removeid: couldn't find %s\n", idstring);
-	}
-}
-
-/* <aaf4f> ../engine/sv_main.c:8320 */
-void SV_WriteId_f(void)
-{
-	char name[MAX_PATH];
-	Q_snprintf(name, MAX_PATH, "%s", bannedcfgfile.string);
-	Con_Printf("Writing %s.\n", name);
-
-	FILE *f = FS_Open(name, "wt");
-	if (!f)
-	{
-		Con_Printf("Couldn't open %s\n", name);
-		return;
-	}
-
-	for (int i = 0; i < numuserfilters; i++)
-	{
-		if (userfilters[i].banTime != 0.0f)
-			continue;
-
-		FS_FPrintf(f, "banid 0.0 %s\n", SV_GetIDString(&userfilters[i].userid));
-	}
-
-	FS_Close(f);
-}
-
-/* <aaf26> ../engine/sv_main.c:8358 */
-void SV_ListId_f(void)
-{
-	if (numuserfilters <= 0)
-	{
-		Con_Printf("UserID filter list: empty\n");
-		return;
-	}
-	
-	Con_Printf("UserID filter list: %i entries\n", numuserfilters);
-	for (int i = 0; i < numuserfilters; i++)
-	{
-		if (userfilters[i].banTime == 0.0f)
-		{
-			Con_Printf("%i %s : permanent\n", i, SV_GetIDString(&userfilters[i].userid));
-		}
-		else
-		{
-			Con_Printf("%i %s : %.3f min\n", i, SV_GetIDString(&userfilters[i].userid), userfilters[i].banTime);
-		}
-	}
-}
-
-/* <a5eab> ../engine/sv_main.c:8388 */
-void SV_AddIP_f(void)
-{
-	if (Cmd_Argc() != 3)
-	{
-		Con_Printf("Usage: addip <minutes> <ipaddress>\nUse 0 minutes for permanent\n");
-		return;
-	}
-
-	float banTime = Q_atof(Cmd_Argv(1));
-	ipfilter_t tempFilter;
-	if (!StringToFilter(Cmd_Argv(2), &tempFilter))
-	{
-		Con_Printf("Invalid IP address!\nUsage: addip <minutes> <ipaddress>\nUse 0 minutes for permanent\n");
-		return;
-	}
-
-	int i = 0;
-	for (; i < numipfilters; i++)
-	{
-		if (ipfilters[i].mask == tempFilter.mask && ipfilters[i].compare.u32 == tempFilter.compare.u32)
-		{
-			ipfilters[i].banTime = banTime;
-			ipfilters[i].banEndTime = (banTime == 0.0f) ? 0.0f : banTime * 60.0f + realtime;
-			return;
-		}
-	}
-
-	if (numipfilters >= 32768)
-	{
-		Con_Printf("IP filter list is full\n");
-		return;
-	}
-	
-	++numipfilters;
-	if (banTime < 0.0099999998f)
-		banTime = 0.0f;
-
-	ipfilters[i].banTime = banTime;
-	ipfilters[i].compare = tempFilter.compare;
-	ipfilters[i].banEndTime = (banTime == 0.0f) ? 0.0f : banTime * 60.0f + realtime;
-	ipfilters[i].mask = tempFilter.mask;
-
-	for (int i = 0; i < g_psvs.maxclients; i++)
-	{
-		host_client = &g_psvs.clients[i];
-		if (!host_client->connected || !host_client->active || !host_client->spawned || host_client->fakeclient)
-			continue;
-
-		Q_memcpy(&net_from, &host_client->netchan.remote_address, sizeof(net_from));
-		if (SV_FilterPacket())
-		{
-			SV_ClientPrintf("The server operator has added you to banned list\n");
-			SV_DropClient(host_client, 0, "Added to banned list");;
-		}
-	}
-}
-
-/* <aa2c1> ../engine/sv_main.c:8470 */
-void SV_RemoveIP_f(void)
-{
-	ipfilter_t f;
-
-	if (!StringToFilter(Cmd_Argv(1), &f))
-		return;
-
-	for (int i = 0; i < numipfilters; i++)
-	{
-		if (ipfilters[i].mask == f.mask && ipfilters[i].compare.u32 == f.compare.u32)
-		{
-			if (i + 1 < numipfilters)
-				Q_memmove(&ipfilters[i], &ipfilters[i + 1], (numipfilters - (i + 1)) * sizeof(ipfilter_t));
-			numipfilters--;
-			ipfilters[numipfilters].banTime = 0.0f;
-			ipfilters[numipfilters].banEndTime = 0.0f;
-			ipfilters[numipfilters].compare.u32 = 0;
-			ipfilters[numipfilters].mask = 0;
-			Con_Printf("IP filter removed.\n");
-
-			return;
-		}
-	}
-	Con_Printf("removeip: couldn't find %s.\n", Cmd_Argv(1));
-}
-
-/* <a62ca> ../engine/sv_main.c:8507 */
-void SV_ListIP_f(void)
-{
-	if (numipfilters <= 0)
-	{
-		Con_Printf("IP filter list: empty\n");
-		return;
-	}
-
-	Con_Printf("IP filter list:\n");
-	for (int i = 0; i < numipfilters; i++)
-	{
-		uint8* b = ipfilters[i].compare.octets;
-		if (ipfilters[i].banTime == 0.0f) 
-			Con_Printf("%3i.%3i.%3i.%3i : permanent\n", b[0], b[1], b[2], b[3]);
-		else
-			Con_Printf("%3i.%3i.%3i.%3i : %.3f min\n", b[0], b[1], b[2], b[3], ipfilters[i].banTime);
-	}
-}
-
-/* <a6301> ../engine/sv_main.c:8535 */
-void SV_WriteIP_f(void)
-{
-	char name[MAX_PATH];
-#ifdef REHLDS_FIXES
-	Q_snprintf(name, MAX_PATH, "%s", listipcfgfile.string);
-#else
-	Q_snprintf(name, MAX_PATH, "listip.cfg");
-#endif
-	Con_Printf("Writing %s.\n", name);
-
-	FILE *f = FS_Open(name, "wb");
-	if (!f)
-	{
-		Con_Printf("Couldn't open %s\n", name);
-		return;
-	}
-
-	for (int i = 0; i < numipfilters; i++)
-	{
-		if (ipfilters[i].banTime != 0.0f)
-			continue;
-
-		uint8 *b = ipfilters[i].compare.octets;
-		FS_FPrintf(f, "addip 0.0 %i.%i.%i.%i\n", b[0], b[1], b[2], b[3]);
-	}
-	FS_Close(f);
-}
-
-/* <aaeb1> ../engine/sv_main.c:8569 */
-void SV_KickPlayer(int nPlayerSlot, int nReason)
-{
-	if (nPlayerSlot < 0 || nPlayerSlot >= g_psvs.maxclients)
-		return;
-
-	client_t * client = &g_psvs.clients[nPlayerSlot];
-	if (!client->connected || !g_psvs.isSecure)
-		return;
-
-	USERID_t id;
-	Q_memcpy(&id, &client->network_userid, sizeof(id));
-
-	Log_Printf("Secure: \"%s<%i><%s><>\" was detected cheating and dropped from the server.\n", client->name, client->userid, SV_GetIDString(&id), nReason);
-	
-	char rgchT[1024];
-	rgchT[0] = svc_print;
-	Q_sprintf(
-		&rgchT[1],
-		"\n********************************************\nYou have been automatically disconnected\nfrom this secure server because an illegal\ncheat was detected on your computer.\nRepeat violators may be permanently banned\nfrom all secure servers.\n\nFor help cleaning your system of cheats, visit:\nhttp://www.counter-strike.net/cheat.html\n********************************************\n\n"
-	);
-	Netchan_Transmit(&g_psvs.clients[nPlayerSlot].netchan, Q_strlen(rgchT) + 1, (byte *)rgchT);
-
-	Q_sprintf(rgchT, "%s was automatically disconnected\nfrom this secure server.\n", client->name);
-	for (int i = 0; i < g_psvs.maxclients; i++)
-	{
-		if (!g_psvs.clients[i].active && !g_psvs.clients[i].spawned || g_psvs.clients[i].fakeclient)
-			continue;
-
-		MSG_WriteByte(&g_psvs.clients[i].netchan.message, svc_centerprint);
-		MSG_WriteString(&g_psvs.clients[i].netchan.message, rgchT);
-	}
-
-	SV_DropClient(&g_psvs.clients[nPlayerSlot], FALSE, "Automatically dropped by cheat detector");
-}
-
-/* <aa3c7> ../engine/sv_main.c:8639 */
-void SV_InactivateClients(void)
-{
-	int i;
-	client_t *cl;
-	for (i = 0, cl = g_psvs.clients; i < g_psvs.maxclients; i++, cl++)
-	{
-		if (!cl->active && !cl->connected && !cl->spawned)
-			continue;
-
-		if (cl->fakeclient)
-			SV_DropClient(cl, FALSE, "Dropping fakeclient on level change");
-		else
-		{
-			cl->active = FALSE;
-			cl->connected = TRUE;
-			cl->spawned = FALSE;
-			cl->fully_connected = FALSE;
-
-			SZ_Clear(&cl->netchan.message);
-			SZ_Clear(&cl->datagram);
-
-			COM_ClearCustomizationList(&cl->customdata, FALSE);
-			Q_memset(cl->physinfo, 0, MAX_PHYSINFO_STRING);
-		}
-	}
-}
-
-/* <a5edd> ../engine/sv_main.c:8676 */
-void SV_FailDownload(const char *filename)
-{
-	if (filename && *filename)
-	{
-		MSG_WriteByte(&host_client->netchan.message, svc_filetxferfailed);
-		MSG_WriteString(&host_client->netchan.message, filename);
-	}
-}
-
-/* <aa437> ../engine/sv_main.c:8686 */
-//-----------------------------------------------------------------------------
-// Finds a string in another string with a case insensitive test
-//-----------------------------------------------------------------------------
-/*const char *Q_stristr(const char *pStr, const char *pSearch)
-{
-	if (!pStr || !pSearch)
-		return NULL;
-
-	char const *pLetter = pStr;
-
-	// Check the entire string
-	while (*pLetter != 0)
-	{
-		// Skip over non-matches
-		if (tolower(*pLetter) == tolower(*pSearch))
-		{
-			// Check for match
-			char const* pMatch = pLetter + 1;
-			char const* pTest = pSearch + 1;
-			while (*pTest != 0)
-			{
-				// We've run off the end; don't bother.
-				if (*pMatch == 0)
-					return NULL;
-
-				if (tolower(*pMatch) != tolower(*pTest))
-					break;
-
-				++pMatch;
-				++pTest;
-			}
-
-			// Found a match!
-			if (*pTest == 0)
-				return pLetter;
-		}
-
-		++pLetter;
-	}
-
-	return NULL;
-}*/
-
-/* <aa4f4> ../engine/sv_main.c:8736 */
-qboolean IsSafeFileToDownload(const char *filename)
-{
-	char *first;
-	char *last;
-	char lwrfilename[MAX_PATH];
-
-	if (!filename)
-		return FALSE;
-
-#ifdef REHLDS_FIXES
-	// FIXED: Allow to download customizations
-	if (filename[0] == '!')
-	{
-		return TRUE;
-	}
-#endif // REHLDS_FIXES
-
-	// Convert to lower case
-	Q_strncpy(lwrfilename, filename, ARRAYSIZE(lwrfilename));
-#ifdef REHLDS_CHECKS
-	lwrfilename[ARRAYSIZE(lwrfilename) - 1] = 0;
-#endif
-	Q_strlwr(lwrfilename);
-
-	first = Q_strchr(lwrfilename, '.');
-	last = Q_strrchr(lwrfilename, '.');
-
-	if (lwrfilename[0] == '/'
-		|| Q_strstr(lwrfilename, "\\")
-		|| Q_strstr(lwrfilename, ":")
-		|| Q_strstr(lwrfilename, "..")
-		|| Q_strstr(lwrfilename, "~")
-		|| first != last
-		|| !first
-		|| Q_strlen(first) != 4
-		|| Q_strstr(lwrfilename, ".cfg")
-		|| Q_strstr(lwrfilename, ".lst")
-		|| Q_strstr(lwrfilename, ".exe")
-		|| Q_strstr(lwrfilename, ".vbs")
-		|| Q_strstr(lwrfilename, ".com")
-		|| Q_strstr(lwrfilename, ".bat")
-		|| Q_strstr(lwrfilename, ".dll")
-		|| Q_strstr(lwrfilename, ".ini")
-		|| Q_strstr(lwrfilename, ".log")
-		|| Q_strstr(lwrfilename, "halflife.wad")
-		|| Q_strstr(lwrfilename, "pak0.pak")
-		|| Q_strstr(lwrfilename, "xeno.wad")
-		|| Q_strstr(lwrfilename, ".so")
-		|| Q_strstr(lwrfilename, ".dylib")
-		|| Q_strstr(lwrfilename, ".sys"))
-	{
-		return FALSE;
-	}
-	return TRUE;
-}
-
-/* <aa564> ../engine/sv_main.c:8835 */
-void SV_BeginFileDownload_f(void)
-{
-	const char *name;
-	char szModuleC[13] = "!ModuleC.dll";
-
-	if (Cmd_Argc() < 2 || cmd_source == src_command)
-	{
-		return;
-	}
-
-	name = Cmd_Argv(1);
-	if (!name || !name[0] || (!Q_strncmp(name, szModuleC, 12) && g_psvs.isSecure))
-	{
-		return;
-	}
-
-	if (!IsSafeFileToDownload(name) || sv_allow_download.value == 0.0f)
-	{
-		SV_FailDownload(name);
-		return;
-	}
-
-	// Regular downloads
-	if (name[0] != '!')
-	{
-		if (host_client->fully_connected ||
-			sv_send_resources.value == 0.0f ||
-			sv_downloadurl.string != NULL && sv_downloadurl.string[0] != 0 && Q_strlen(sv_downloadurl.string) <= 128 && sv_allow_dlfile.value == 0.0f ||
-			Netchan_CreateFileFragments(TRUE, &host_client->netchan, name) == 0)
-		{
-			SV_FailDownload(name);
-			return;
-		}
-		Netchan_FragSend(&host_client->netchan);
-		return;
-	}
-
-	// Customizations
-	if (Q_strlen(name) != 36 || Q_strnicmp(name, "!MD5", 4) != 0 || sv_send_logos.value == 0.0f)
-	{
-		SV_FailDownload(name);
-		return;
-	}
-
-	unsigned char md5[16];
-	resource_t custResource;
-	unsigned char *pbuf = NULL;
-	int size = 0;
-
-	Q_memset(&custResource, 0, sizeof(custResource));
-	COM_HexConvert(name + 4, 32, md5);
-	if (HPAK_ResourceForHash("custom.hpk", md5, &custResource))
-	{
-		HPAK_GetDataPointer("custom.hpk", &custResource, &pbuf, &size);
-#ifdef REHLDS_FIXES
-		if (pbuf && size)
-		{
-			Netchan_CreateFileFragmentsFromBuffer(TRUE, &host_client->netchan, name, pbuf, size);
-			Netchan_FragSend(&host_client->netchan);
-		}
-		// Mem_Free pbuf even if size is zero
-		if (pbuf)
-		{
-			Mem_Free((void *)pbuf);
-		}
-#else // REHLDS_FIXES
-		if (pbuf && size)
-		{
-			Netchan_CreateFileFragmentsFromBuffer(TRUE, &host_client->netchan, name, pbuf, size);
-			Netchan_FragSend(&host_client->netchan);
-			Mem_Free((void *)pbuf);
-		}
-#endif // REHLDS_FIXES
-	}
-
-#ifdef REHLDS_FIXES
-	// TODO: Shouldn't we SV_FailDownload if hpak do not contain resource? Ok, let's do it
-	if (pbuf == NULL || size == 0)
-	{
-		SV_FailDownload(name);
-	}
-#endif // REHLDS_FIXES
-}
-
-/* <aa65c> ../engine/sv_main.c:8942 */
-void SV_SetMaxclients(void)
-{
-	int i;
-	client_t *cl;
-
-	for (i = 0, cl = g_psvs.clients; i < g_psvs.maxclientslimit; i++, cl++)
-		SV_ClearFrames(&cl->frames);
-	
-	g_psvs.maxclients = 1;
-	i = COM_CheckParm("-maxplayers");
-
-	if (i)
-		g_psvs.maxclients = Q_atoi(com_argv[i + 1]);
-	else
-	{
-		if (g_bIsDedicatedServer)
-			g_psvs.maxclients = 6;
-	}
-
-	g_pcls.state = (cactive_t)(g_bIsDedicatedServer == FALSE);
-
-	if (g_psvs.maxclients > 32)
-		g_psvs.maxclients = 32;
-	if (g_psvs.maxclients < 1)
-		g_psvs.maxclients = 6;
-
-	if (g_bIsDedicatedServer)
-		g_psvs.maxclientslimit = 32;
-	else if(host_parms.memsize > 0x1000000)
-		g_psvs.maxclientslimit = 4;
-
-	SV_UPDATE_BACKUP = 8;
-	SV_UPDATE_MASK = 7;
-
-	if(g_psvs.maxclients != 1)
-	{
-		SV_UPDATE_BACKUP = 64;
-		SV_UPDATE_MASK = 63;
-	}
-
-	g_psvs.clients = (client_t *)Hunk_AllocName(sizeof(client_t) * g_psvs.maxclientslimit, "clients");
-	for (i = 0, cl = g_psvs.clients; i < g_psvs.maxclientslimit; i++, cl++)
-	{
-		Q_memset(cl, 0, sizeof(client_t));
-
-		cl->resourcesneeded.pPrev = &cl->resourcesneeded;
-		cl->resourcesneeded.pNext = &cl->resourcesneeded;
-		cl->resourcesonhand.pPrev = &cl->resourcesonhand;
-		cl->resourcesonhand.pNext = &cl->resourcesonhand;
-	}
-	if (g_psvs.maxclients >= 2)
-		Cvar_SetValue("deathmatch", 1.0);
-	else Cvar_SetValue("deathmatch", 0.0);
-	SV_AllocClientFrames();
-
-	if (g_psvs.maxclientslimit < g_psvs.maxclients)
-		g_psvs.maxclients = g_psvs.maxclientslimit;
-
-	Rehlds_Interfaces_InitClients();
-}
-
-/* <aa728> ../engine/sv_main.c:9033 */
-void SV_HandleRconPacket(void)
-{
-	MSG_BeginReading();
-	MSG_ReadLong();
-	char* s = MSG_ReadStringLine();
-	Cmd_TokenizeString(s);
-	const char* c = Cmd_Argv(0);
-	if (!Q_strcmp(c, "getchallenge"))
-	{
-		SVC_GetChallenge();
-	} 
-	else if (!Q_stricmp(c, "challenge"))
-	{
-		SVC_ServiceChallenge();
-	}
-	else if (!Q_strcmp(c, "rcon"))
-	{
-		SV_Rcon(&net_from);
-	}
-}
-
-/* <aa7b0> ../engine/sv_main.c:9065 */
-void SV_CheckCmdTimes(void)
-{
-	static double lastreset;
-
-	if (Host_IsSinglePlayerGame())
-		return;
-
-	if (realtime - lastreset < 1.0)
-		return;
-
-	lastreset = realtime;
-	for (int i = g_psvs.maxclients - 1; i >= 0; i--)
-	{
-		client_t* cl = &g_psvs.clients[i];
-		if (!cl->connected || !cl->active)
-			continue;
-
-		if (cl->connecttime == 0.0)
-			cl->connecttime = realtime;
-
-		float dif = cl->connecttime + cl->cmdtime - realtime;
-		if (dif > clockwindow.value)
-		{
-			cl->ignorecmdtime = clockwindow.value + realtime;
-			cl->cmdtime = realtime - cl->connecttime;
-		}
-
-		if (dif < -clockwindow.value)
-			cl->cmdtime = realtime - cl->connecttime;
-	}
-}
-
-/* <aa80a> ../engine/sv_main.c:9122 */
-void SV_CheckForRcon(void)
-{
-	if (g_psv.active || g_pcls.state != ca_dedicated || giActive == DLL_CLOSE || !host_initialized)
-		return;
-
-	while (NET_GetPacket(NS_SERVER))
-	{
-		if (SV_FilterPacket())
-		{
-			SV_SendBan();
-		}
-		else
-		{
-			if (*(uint32 *)net_message.data == 0xFFFFFFFF)
-				SV_HandleRconPacket();
-		}
-	}
-}
-
-/* <aa8ac> ../engine/sv_main.c:9144 */
-qboolean SV_IsSimulating(void)
-{
-	if (g_psv.paused)
-		return FALSE;
-
-	if (g_psvs.maxclients > 1)
-		return TRUE;
-
-	if (!key_dest && (g_pcls.state == ca_active || g_pcls.state == ca_dedicated))
-		return TRUE;
-
-	return FALSE;
-}
-
-/* <aa8fc> ../engine/sv_main.c:9156 */
-void SV_CheckMapDifferences(void)
-{
-	static double lastcheck;
-
-	if (realtime - lastcheck < 5.0)
-		return;
-
-	lastcheck = realtime;
-	for (int i = 0; i < g_psvs.maxclients; i++)
-	{
-		client_t *cl = &g_psvs.clients[i];
-		if (!cl->active || !cl->crcValue)
-			continue;
-
-		if (cl->netchan.remote_address.type == NA_LOOPBACK)
-			continue;
-
-		if (cl->crcValue != g_psv.worldmapCRC)
-			cl->netchan.message.flags |= SIZEBUF_OVERFLOWED;
-	}
-}
-
-/* <aba46> ../engine/sv_main.c:9191 */
-void SV_Frame(void)
-{
-	if (!g_psv.active)
-		return;
-
-	gGlobalVariables.frametime = host_frametime;
-	g_psv.oldtime = g_psv.time;
-	SV_CheckCmdTimes();
-	SV_ReadPackets();
-	if (SV_IsSimulating())
-	{
-		SV_Physics();
-		g_psv.time += host_frametime;
-	}
-	SV_QueryMovevarsChanged();
-	SV_RequestMissingResourcesFromClients();
-	SV_CheckTimeouts();
-	SV_SendClientMessages();
-	SV_CheckMapDifferences();
-	SV_GatherStatistics();
-	Steam_RunFrame();
-}
-
-/* <a81ca> ../engine/sv_main.c:9252 */
-void SV_Drop_f(void)
-{
-	if (cmd_source == src_command)
-	{
-		Cmd_ForwardToServer();
-	}
-	else
-	{
-		SV_EndRedirect();
-		SV_BroadcastPrintf("%s dropped\n", host_client->name);
-		SV_DropClient(host_client, FALSE, "Client sent 'drop'");
-	}
-}
-
-/* <a6270> ../engine/sv_main.c:9265 */
-void SV_RegisterDelta(char *name, char *loadfile)
-{
-	delta_t *pdesc = NULL;
-	if (!DELTA_Load(name, &pdesc, loadfile))
-		Sys_Error("Error parsing %s!!!\n", loadfile);
-
-	delta_info_t *p = (delta_info_t *)Mem_ZeroMalloc(sizeof(delta_info_t));
-	p->loadfile = Mem_Strdup(loadfile);
-	p->name = Mem_Strdup(name);
-	p->delta = pdesc;
-	p->next = g_sv_delta;
-	g_sv_delta = p;
-
-#if defined(REHLDS_OPT_PEDANTIC) || defined(REHLDS_FIXES)
-	g_DeltaJitRegistry.CreateAndRegisterDeltaJIT(pdesc);
-#endif
-}
-
-/* <aa966> ../engine/sv_main.c:9284 */
-void SV_InitDeltas(void)
-{
-	Con_DPrintf("Initializing deltas\n");
-	SV_RegisterDelta("clientdata_t", "delta.lst");
-	SV_RegisterDelta("entity_state_t", "delta.lst");
-	SV_RegisterDelta("entity_state_player_t", "delta.lst");
-	SV_RegisterDelta("custom_entity_state_t", "delta.lst");
-	SV_RegisterDelta("usercmd_t", "delta.lst");
-	SV_RegisterDelta("weapon_data_t", "delta.lst");
-	SV_RegisterDelta("event_t", "delta.lst");
-
-	g_pplayerdelta = SV_LookupDelta("entity_state_player_t");
-	if (!g_pplayerdelta)
-		Sys_Error("No entity_state_player_t encoder on server!\n");
-
-	g_pentitydelta = SV_LookupDelta("entity_state_t");
-	if (!g_pentitydelta)
-		Sys_Error("No entity_state_t encoder on server!\n");
-
-	g_pcustomentitydelta = SV_LookupDelta("custom_entity_state_t");
-	if (!g_pcustomentitydelta)
-		Sys_Error("No custom_entity_state_t encoder on server!\n");
-
-	g_pclientdelta = SV_LookupDelta("clientdata_t");
-	if (!g_pclientdelta)
-		Sys_Error("No clientdata_t encoder on server!\n");
-
-	g_pweapondelta = SV_LookupDelta("weapon_data_t");
-	if (!g_pweapondelta)
-		Sys_Error("No weapon_data_t encoder on server!\n");
-
-	g_peventdelta = SV_LookupDelta("event_t");
-	if (!g_peventdelta)
-		Sys_Error("No event_t encoder on server!\n");
-
-#ifdef REHLDS_OPT_PEDANTIC
-	g_pusercmddelta = SV_LookupDelta("usercmd_t");
-	if (!g_pusercmddelta)
-		Sys_Error("No usercmd_t encoder on server!\n");
-#endif
-
-#if defined(REHLDS_OPT_PEDANTIC) || defined(REHLDS_FIXES)
-	g_DeltaJitRegistry.CreateAndRegisterDeltaJIT(&g_MetaDelta[0]);
-#endif
-}
-
-/* <aac49> ../engine/sv_main.c:9339 */
-void SV_InitEncoders(void)
-{
-	delta_t *pdesc;
-	delta_info_t *p;
-	for (p = g_sv_delta; p != NULL; p = p->next)
-	{
-		pdesc = p->delta;
-		if (Q_strlen(pdesc->conditionalencodename) > 0)
-			pdesc->conditionalencode = DELTA_LookupEncoder(pdesc->conditionalencodename);
-	}
-}
-
-/* <aac82> ../engine/sv_main.c:9362 */
-void SV_Init(void)
-{
-#ifdef HOOK_ENGINE
-
-	Cmd_AddCommand("banid", (xcommand_t)GetOriginalFuncAddrOrDefault("SV_BanId_f", (void *)SV_BanId_f));
-	Cmd_AddCommand("removeid", (xcommand_t)GetOriginalFuncAddrOrDefault("SV_RemoveId_f", (void *)SV_RemoveId_f));
-	Cmd_AddCommand("listid", (xcommand_t)GetOriginalFuncAddrOrDefault("SV_ListId_f", (void *)SV_ListId_f));
-	Cmd_AddCommand("writeid", (xcommand_t)GetOriginalFuncAddrOrDefault("SV_WriteId_f", (void *)SV_WriteId_f));
-	Cmd_AddCommand("resetrcon", (xcommand_t)GetOriginalFuncAddrOrDefault("SV_ResetRcon_f", (void *)SV_ResetRcon_f));
-	Cmd_AddCommand("logaddress", (xcommand_t)GetOriginalFuncAddrOrDefault("SV_SetLogAddress_f", (void *)SV_SetLogAddress_f));
-	Cmd_AddCommand("logaddress_add", (xcommand_t)GetOriginalFuncAddrOrDefault("SV_AddLogAddress_f", (void *)SV_AddLogAddress_f));
-	Cmd_AddCommand("logaddress_del", (xcommand_t)GetOriginalFuncAddrOrDefault("SV_DelLogAddress_f", (void *)SV_DelLogAddress_f));
-	Cmd_AddCommand("log", (xcommand_t)GetOriginalFuncAddrOrDefault("SV_ServerLog_f", (void *)SV_ServerLog_f));
-	Cmd_AddCommand("serverinfo", (xcommand_t)GetOriginalFuncAddrOrDefault("SV_Serverinfo_f", (void *)SV_Serverinfo_f));
-	Cmd_AddCommand("localinfo", (xcommand_t)GetOriginalFuncAddrOrDefault("SV_Localinfo_f", (void *)SV_Localinfo_f));
-	Cmd_AddCommand("showinfo", (xcommand_t)GetOriginalFuncAddrOrDefault("SV_ShowServerinfo_f", (void *)SV_ShowServerinfo_f));
-	Cmd_AddCommand("user", (xcommand_t)GetOriginalFuncAddrOrDefault("SV_User_f", (void *)SV_User_f));
-	Cmd_AddCommand("users", (xcommand_t)GetOriginalFuncAddrOrDefault("SV_Users_f", (void *)SV_Users_f));
-	Cmd_AddCommand("dlfile", (xcommand_t)GetOriginalFuncAddrOrDefault("SV_BeginFileDownload_f", (void *)SV_BeginFileDownload_f));
-	Cmd_AddCommand("addip", (xcommand_t)GetOriginalFuncAddrOrDefault("SV_AddIP_f", (void *)SV_AddIP_f));
-	Cmd_AddCommand("removeip", (xcommand_t)GetOriginalFuncAddrOrDefault("SV_RemoveIP_f", (void *)SV_RemoveIP_f));
-	Cmd_AddCommand("listip", (xcommand_t)GetOriginalFuncAddrOrDefault("SV_ListIP_f", (void *)SV_ListIP_f));
-	Cmd_AddCommand("writeip", (xcommand_t)GetOriginalFuncAddrOrDefault("SV_WriteIP_f", (void *)SV_WriteIP_f));
-	Cmd_AddCommand("dropclient", (xcommand_t)GetOriginalFuncAddrOrDefault("SV_Drop_f", (void *)SV_Drop_f));
-	Cmd_AddCommand("spawn", (xcommand_t)GetOriginalFuncAddrOrDefault("SV_Spawn_f", (void *)SV_Spawn_f));
-	Cmd_AddCommand("new", (xcommand_t)GetOriginalFuncAddrOrDefault("SV_New_f", (void *)SV_New_f));
-	Cmd_AddCommand("sendres", (xcommand_t)GetOriginalFuncAddrOrDefault("SV_SendRes_f", (void *)SV_SendRes_f));
-	Cmd_AddCommand("sendents", (xcommand_t)GetOriginalFuncAddrOrDefault("SV_SendEnts_f", (void *)SV_SendEnts_f));
-	Cmd_AddCommand("fullupdate", (xcommand_t)GetOriginalFuncAddrOrDefault("SV_FullUpdate_f", (void *)SV_FullUpdate_f));
-
-#else // HOOK_ENGINE
-
-	Cmd_AddCommand("banid", SV_BanId_f);
-	Cmd_AddCommand("removeid", SV_RemoveId_f);
-	Cmd_AddCommand("listid", SV_ListId_f);
-	Cmd_AddCommand("writeid", SV_WriteId_f);
-	Cmd_AddCommand("resetrcon", SV_ResetRcon_f);
-	Cmd_AddCommand("logaddress", SV_SetLogAddress_f);
-	Cmd_AddCommand("logaddress_add", SV_AddLogAddress_f);
-	Cmd_AddCommand("logaddress_del", SV_DelLogAddress_f);
-	Cmd_AddCommand("log", SV_ServerLog_f);
-	Cmd_AddCommand("serverinfo", SV_Serverinfo_f);
-	Cmd_AddCommand("localinfo", SV_Localinfo_f);
-	Cmd_AddCommand("showinfo", SV_ShowServerinfo_f);
-	Cmd_AddCommand("user", SV_User_f);
-	Cmd_AddCommand("users", SV_Users_f);
-	Cmd_AddCommand("dlfile", SV_BeginFileDownload_f);
-	Cmd_AddCommand("addip", SV_AddIP_f);
-	Cmd_AddCommand("removeip", SV_RemoveIP_f);
-	Cmd_AddCommand("listip", SV_ListIP_f);
-	Cmd_AddCommand("writeip", SV_WriteIP_f);
-	Cmd_AddCommand("dropclient", SV_Drop_f);
-	Cmd_AddCommand("spawn", SV_Spawn_f);
-	Cmd_AddCommand("new", SV_New_f);
-	Cmd_AddCommand("sendres", SV_SendRes_f);
-	Cmd_AddCommand("sendents", SV_SendEnts_f);
-	Cmd_AddCommand("fullupdate", SV_FullUpdate_f);
-
-#endif // HOOK_ENGINE
-
-	Cvar_RegisterVariable(&sv_failuretime);
-	Cvar_RegisterVariable(&sv_voiceenable);
-	Cvar_RegisterVariable(&rcon_password);
-	Cvar_RegisterVariable(&sv_enableoldqueries);
-	Cvar_RegisterVariable(&mp_consistency);
-	Cvar_RegisterVariable(&sv_instancedbaseline);
-	Cvar_RegisterVariable(&sv_contact);
-	Cvar_RegisterVariable(&sv_unlag);
-	Cvar_RegisterVariable(&sv_maxunlag);
-	Cvar_RegisterVariable(&sv_unlagpush);
-	Cvar_RegisterVariable(&sv_unlagsamples);
-	Cvar_RegisterVariable(&sv_filterban);
-	Cvar_RegisterVariable(&sv_maxupdaterate);
-	Cvar_RegisterVariable(&sv_minupdaterate);
-	Cvar_RegisterVariable(&sv_logrelay);
-	Cvar_RegisterVariable(&sv_lan);
-	Cvar_DirectSet(&sv_lan, PF_IsDedicatedServer() ? "0" : "1");
-	Cvar_RegisterVariable(&sv_lan_rate);
-	Cvar_RegisterVariable(&sv_proxies);
-	Cvar_RegisterVariable(&sv_outofdatetime);
-	Cvar_RegisterVariable(&sv_visiblemaxplayers);
-	Cvar_RegisterVariable(&sv_password);
-	Cvar_RegisterVariable(&sv_aim);
-	Cvar_RegisterVariable(&violence_hblood);
-	Cvar_RegisterVariable(&violence_ablood);
-	Cvar_RegisterVariable(&violence_hgibs);
-	Cvar_RegisterVariable(&violence_agibs);
-	Cvar_RegisterVariable(&sv_newunit);
-	Cvar_RegisterVariable(&sv_gravity);
-	Cvar_RegisterVariable(&sv_friction);
-	Cvar_RegisterVariable(&sv_edgefriction);
-	Cvar_RegisterVariable(&sv_stopspeed);
-	Cvar_RegisterVariable(&sv_maxspeed);
-	Cvar_RegisterVariable(&sv_footsteps);
-	Cvar_RegisterVariable(&sv_accelerate);
-	Cvar_RegisterVariable(&sv_stepsize);
-	Cvar_RegisterVariable(&sv_bounce);
-	Cvar_RegisterVariable(&sv_airaccelerate);
-	Cvar_RegisterVariable(&sv_wateraccelerate);
-	Cvar_RegisterVariable(&sv_waterfriction);
-	Cvar_RegisterVariable(&sv_skycolor_r);
-	Cvar_RegisterVariable(&sv_skycolor_g);
-	Cvar_RegisterVariable(&sv_skycolor_b);
-	Cvar_RegisterVariable(&sv_skyvec_x);
-	Cvar_RegisterVariable(&sv_skyvec_y);
-	Cvar_RegisterVariable(&sv_skyvec_z);
-	Cvar_RegisterVariable(&sv_timeout);
-	Cvar_RegisterVariable(&sv_clienttrace);
-	Cvar_RegisterVariable(&sv_zmax);
-	Cvar_RegisterVariable(&sv_wateramp);
-	Cvar_RegisterVariable(&sv_skyname);
-	Cvar_RegisterVariable(&sv_maxvelocity);
-	Cvar_RegisterVariable(&sv_cheats);
-	if (COM_CheckParm("-dev"))
-		Cvar_SetValue("sv_cheats", 1.0);
-	Cvar_RegisterVariable(&sv_spectatormaxspeed);
-	Cvar_RegisterVariable(&sv_allow_download);
-	Cvar_RegisterVariable(&sv_allow_upload);
-	Cvar_RegisterVariable(&sv_max_upload);
-	Cvar_RegisterVariable(&sv_send_logos);
-	Cvar_RegisterVariable(&sv_send_resources);
-	Cvar_RegisterVariable(&sv_logbans);
-	Cvar_RegisterVariable(&hpk_maxsize);
-	Cvar_RegisterVariable(&mapcyclefile);
-	Cvar_RegisterVariable(&motdfile);
-	Cvar_RegisterVariable(&servercfgfile);
-	Cvar_RegisterVariable(&mapchangecfgfile);
-	Cvar_RegisterVariable(&lservercfgfile);
-	Cvar_RegisterVariable(&logsdir);
-	Cvar_RegisterVariable(&bannedcfgfile);
-#ifdef REHLDS_FIXES
-	Cvar_RegisterVariable(&listipcfgfile);
-#endif
-	Cvar_RegisterVariable(&sv_rcon_minfailures);
-	Cvar_RegisterVariable(&sv_rcon_maxfailures);
-	Cvar_RegisterVariable(&sv_rcon_minfailuretime);
-	Cvar_RegisterVariable(&sv_rcon_banpenalty);
-	Cvar_RegisterVariable(&sv_minrate);
-	Cvar_RegisterVariable(&sv_maxrate);
-	Cvar_RegisterVariable(&max_queries_sec);
-	Cvar_RegisterVariable(&max_queries_sec_global);
-	Cvar_RegisterVariable(&max_queries_window);
-	Cvar_RegisterVariable(&sv_logblocks);
-	Cvar_RegisterVariable(&sv_downloadurl);
-	Cvar_RegisterVariable(&sv_version);
-	Cvar_RegisterVariable(&sv_allow_dlfile);
-#ifdef REHLDS_FIXES
-	Cvar_RegisterVariable(&sv_force_ent_intersection);
-	Cvar_RegisterVariable(&sv_echo_unknown_cmd);
-	Cvar_RegisterVariable(&sv_auto_precache_sounds_in_models);
-#endif
-	
-	for (int i = 0; i < MAX_MODELS; i++)
-	{
-		Q_snprintf(localmodels[i], sizeof(localmodels[i]), "*%i", i);
-	}
-
-	g_psvs.isSecure = FALSE;
-
-	for (int i = 0; i < g_psvs.maxclientslimit; i++)
-	{
-		client_t *cl = &g_psvs.clients[i];
-		SV_ClearFrames(&cl->frames);
-		Q_memset(cl, 0, sizeof(client_t));
-		cl->resourcesonhand.pPrev = &cl->resourcesonhand;
-		cl->resourcesonhand.pNext = &cl->resourcesonhand;
-		cl->resourcesneeded.pPrev = &cl->resourcesneeded;
-		cl->resourcesneeded.pNext = &cl->resourcesneeded;
-	}
-
-	PM_Init(&g_svmove);
-	SV_AllocClientFrames();
-	SV_InitDeltas();
-}
-
-/* <aad4b> ../engine/sv_main.c:9558 */
-void SV_Shutdown(void)
-{
-	g_DeltaJitRegistry.Cleanup();
-	delta_info_t *p = g_sv_delta;
-	while (p)
-	{
-		delta_info_t *n = p->next;
-		if (p->delta)
-			DELTA_FreeDescription(&p->delta);
-
-		Mem_Free(p->name);
-		Mem_Free(p->loadfile);
-		Mem_Free(p);
-		p = n;
-	}
-
-	g_sv_delta = NULL;
-}
-
-qboolean SV_CompareUserID(USERID_t *id1, USERID_t *id2)
-{
-	return g_RehldsHookchains.m_SV_CompareUserID.callChain(SV_CompareUserID_internal, id1, id2);
-}
-
-/* <a5ef9> ../engine/sv_main.c:9585 */
-qboolean EXT_FUNC SV_CompareUserID_internal(USERID_t *id1, USERID_t *id2)
-{
-	if (id1 == NULL || id2 == NULL)
-		return FALSE;
-
-	if (id1->idtype != id2->idtype)
-		return FALSE;
-
-	if (id1->idtype != AUTH_IDTYPE_STEAM && id1->idtype != AUTH_IDTYPE_VALVE)
-		return FALSE;
-
-	char szID1[64];
-	char szID2[64];
-
-	Q_strncpy(szID1, SV_GetIDString(id1), sizeof(szID1) - 1);
-	szID1[sizeof(szID1) - 1] = 0;
-
-	Q_strncpy(szID2, SV_GetIDString(id2), sizeof(szID2) - 1);
-	szID2[sizeof(szID2) - 1] = 0;
-
-	return Q_stricmp(szID1, szID2) ? FALSE : TRUE;
-}
-
-char* SV_GetIDString(USERID_t *id)
-{
-	return g_RehldsHookchains.m_SV_GetIDString.callChain(SV_GetIDString_internal, id);
-}
-
-/* <aad82> ../engine/sv_main.c:9625 */
-char* EXT_FUNC SV_GetIDString_internal(USERID_t *id)
-{
-	static char idstr[64];
-
-	idstr[0] = 0;
-
-	if (!id)
-	{
-		return idstr;
-	}
-
-	switch (id->idtype)
-	{
-	case AUTH_IDTYPE_STEAM:
-		if (sv_lan.value != 0.0f)
-		{
-			Q_strncpy(idstr, "STEAM_ID_LAN", ARRAYSIZE(idstr) - 1);
-		}
-		else if (!id->m_SteamID)
-		{
-			Q_strncpy(idstr, "STEAM_ID_PENDING", ARRAYSIZE(idstr) - 1);
-		}
-		else
-		{
-			TSteamGlobalUserID steam2ID = Steam_Steam3IDtoSteam2(id->m_SteamID);
-			Q_snprintf(idstr, ARRAYSIZE(idstr) - 1, "STEAM_%u:%u:%u", steam2ID.m_SteamInstanceID, steam2ID.m_SteamLocalUserID.Split.High32bits, steam2ID.m_SteamLocalUserID.Split.Low32bits);
-		}
-		break;
-	case AUTH_IDTYPE_VALVE:
-		if (sv_lan.value != 0.0f)
-		{
-			Q_strncpy(idstr, "VALVE_ID_LAN", ARRAYSIZE(idstr) - 1);
-		}
-		else if (!id->m_SteamID)
-		{
-			Q_strncpy(idstr, "VALVE_ID_PENDING", ARRAYSIZE(idstr) - 1);
-		}
-		else
-		{
-			TSteamGlobalUserID steam2ID = Steam_Steam3IDtoSteam2(id->m_SteamID);
-			Q_snprintf(idstr, ARRAYSIZE(idstr) - 1, "VALVE_%u:%u:%u", steam2ID.m_SteamInstanceID, steam2ID.m_SteamLocalUserID.Split.High32bits, steam2ID.m_SteamLocalUserID.Split.Low32bits);
-		}
-		break;
-	case AUTH_IDTYPE_LOCAL:
-		Q_strncpy(idstr, "HLTV", ARRAYSIZE(idstr) - 1);
-		break;
-	default:
-		Q_strncpy(idstr, "UNKNOWN", ARRAYSIZE(idstr) - 1);
-		break;
-	}
-	// Don't be paranoid
-	//idstr[ARRAYSIZE(idstr) - 1] = 0;
-
-	return idstr;
-}
-
-/* <a5f45> ../engine/sv_main.c:9697 */
-char *SV_GetClientIDString(client_t *client)
-{
-	static char idstr[64];
-
-	idstr[0] = 0;
-
-	if (!client)
-	{
-		return idstr;
-	}
-
-	if (client->netchan.remote_address.type == NA_LOOPBACK && client->network_userid.idtype == AUTH_IDTYPE_VALVE)
-	{
-		Q_snprintf(idstr, ARRAYSIZE(idstr) - 1, "VALVE_ID_LOOPBACK");
-	}
-	else
-	{
-		USERID_t *id = &client->network_userid;
-		Q_snprintf(idstr, ARRAYSIZE(idstr) - 1, "%s", SV_GetIDString(id));
-		idstr[ARRAYSIZE(idstr) - 1] = 0;
-	}
-
-	return idstr;
-}
-
-/* <a5b9a> ../engine/sv_main.c:9719 */
-typedef struct GameToAppIDMapItem_s
-{
-	unsigned int iAppID;
-	const char *pGameDir;
-} GameToAppIDMapItem_t;
-
-GameToAppIDMapItem_t g_GameToAppIDMap[11] = {
-	0x0A, "cstrike",
-	0x14, "tfc",
-	0x1E, "dod",
-	0x28, "dmc",
-	0x32, "gearbox",
-	0x3C, "ricochet",
-	0x46, "valve",
-	0x50, "czero",
-	0x64, "czeror",
-	0x82, "bshift",
-	0x96, "cstrike_beta",
-};
-
-/* <abae3> ../engine/sv_main.c:9748 */
-int GetGameAppID(void)
-{
-	char arg[260];
-	char gd[260];
-
-	COM_ParseDirectoryFromCmd("-game", gd, "valve");
-	COM_FileBase(gd, arg);
-	for (int i = 0; i < ARRAYSIZE(g_GameToAppIDMap); i++)
-	{
-		if (!Q_stricmp(g_GameToAppIDMap[i].pGameDir, arg))
-			return g_GameToAppIDMap[i].iAppID;
-	}
-
-	return 70;
-}
-
-/* <abb2e> ../engine/sv_main.c:9772 */
-qboolean IsGameSubscribed(const char *gameName)
-{
-#ifdef _WIN32
-	for (int i = 0; i < ARRAYSIZE(g_GameToAppIDMap); i++)
-	{
-		if (!Q_stricmp(g_GameToAppIDMap[i].pGameDir, gameName))
-		{
-			return ISteamApps_BIsSubscribedApp(g_GameToAppIDMap[i].iAppID);
-		}
-	}
-
-	return ISteamApps_BIsSubscribedApp(70);
-#else //_WIN32
-	return 0;
-#endif
-}
-
-/* <abb5b> ../engine/sv_main.c:9796 */
-NOXREF qboolean BIsValveGame(void)
-{
-	for (int i = 0; i < ARRAYSIZE(g_GameToAppIDMap); i++)
-	{
-		if (!Q_stricmp(g_GameToAppIDMap[i].pGameDir, com_gamedir))
-			return TRUE;
-	}
-	return FALSE;
+/*
+*
+*    This program is free software; you can redistribute it and/or modify it
+*    under the terms of the GNU General Public License as published by the
+*    Free Software Foundation; either version 2 of the License, or (at
+*    your option) any later version.
+*
+*    This program is distributed in the hope that it will be useful, but
+*    WITHOUT ANY WARRANTY; without even the implied warranty of
+*    MERCHANTABILITY or FITNESS FOR A PARTICULAR PURPOSE.  See the GNU
+*    General Public License for more details.
+*
+*    You should have received a copy of the GNU General Public License
+*    along with this program; if not, write to the Free Software Foundation,
+*    Inc., 59 Temple Place, Suite 330, Boston, MA  02111-1307  USA
+*
+*    In addition, as a special exception, the author gives permission to
+*    link the code of this program with the Half-Life Game Engine ("HL
+*    Engine") and Modified Game Libraries ("MODs") developed by Valve,
+*    L.L.C ("Valve").  You must obey the GNU General Public License in all
+*    respects for all of the code used other than the HL Engine and MODs
+*    from Valve.  If you modify this file, you may extend this exception
+*    to your version of the file, but you are not obligated to do so.  If
+*    you do not wish to do so, delete this exception statement from your
+*    version.
+*
+*/
+
+#include "precompiled.h"
+
+/* <a5976> ../engine/sv_main.c:96 */
+typedef struct full_packet_entities_s
+{
+	int num_entities;
+	entity_state_t entities[MAX_PACKET_ENTITIES];
+} full_packet_entities_t;
+
+int sv_lastnum;
+
+extra_baselines_t g_sv_instance_baselines;
+
+delta_t *g_pplayerdelta;
+delta_t *g_pentitydelta;
+delta_t *g_pcustomentitydelta;
+delta_t *g_pclientdelta;
+delta_t *g_pweapondelta;
+#ifdef REHLDS_OPT_PEDANTIC
+delta_t *g_pusercmddelta;
+#endif
+
+int hashstrings_collisions;
+
+char *pr_strings;
+qboolean scr_skipupdate;
+float scr_centertime_off;
+float g_LastScreenUpdateTime;
+
+globalvars_t gGlobalVariables;
+server_static_t g_psvs;
+server_t g_psv;
+
+rehlds_server_t g_rehlds_sv;
+
+decalname_t sv_decalnames[MAX_BASE_DECALS];
+int sv_decalnamecount;
+
+UserMsg *sv_gpNewUserMsgs;
+UserMsg *sv_gpUserMsgs;
+
+playermove_t g_svmove;
+
+qboolean g_bOutOfDateRestart;
+
+
+delta_info_t *g_sv_delta;
+delta_t *g_peventdelta;
+
+//int num_servers;
+
+int gPacketSuppressed;
+
+char localinfo[MAX_LOCALINFO];
+char localmodels[MAX_MODELS][5];
+
+ipfilter_t ipfilters[MAX_IPFILTERS];
+int numipfilters;
+userfilter_t userfilters[MAX_USERFILTERS];
+int numuserfilters;
+
+
+//cvar_t sv_language;
+
+//cvar_t laddermode;
+
+int sv_playermodel;
+
+//int player_datacounts[32];
+char outputbuf[MAX_ROUTEABLE_PACKET];
+
+redirect_t sv_redirected;
+netadr_t sv_redirectto;
+
+// TODO: make one global var with mods enum.
+int g_bCS_CZ_Flags_Initialized;
+int g_bIsCZero;
+int g_bIsCZeroRitual;
+int g_bIsTerrorStrike;
+int g_bIsTFC;
+int g_bIsHL1;
+int g_bIsCStrike;
+
+qboolean allow_cheats;
+
+/* 
+ * Globals initialization 
+ */
+#ifndef HOOK_ENGINE
+
+char *gNullString = "";
+int SV_UPDATE_BACKUP = SINGLEPLAYER_BACKUP;
+int SV_UPDATE_MASK = (SINGLEPLAYER_BACKUP - 1);
+int giNextUserMsg = 64;
+
+cvar_t sv_lan = { "sv_lan", "0", 0, 0.0f, NULL };
+cvar_t sv_lan_rate = { "sv_lan_rate", "20000.0", 0, 0.0f, NULL };
+cvar_t sv_aim = { "sv_aim", "1", FCVAR_SERVER | FCVAR_ARCHIVE , 0.0f, NULL };
+
+cvar_t sv_skycolor_r = { "sv_skycolor_r", "0", 0, 0.0f, NULL };
+cvar_t sv_skycolor_g = { "sv_skycolor_g", "0", 0, 0.0f, NULL };
+cvar_t sv_skycolor_b = { "sv_skycolor_b", "0", 0, 0.0f, NULL };
+cvar_t sv_skyvec_x = { "sv_skyvec_x", "0", 0, 0.0f, NULL };
+cvar_t sv_skyvec_y = { "sv_skyvec_y", "0", 0, 0.0f, NULL };
+cvar_t sv_skyvec_z = { "sv_skyvec_z", "0", 0, 0.0f, NULL };
+
+cvar_t sv_spectatormaxspeed = { "sv_spectatormaxspeed", "500", 0, 0.0f, NULL };
+cvar_t sv_airaccelerate = { "sv_airaccelerate", "10", FCVAR_SERVER, 0.0f, NULL };
+cvar_t sv_wateraccelerate = { "sv_wateraccelerate", "10", FCVAR_SERVER, 0.0f, NULL };
+cvar_t sv_waterfriction = { "sv_waterfriction", "1", FCVAR_SERVER, 0.0f, NULL };
+cvar_t sv_zmax = { "sv_zmax", "4096", FCVAR_SPONLY, 0.0f, NULL };
+cvar_t sv_wateramp = { "sv_wateramp", "0", 0, 0.0f, NULL };
+
+cvar_t sv_skyname = { "sv_skyname", "desert", 0, 0.0f, NULL };
+cvar_t mapcyclefile = { "mapcyclefile", "mapcycle.txt", 0, 0.0f, NULL };
+cvar_t motdfile = { "motdfile", "motd.txt", 0, 0.0f, NULL };
+cvar_t servercfgfile = { "servercfgfile", "server.cfg", 0, 0.0f, NULL };
+cvar_t lservercfgfile = { "lservercfgfile", "listenserver.cfg", 0, 0.0f, NULL };
+cvar_t logsdir = { "logsdir", "logs", 0, 0.0f, NULL };
+cvar_t bannedcfgfile = { "bannedcfgfile", "banned.cfg", 0, 0.0f, NULL };
+#ifdef REHLDS_FIXES
+cvar_t listipcfgfile = { "listipcfgfile", "listip.cfg", 0, 0.0f, nullptr };
+#endif
+
+int g_userid = 1;
+
+cvar_t rcon_password = { "rcon_password", "", 0, 0.0f, NULL };
+cvar_t sv_enableoldqueries = { "sv_enableoldqueries", "0", 0, 0.0f, NULL };
+
+cvar_t sv_instancedbaseline = { "sv_instancedbaseline", "1", 0, 0.0f, NULL };
+cvar_t sv_contact = { "sv_contact", "", FCVAR_SERVER, 0.0f, NULL };
+cvar_t sv_maxupdaterate = { "sv_maxupdaterate", "30.0", 0, 0.0f, NULL };
+cvar_t sv_minupdaterate = { "sv_minupdaterate", "10.0", 0, 0.0f, NULL };
+cvar_t sv_filterban = { "sv_filterban", "1", 0, 0.0f, NULL };
+cvar_t sv_minrate = { "sv_minrate", "0", FCVAR_SERVER, 0.0f, NULL };
+cvar_t sv_maxrate = { "sv_maxrate", "0", FCVAR_SERVER, 0.0f, NULL };
+cvar_t sv_logrelay = { "sv_logrelay", "0", 0, 0.0f, NULL };
+
+cvar_t violence_hblood = { "violence_hblood", "1", 0, 0.0f, NULL };
+cvar_t violence_ablood = { "violence_ablood", "1", 0, 0.0f, NULL };
+cvar_t violence_hgibs = { "violence_hgibs", "1", 0, 0.0f, NULL };
+cvar_t violence_agibs = { "violence_agibs", "1", 0, 0.0f, NULL };
+cvar_t sv_newunit = { "sv_newunit", "0", 0, 0.0f, NULL };
+
+cvar_t sv_clienttrace = { "sv_clienttrace", "1", FCVAR_SERVER, 0.0f, NULL };
+cvar_t sv_timeout = { "sv_timeout", "60", 0, 0.0f, NULL };
+cvar_t sv_failuretime = { "sv_failuretime", "0.5", 0, 0.0f, NULL };
+cvar_t sv_cheats = { "sv_cheats", "0", FCVAR_SERVER, 0.0f, NULL };
+cvar_t sv_password = { "sv_password", "", FCVAR_SERVER | FCVAR_PROTECTED, 0.0f, NULL };
+cvar_t sv_proxies = { "sv_proxies", "1", FCVAR_SERVER, 0.0f, NULL };
+cvar_t sv_outofdatetime = { "sv_outofdatetime", "1800", 0, 0.0f, NULL };
+cvar_t mapchangecfgfile = { "mapchangecfgfile", "", 0, 0.0f, NULL };
+
+cvar_t sv_allow_download = { "sv_allowdownload", "1", 0, 0.0f, NULL };
+cvar_t sv_send_logos = { "sv_send_logos", "1", 0, 0.0f, NULL };
+cvar_t sv_send_resources = { "sv_send_resources", "1", 0, 0.0f, NULL };
+cvar_t sv_log_singleplayer = { "sv_log_singleplayer", "0", 0, 0.0f, NULL };
+cvar_t sv_logsecret = { "sv_logsecret", "0", 0, 0.0f, NULL };
+cvar_t sv_log_onefile = { "sv_log_onefile", "0", 0, 0.0f, NULL };
+cvar_t sv_logbans = { "sv_logbans", "0", 0, 0.0f, NULL };
+cvar_t sv_allow_upload = { "sv_allowupload", "1", FCVAR_SERVER, 0.0f, NULL };
+cvar_t sv_max_upload = { "sv_uploadmax", "0.5", FCVAR_SERVER, 0.0f, NULL };
+cvar_t hpk_maxsize = { "hpk_maxsize", "4", FCVAR_ARCHIVE, 0.0f, NULL };
+cvar_t sv_visiblemaxplayers = { "sv_visiblemaxplayers", "-1", 0, 0.0f, NULL };
+
+cvar_t max_queries_sec = { "max_queries_sec", "3.0", FCVAR_SERVER | FCVAR_PROTECTED, 0.0f, NULL };
+cvar_t max_queries_sec_global = { "max_queries_sec_global", "30", FCVAR_SERVER | FCVAR_PROTECTED, 0.0f, NULL };
+cvar_t max_queries_window = { "max_queries_window", "60", FCVAR_SERVER | FCVAR_PROTECTED, 0.0f, NULL };
+cvar_t sv_logblocks = { "sv_logblocks", "0", FCVAR_SERVER, 0.0f, NULL };
+cvar_t sv_downloadurl = { "sv_downloadurl", "", FCVAR_PROTECTED, 0.0f, NULL };
+cvar_t sv_allow_dlfile = { "sv_allow_dlfile", "1", 0, 0.0f, NULL };
+#ifdef REHLDS_FIXES
+cvar_t sv_version = { "sv_version", "", FCVAR_SERVER, 0.0f, NULL };
+cvar_t sv_echo_unknown_cmd = { "sv_echo_unknown_cmd", "0", 0, 0.0f, NULL };
+cvar_t sv_auto_precache_sounds_in_models = { "sv_auto_precache_sounds_in_models", "0", 0, 0.0f, nullptr };
+#else
+cvar_t sv_version = {"sv_version", "", 0, 0.0f, NULL};
+#endif
+
+cvar_t sv_rcon_minfailures = { "sv_rcon_minfailures", "5", 0, 0.0f, NULL };
+cvar_t sv_rcon_maxfailures = { "sv_rcon_maxfailures", "10", 0, 0.0f, NULL };
+cvar_t sv_rcon_minfailuretime = { "sv_rcon_minfailuretime", "30", 0, 0.0f, NULL };
+cvar_t sv_rcon_banpenalty = { "sv_rcon_banpenalty", "0", 0, 0.0f, NULL };
+
+cvar_t scr_downloading = { "scr_downloading", "0", 0, 0.0f, NULL };
+
+#else //HOOK_ENGINE
+
+char *gNullString;
+int SV_UPDATE_BACKUP;
+int SV_UPDATE_MASK;
+int giNextUserMsg;
+
+cvar_t sv_lan;
+cvar_t sv_lan_rate;
+cvar_t sv_aim;
+
+cvar_t sv_skycolor_r;
+cvar_t sv_skycolor_g;
+cvar_t sv_skycolor_b;
+cvar_t sv_skyvec_x;
+cvar_t sv_skyvec_y;
+cvar_t sv_skyvec_z;
+
+cvar_t sv_spectatormaxspeed;
+cvar_t sv_airaccelerate;
+cvar_t sv_wateraccelerate;
+cvar_t sv_waterfriction;
+cvar_t sv_zmax;
+cvar_t sv_wateramp;
+
+cvar_t sv_skyname;
+cvar_t mapcyclefile;
+cvar_t motdfile;
+cvar_t servercfgfile;
+cvar_t lservercfgfile;
+cvar_t logsdir;
+cvar_t bannedcfgfile;
+
+int g_userid;
+
+cvar_t rcon_password;
+cvar_t sv_enableoldqueries;
+
+cvar_t sv_instancedbaseline;
+cvar_t sv_contact;
+cvar_t sv_maxupdaterate;
+cvar_t sv_minupdaterate;
+cvar_t sv_filterban;
+cvar_t sv_minrate;
+cvar_t sv_maxrate;
+cvar_t sv_logrelay;
+
+cvar_t violence_hblood;
+cvar_t violence_ablood;
+cvar_t violence_hgibs;
+cvar_t violence_agibs;
+cvar_t sv_newunit;
+
+cvar_t sv_clienttrace;
+cvar_t sv_timeout;
+cvar_t sv_failuretime;
+cvar_t sv_cheats;
+cvar_t sv_password;
+cvar_t sv_proxies;
+cvar_t sv_outofdatetime;
+cvar_t mapchangecfgfile;
+
+cvar_t sv_allow_download;
+cvar_t sv_send_logos;
+cvar_t sv_send_resources;
+cvar_t sv_log_singleplayer;
+cvar_t sv_logsecret;
+cvar_t sv_log_onefile;
+cvar_t sv_logbans;
+cvar_t sv_allow_upload;
+cvar_t sv_max_upload;
+cvar_t hpk_maxsize;
+cvar_t sv_visiblemaxplayers;
+
+cvar_t max_queries_sec;
+cvar_t max_queries_sec_global;
+cvar_t max_queries_window;
+cvar_t sv_logblocks;
+cvar_t sv_downloadurl;
+cvar_t sv_allow_dlfile;
+cvar_t sv_version;
+
+cvar_t sv_rcon_minfailures;
+cvar_t sv_rcon_maxfailures;
+cvar_t sv_rcon_minfailuretime;
+cvar_t sv_rcon_banpenalty;
+
+cvar_t scr_downloading;
+
+#endif //HOOK_ENGINE
+
+
+/* <a6492> ../engine/sv_main.c:113 */
+delta_t *SV_LookupDelta(char *name)
+{
+	delta_info_t *p = g_sv_delta;
+
+	while (p)
+	{
+		if (!Q_stricmp(name, p->name))
+		{
+			return p->delta;
+		}
+		p = p->next;
+	}
+
+	Sys_Error(__FUNCTION__ ": Couldn't find delta for %s\n", name);
+
+	return NULL;
+}
+
+/* <a64e0> ../engine/sv_main.c:280 */
+NOXREF void SV_DownloadingModules(void)
+{
+	NOXREFCHECK;
+
+	char message[] = "Downloading Security Module from Speakeasy.net ...\n";
+	Con_Printf(message);
+
+#ifndef SWDS
+	// TODO: Possibly some client-side code here
+#endif // SWDS
+}
+
+/* <a654c> ../engine/sv_main.c:310 */
+void SV_GatherStatistics(void)
+{
+	int players = 0;
+
+	if (g_psvs.next_cleartime < realtime)
+	{
+		SV_CountPlayers(&players);
+		g_psvs.next_cleartime = realtime + 3600.0;
+		Q_memset(&g_psvs.stats, 0, sizeof(g_psvs.stats));
+		g_psvs.stats.maxusers = players;
+		g_psvs.stats.minusers = players;
+		return;
+	}
+
+	if (g_psvs.next_sampletime > realtime)
+		return;
+
+	SV_CountPlayers(&players);
+
+	g_psvs.stats.num_samples++;
+	g_psvs.next_sampletime = realtime + 60.0;
+	g_psvs.stats.cumulative_occupancy += (players * 100.0 / g_psvs.maxclients);
+
+	if (g_psvs.stats.num_samples >= 1)
+		g_psvs.stats.occupancy = g_psvs.stats.cumulative_occupancy / g_psvs.stats.num_samples;
+
+	if (g_psvs.stats.minusers > players)
+		g_psvs.stats.minusers = players;
+	else if (g_psvs.stats.maxusers < players)
+		g_psvs.stats.maxusers = players;
+
+	if ((g_psvs.maxclients - 1) <= players)
+		g_psvs.stats.at_capacity++;
+	if (players <= 1)
+		g_psvs.stats.at_empty++;
+
+	if (g_psvs.stats.num_samples >= 1)
+	{
+		g_psvs.stats.capacity_percent = g_psvs.stats.at_capacity * 100.0 / g_psvs.stats.num_samples;
+		g_psvs.stats.empty_percent = g_psvs.stats.at_empty * 100.0 / g_psvs.stats.num_samples;
+	}
+
+	int c = 0;
+	float v = 0.0f;
+	client_t *cl = g_psvs.clients;
+
+	for (int i = g_psvs.maxclients; i > 0; i--, cl++)
+	{
+		if (cl->active && !cl->fakeclient)
+		{
+			c++;
+			v += cl->latency;
+		}
+	}
+
+	if (c)
+		v = v / c;
+
+	g_psvs.stats.cumulative_latency += v;
+	if (g_psvs.stats.num_samples >= 1)
+		g_psvs.stats.average_latency = g_psvs.stats.cumulative_latency / g_psvs.stats.num_samples;
+	if (g_psvs.stats.num_sessions >= 1)
+		g_psvs.stats.average_session_len = g_psvs.stats.cumulative_sessiontime / g_psvs.stats.num_sessions;
+}
+
+/* <a6628> ../engine/sv_main.c:432 */
+void SV_DeallocateDynamicData(void)
+{
+	if (g_moved_edict)
+		Mem_Free(g_moved_edict);
+	if (g_moved_from)
+		Mem_Free(g_moved_from);
+	g_moved_edict = NULL;
+	g_moved_from = NULL;
+}
+
+/* <a6644> ../engine/sv_main.c:450 */
+void SV_ReallocateDynamicData(void)
+{
+	if (!g_psv.max_edicts)
+	{
+		Con_DPrintf(__FUNCTION__ " with sv.max_edicts == 0\n");
+		return;
+	}
+
+	int nSize = g_psv.max_edicts;
+
+	if (g_moved_edict)
+	{
+		Con_Printf("Reallocate on moved_edict\n");
+#ifdef REHLDS_FIXES
+		Mem_Free(g_moved_edict);
+#endif
+	}
+	g_moved_edict = (edict_t **)Mem_ZeroMalloc(sizeof(edict_t *) * nSize);
+
+	if (g_moved_from)
+	{
+		Con_Printf("Reallocate on moved_from\n");
+#ifdef REHLDS_FIXES
+		Mem_Free(g_moved_from);
+#endif
+	}
+	g_moved_from = (vec3_t *)Mem_ZeroMalloc(sizeof(vec3_t) * nSize);
+}
+
+/* <a667f> ../engine/sv_main.c:485 */
+void SV_AllocClientFrames(void)
+{
+	client_t *cl = g_psvs.clients;
+
+	for (int i = 0; i < g_psvs.maxclientslimit; i++, cl++)
+	{
+		if (cl->frames)
+		{
+			Con_DPrintf("Allocating over frame pointer?\n");
+#ifdef REHLDS_FIXES
+			Mem_Free(cl->frames);
+#endif
+		}
+		cl->frames = (client_frame_t *)Mem_ZeroMalloc(sizeof(client_frame_t) * SV_UPDATE_BACKUP);
+	}
+}
+
+/* <a5dbe> ../engine/sv_main.c:500 */
+qboolean SV_IsPlayerIndex(int index)
+{
+	return (index >= 1 && index <= g_psvs.maxclients);
+}
+
+qboolean __declspec(naked) SV_IsPlayerIndex_wrapped(int index)
+{
+	// Original SV_IsPlayerIndex in swds.dll doesn't modify ecx nor edx.
+	// During the compilation of original swds.dll compiler was assuming that these registers wouldn't be modified during call to SV_IsPlayerIndex().
+	// This is not true for code produced by msvc2013 (which uses ecx even in Release config). That's why we need a wrapper here that preserves ecx and edx before call to reversed SV_IsPlayerIndex().
+	__asm
+	{
+		mov eax, dword ptr[esp + 4];
+		push ecx;
+		push edx;
+		push eax;
+		call SV_IsPlayerIndex;
+		add esp, 4;
+		pop edx;
+		pop ecx;
+		retn;
+	}
+}
+
+/* <a6717> ../engine/sv_main.c:514 */
+void SV_ClearPacketEntities(client_frame_t *frame)
+{
+	if (frame)
+	{
+		if (frame->entities.entities)
+			Mem_Free(frame->entities.entities);
+		frame->entities.entities = NULL;
+		frame->entities.num_entities = 0;
+	}
+}
+
+/* <a677e> ../engine/sv_main.c:532 */
+void SV_AllocPacketEntities(client_frame_t *frame, int numents)
+{
+	if (frame)
+	{
+#ifdef REHLDS_OPT_PEDANTIC
+		frame->entities.num_entities = numents;
+
+		// only alloc for max possible numents
+		if (!frame->entities.entities)
+			frame->entities.entities = (entity_state_t *)Mem_ZeroMalloc(sizeof(entity_state_t) * MAX_PACKET_ENTITIES);
+#else // REHLDS_OPT_PEDANTIC
+		if (frame->entities.entities)
+			SV_ClearPacketEntities(frame);
+
+		int allocatedslots = numents;
+		if (numents < 1)
+			allocatedslots = 1;
+
+		frame->entities.num_entities = numents;
+		frame->entities.entities = (entity_state_t *)Mem_ZeroMalloc(sizeof(entity_state_t) * allocatedslots);
+#endif // REHLDS_OPT_PEDANTIC
+	}
+}
+
+/* <a6817> ../engine/sv_main.c:561 */
+void SV_ClearFrames(client_frame_t **frames)
+{
+	client_frame_t *pframe = *frames;
+
+	if (pframe)
+	{
+		for (int i = 0; i < SV_UPDATE_BACKUP; i++, pframe++)
+		{
+			SV_ClearPacketEntities(pframe);
+			pframe->senttime = 0.0;
+			pframe->ping_time = -1.0f;
+		}
+
+		Mem_Free(*frames);
+		*frames = NULL;
+	}
+}
+
+/* <a5e8f> ../engine/sv_main.c:593 */
+void SV_Serverinfo_f(void)
+{
+	if (Cmd_Argc() == 1)
+	{
+		Con_Printf("Server info settings:\n");
+		Info_Print(Info_Serverinfo());
+		return;
+	}
+	if (Cmd_Argc() != 3)
+	{
+		Con_Printf("usage: serverinfo [ <key> <value> ]\n");
+		return;
+	}
+	if (Cmd_Argv(1)[0] == '*')
+	{
+		Con_Printf("Star variables cannot be changed.\n");
+		return;
+	}
+
+#ifdef REHLDS_FIXES
+	Info_SetValueForKey(Info_Serverinfo(), Cmd_Argv(1), Cmd_Argv(2), MAX_INFO_STRING);	// Do it right
+#else // REHLDS_FIXES
+	Info_SetValueForKey(Info_Serverinfo(), Cmd_Argv(1), Cmd_Argv(2), 512);
+#endif // REHLDS_FIXES
+
+	cvar_t *var = Cvar_FindVar(Cmd_Argv(1));
+	if (var)
+	{
+		Z_Free(var->string);
+		var->string = CopyString((char *)Cmd_Argv(2));
+		var->value = Q_atof(var->string);
+	}
+
+	SV_BroadcastCommand("fullserverinfo \"%s\"\n", Info_Serverinfo());
+}
+
+/* <a5c4a> ../engine/sv_main.c:638 */
+void SV_Localinfo_f(void)
+{
+	if (Cmd_Argc() == 1)
+	{
+		Con_Printf("Local info settings:\n");
+		Info_Print(localinfo);
+		return;
+	}
+	if (Cmd_Argc() != 3)
+	{
+		Con_Printf("usage: localinfo [ <key> <value> ]\n");
+		return;
+	}
+	if (Cmd_Argv(1)[0] == '*')
+	{
+		Con_Printf("Star variables cannot be changed.\n");
+		return;
+	}
+
+	Info_SetValueForKey(localinfo, Cmd_Argv(1), Cmd_Argv(2), MAX_INFO_STRING * 128);
+}
+
+/* <a5c19> ../engine/sv_main.c:672 */
+void SV_User_f(void)
+{
+	if (!g_psv.active)
+	{
+		Con_Printf("Can't 'user', not running a server\n");
+		return;
+	}
+	if (Cmd_Argc() != 2)
+	{
+		Con_Printf("Usage: user <username / userid>\n");
+		return;
+	}
+
+	int uid = Q_atoi(Cmd_Argv(1));
+	client_t *cl = g_psvs.clients;
+
+	for (int i = 0; i < g_psvs.maxclients; i++, cl++)
+	{
+		if (cl->active || cl->spawned || cl->connected)
+		{
+			if (!cl->fakeclient && cl->name[0])
+			{
+				if (cl->userid == uid || !Q_strcmp(cl->name, Cmd_Argv(1)))
+				{
+					Info_Print(cl->userinfo);
+					return;
+				}
+			}
+		}
+	}
+
+	Con_Printf("User not in server.\n");
+}
+
+/* <a6026> ../engine/sv_main.c:721 */
+void SV_Users_f(void)
+{
+	if (!g_psv.active)
+	{
+		Con_Printf("Can't 'users', not running a server\n");
+		return;
+	}
+
+	Con_Printf("userid : uniqueid : name\n");
+	Con_Printf("------ : ---------: ----\n");
+
+	int c = 0;
+	client_t *cl = g_psvs.clients;
+
+	for (int i = 0; i < g_psvs.maxclients; i++, cl++)
+	{
+		if (cl->active || cl->spawned || cl->connected)
+		{
+			if (!cl->fakeclient && cl->name[0])
+			{
+				Con_Printf("%6i : %s : %s\n", cl->userid, SV_GetClientIDString(cl), cl->name);
+				c++;
+			}
+		}
+	}
+
+	Con_Printf("%i users\n", c);
+}
+
+/* <a651b> ../engine/sv_main.c:762 */
+void SV_CountPlayers(int *clients)
+{
+	int count = 0;
+	
+	client_s *cl = g_psvs.clients;
+	for (int i = 0; i < g_psvs.maxclients; i++, cl++)
+	{
+		if (cl->active | cl->spawned | cl->connected)
+			count++;
+	}
+
+	*clients = count;
+}
+
+/* <a68a4> ../engine/sv_main.c:786 */
+void SV_CountProxies(int *proxies)
+{
+	*proxies = 0;
+	client_s *cl = g_psvs.clients;
+
+	for (int i = 0; i < g_psvs.maxclients; i++, cl++)
+	{
+		if (cl->active || cl->spawned || cl->connected)
+		{
+			if (cl->proxy)
+				(*proxies)++;
+		}
+	}
+}
+
+/* <a6905> ../engine/sv_main.c:810 */
+void SV_FindModelNumbers(void)
+{
+	sv_playermodel = -1;
+
+	for (int i = 0; i < HL_MODEL_MAX; i++)
+	{
+		if (!g_psv.model_precache[i])
+			break;
+
+		//use case-sensitive names to increase performance
+#ifdef REHLDS_FIXES
+		if (!Q_stricmp(g_psv.model_precache[i], "models/player.mdl"))
+			sv_playermodel = i;
+#else
+		if (!Q_stricmp(g_psv.model_precache[i], "models/player.mdl"))
+			sv_playermodel = i;
+#endif
+	}
+}
+
+/* <a693e> ../engine/sv_main.c:841 */
+void SV_StartParticle(const vec_t *org, const vec_t *dir, int color, int count)
+{
+	if (g_psv.datagram.cursize + 16 <= g_psv.datagram.maxsize)
+	{
+		MSG_WriteByte(&g_psv.datagram, svc_particle);
+		MSG_WriteCoord(&g_psv.datagram, org[0]);
+		MSG_WriteCoord(&g_psv.datagram, org[1]);
+		MSG_WriteCoord(&g_psv.datagram, org[2]);
+
+		for (int i = 0; i < 3; i++)
+		{
+			MSG_WriteChar(&g_psv.datagram, clamp((int)(dir[i] * 16.0f), -128, 127));
+		}
+
+		MSG_WriteByte(&g_psv.datagram, count);
+		MSG_WriteByte(&g_psv.datagram, color);
+	}
+}
+
+void SV_StartSound(int recipients, edict_t *entity, int channel, const char *sample, int volume, float attenuation, int fFlags, int pitch)
+{
+	g_RehldsHookchains.m_SV_StartSound.callChain(SV_StartSound_internal, recipients, entity, channel, sample, volume, attenuation, fFlags, pitch);
+}
+
+/* <a6df2> ../engine/sv_main.c:887 */
+void EXT_FUNC SV_StartSound_internal(int recipients, edict_t *entity, int channel, const char *sample, int volume, float attenuation, int fFlags, int pitch)
+{
+	vec3_t origin;
+
+	for (int i = 0; i < 3; i++)
+	{
+		origin[i] = (entity->v.maxs[i] + entity->v.mins[i]) * 0.5f + entity->v.origin[i];
+	}
+
+	if (!SV_BuildSoundMsg(entity, channel, sample, volume, attenuation, fFlags, pitch, origin, &g_psv.multicast))
+	{
+		return;
+	}
+
+	int flags = 0;
+	if (recipients == 1)
+	{
+		flags = MSG_FL_ONE;
+	}
+
+	qboolean sendPAS = channel != CHAN_STATIC && !(fFlags & SND_FL_STOP);
+	if (sendPAS)
+	{
+		SV_Multicast(entity, origin, flags | MSG_FL_PAS, FALSE);
+	}
+	else
+	{
+		if (Host_IsSinglePlayerGame())
+			SV_Multicast(entity, origin, flags | MSG_FL_BROADCAST, FALSE);
+		else
+			SV_Multicast(entity, origin, flags | MSG_FL_BROADCAST, TRUE);
+	}
+}
+
+/* <a614c> ../engine/sv_main.c:942 */
+qboolean SV_BuildSoundMsg(edict_t *entity, int channel, const char *sample, int volume, float attenuation, int fFlags, int pitch, const float *origin, sizebuf_t *buffer)
+{
+	int sound_num;
+	int field_mask;
+
+	if (volume < 0 || volume > 255)
+	{
+		Con_Printf(__FUNCTION__ ": volume = %i", volume);
+		volume = (volume < 0) ? 0 : 255;
+	}
+	if (attenuation < 0.0f || attenuation > 4.0f)
+	{
+		Con_Printf(__FUNCTION__ ": attenuation = %f", attenuation);
+		attenuation = (attenuation < 0.0f) ? 0.0f : 4.0f;
+	}
+	if (channel < 0 || channel > 7)
+	{
+		Con_Printf(__FUNCTION__ ": channel = %i", channel);
+		channel = (channel < 0) ? CHAN_AUTO : CHAN_NETWORKVOICE_BASE;
+	}
+	if (pitch < 0 || pitch > 255)
+	{
+		Con_Printf(__FUNCTION__ ": pitch = %i", pitch);
+		pitch = (pitch < 0) ? 0 : 255;
+	}
+
+	field_mask = fFlags;
+
+	if (*sample == '!')
+	{
+		field_mask |= SND_FL_SENTENCE;
+		sound_num = Q_atoi(sample + 1);
+		if (sound_num >= CVOXFILESENTENCEMAX)
+		{
+			Con_Printf(__FUNCTION__ ": invalid sentence number: %s", sample + 1);
+			return FALSE;
+		}
+	}
+	else if (*sample == '#')
+	{
+		field_mask |= SND_FL_SENTENCE;
+		sound_num = Q_atoi(sample + 1) + CVOXFILESENTENCEMAX;
+	}
+	else
+	{
+		sound_num = SV_LookupSoundIndex(sample);
+		if (!sound_num || !g_psv.sound_precache[sound_num])
+		{
+			Con_Printf(__FUNCTION__ ": %s not precached (%d)\n", sample, sound_num);
+			return FALSE;
+		}
+	}
+
+	int ent = NUM_FOR_EDICT(entity);
+
+	if (volume != DEFAULT_SOUND_PACKET_VOLUME)
+		field_mask |= SND_FL_VOLUME;
+	if (attenuation != DEFAULT_SOUND_PACKET_ATTENUATION)
+		field_mask |= SND_FL_ATTENUATION;
+	if (pitch != DEFAULT_SOUND_PACKET_PITCH)
+		field_mask |= SND_FL_PITCH;
+	if (sound_num > 255)
+		field_mask |= SND_FL_LARGE_INDEX;
+
+	MSG_WriteByte(buffer, svc_sound);
+	MSG_StartBitWriting(buffer);
+	MSG_WriteBits(field_mask, 9);
+	if (field_mask & SND_FL_VOLUME)
+		MSG_WriteBits(volume, 8);
+	if (field_mask & SND_FL_ATTENUATION)
+		MSG_WriteBits((uint32)(attenuation * 64.0f), 8);
+	MSG_WriteBits(channel, 3);
+	MSG_WriteBits(ent, MAX_EDICT_BITS);
+	MSG_WriteBits(sound_num, (field_mask & SND_FL_LARGE_INDEX) ? 16 : 8);
+	MSG_WriteBitVec3Coord(origin);
+	if (field_mask & SND_FL_PITCH)
+		MSG_WriteBits(pitch, 8);
+	MSG_EndBitWriting(buffer);
+
+	return TRUE;
+}
+
+/* <a622a> ../engine/sv_main.c:1073 */
+int SV_HashString(const char *string, int iBounds)
+{
+	unsigned int hash = 0;
+	const char *cc = string;
+
+	while (*cc)
+	{
+		hash = tolower(*cc) + 2 * hash;
+		++cc;
+	}
+	return hash % iBounds;
+}
+
+/* <a6ad2> ../engine/sv_main.c:1087 */
+int EXT_FUNC SV_LookupSoundIndex(const char *sample)
+{
+	int index;
+
+	if (!g_psv.sound_precache_hashedlookup_built)
+	{
+		if (g_psv.state == ss_loading)
+		{
+			for (index = 1; index < HL_SOUND_MAX && g_psv.sound_precache[index]; index++) // TODO: why from 1?
+			{
+				if (!Q_stricmp(sample, g_psv.sound_precache[index]))
+					return index;
+			}
+			return 0;
+		}
+		SV_BuildHashedSoundLookupTable();
+	}
+
+	int starting_index = SV_HashString(sample, 1023);
+	index = starting_index;
+	while (g_psv.sound_precache_hashedlookup[index])
+	{
+		if (!Q_stricmp(sample, g_psv.sound_precache[g_psv.sound_precache_hashedlookup[index]]))
+			return g_psv.sound_precache_hashedlookup[index];
+
+		index++;
+		if (index >= HL_SOUND_HASHLOOKUP_SIZE)
+			index = 0;
+		if (index == starting_index)
+			return 0;
+	}
+	return 0;
+}
+
+/* <a6a3b> ../engine/sv_main.c:1136 */
+void SV_BuildHashedSoundLookupTable(void)
+{
+	Q_memset(g_psv.sound_precache_hashedlookup, 0, sizeof(g_psv.sound_precache_hashedlookup));
+
+	for (int sound_num = 0; sound_num < HL_SOUND_MAX; sound_num++)
+	{
+		if (!g_psv.sound_precache[sound_num])
+			break;
+
+		SV_AddSampleToHashedLookupTable(g_psv.sound_precache[sound_num], sound_num);
+	}
+
+	g_psv.sound_precache_hashedlookup_built = TRUE;
+}
+
+/* <a6bd9> ../engine/sv_main.c:1151 */
+void SV_AddSampleToHashedLookupTable(const char *pszSample, int iSampleIndex)
+{
+	int starting_index = SV_HashString(pszSample, HL_SOUND_HASHLOOKUP_SIZE);
+	int index = starting_index;
+	while (g_psv.sound_precache_hashedlookup[index])
+	{
+		index++;
+		hashstrings_collisions++;
+
+		if (index >= HL_SOUND_HASHLOOKUP_SIZE)
+			index = 0;
+
+		if (index == starting_index)
+			Sys_Error(__FUNCTION__ ": NO FREE SLOTS IN SOUND LOOKUP TABLE");
+	}
+
+	g_psv.sound_precache_hashedlookup[index] = iSampleIndex;
+}
+
+/* <a6c7c> ../engine/sv_main.c:1180 */
+qboolean SV_ValidClientMulticast(client_t *client, int soundLeaf, int to)
+{
+	if (Host_IsSinglePlayerGame() || client->proxy)
+	{
+		return TRUE;
+	}
+
+	int destination = to & ~(MSG_FL_ONE);
+	if (destination == MSG_FL_BROADCAST)
+	{
+		return TRUE;
+	}
+
+	unsigned char* mask;
+	if (destination == MSG_FL_PVS)
+	{
+		mask = CM_LeafPVS(soundLeaf);
+	}
+	else
+	{
+		if (destination == MSG_FL_PAS)
+		{
+			mask = CM_LeafPAS(soundLeaf);
+		}
+		else
+		{
+			Con_Printf("MULTICAST: Error %d!\n", to);
+			return FALSE;
+		}
+	}
+
+	if (!mask)
+	{
+		return TRUE;
+	}
+
+	int bitNumber = SV_PointLeafnum(client->edict->v.origin);
+	if (mask[(bitNumber - 1) >> 3] & (1 << ((bitNumber - 1) & 7)))
+	{
+		return TRUE;
+	}
+
+	return FALSE;
+}
+
+/* <a6d27> ../engine/sv_main.c:1240 */
+void SV_Multicast(edict_t *ent, vec_t *origin, int to, qboolean reliable)
+{
+	client_t *save = host_client;
+	int leafnum = SV_PointLeafnum(origin);
+	if (ent && !(host_client && host_client->edict == ent))
+	{
+		for (int i = 0; i < g_psvs.maxclients; i++)
+		{
+			if (g_psvs.clients[i].edict == ent)
+			{
+				host_client = &g_psvs.clients[i];
+				break;
+			}
+		}
+	}
+
+	for (int i = 0; i < g_psvs.maxclients; i++)
+	{
+		client_t *client = &g_psvs.clients[i];
+		if (!client->active)
+			continue;
+
+		if ((to & MSG_FL_ONE) && client == host_client)
+			continue;
+
+		if (ent && ent->v.groupinfo != 0 && client->edict->v.groupinfo != 0)
+		{
+			if (g_groupop)
+			{
+				if (g_groupop == GROUP_OP_NAND && (ent->v.groupinfo & client->edict->v.groupinfo))
+					continue;
+			}
+			else
+			{
+				if (!(ent->v.groupinfo & client->edict->v.groupinfo))
+					continue;
+			}
+		}
+
+		if (SV_ValidClientMulticast(client, leafnum, to))
+		{
+			sizebuf_t *pBuffer = &client->netchan.message;
+			if (!reliable)
+				pBuffer = &client->datagram;
+
+#ifdef REHLDS_FIXES
+			if (pBuffer->cursize + g_psv.multicast.cursize <= pBuffer->maxsize)	// TODO: Should it be <= ? I think so.
+#else // REHLDS_FIXES
+			if (pBuffer->cursize + g_psv.multicast.cursize < pBuffer->maxsize)
+#endif // REHLDS_FIXES
+				SZ_Write(pBuffer, g_psv.multicast.data, g_psv.multicast.cursize);
+		}
+		else
+		{
+			gPacketSuppressed += g_psv.multicast.cursize;
+		}
+	}
+
+	SZ_Clear(&g_psv.multicast);
+	host_client = save;
+}
+
+/* <a6f4f> ../engine/sv_main.c:1328 */
+void EXT_FUNC SV_WriteMovevarsToClient(sizebuf_t *message)
+{
+	MSG_WriteByte(message, svc_newmovevars);
+	MSG_WriteFloat(message, movevars.gravity);
+	MSG_WriteFloat(message, movevars.stopspeed);
+	MSG_WriteFloat(message, movevars.maxspeed);
+	MSG_WriteFloat(message, movevars.spectatormaxspeed);
+	MSG_WriteFloat(message, movevars.accelerate);
+	MSG_WriteFloat(message, movevars.airaccelerate);
+	MSG_WriteFloat(message, movevars.wateraccelerate);
+	MSG_WriteFloat(message, movevars.friction);
+	MSG_WriteFloat(message, movevars.edgefriction);
+	MSG_WriteFloat(message, movevars.waterfriction);
+	MSG_WriteFloat(message, movevars.entgravity);
+	MSG_WriteFloat(message, movevars.bounce);
+	MSG_WriteFloat(message, movevars.stepsize);
+	MSG_WriteFloat(message, movevars.maxvelocity);
+	MSG_WriteFloat(message, movevars.zmax);
+	MSG_WriteFloat(message, movevars.waveHeight);
+	MSG_WriteByte(message, movevars.footsteps != 0);
+	MSG_WriteFloat(message, movevars.rollangle);
+	MSG_WriteFloat(message, movevars.rollspeed);
+	MSG_WriteFloat(message, movevars.skycolor_r);
+	MSG_WriteFloat(message, movevars.skycolor_g);
+	MSG_WriteFloat(message, movevars.skycolor_b);
+	MSG_WriteFloat(message, movevars.skyvec_x);
+	MSG_WriteFloat(message, movevars.skyvec_y);
+	MSG_WriteFloat(message, movevars.skyvec_z);
+	MSG_WriteString(message, movevars.skyName);
+}
+
+/* <a6f79> ../engine/sv_main.c:1365 */
+void EXT_FUNC SV_WriteDeltaDescriptionsToClient(sizebuf_t *msg)
+{
+	int i, c;
+
+	delta_description_t nulldesc;
+	Q_memset(&nulldesc, 0, sizeof(nulldesc));
+
+	for (delta_info_t *p = g_sv_delta; p != NULL; p = p->next)
+	{
+		MSG_WriteByte(msg, svc_deltadescription);
+		MSG_WriteString(msg, p->name);
+		MSG_StartBitWriting(msg);
+
+		c = p->delta->fieldCount;
+
+		MSG_WriteBits(c, 16);
+
+		for (i = 0; i < c; i++)
+		{
+			DELTA_WriteDelta((byte *)&nulldesc, (byte *)&p->delta->pdd[i], TRUE, (delta_t *)&g_MetaDelta, NULL);
+		}
+
+		MSG_EndBitWriting(msg);
+	}
+}
+
+/* <a7002> ../engine/sv_main.c:1407 */
+void EXT_FUNC SV_SetMoveVars(void)
+{
+	movevars.entgravity			= 1.0f;
+	movevars.gravity			= sv_gravity.value;
+	movevars.stopspeed			= sv_stopspeed.value;
+	movevars.maxspeed			= sv_maxspeed.value;
+	movevars.spectatormaxspeed	= sv_spectatormaxspeed.value;
+	movevars.accelerate			= sv_accelerate.value;
+	movevars.airaccelerate		= sv_airaccelerate.value;
+	movevars.wateraccelerate	= sv_wateraccelerate.value;
+	movevars.friction			= sv_friction.value;
+	movevars.edgefriction		= sv_edgefriction.value;
+	movevars.waterfriction		= sv_waterfriction.value;
+	movevars.bounce				= sv_bounce.value;
+	movevars.stepsize			= sv_stepsize.value;
+	movevars.maxvelocity		= sv_maxvelocity.value;
+	movevars.zmax				= sv_zmax.value;
+	movevars.waveHeight			= sv_wateramp.value;
+	movevars.footsteps			= sv_footsteps.value;
+	movevars.rollangle			= sv_rollangle.value;
+	movevars.rollspeed			= sv_rollspeed.value;
+	movevars.skycolor_r			= sv_skycolor_r.value;
+	movevars.skycolor_g			= sv_skycolor_g.value;
+	movevars.skycolor_b			= sv_skycolor_b.value;
+	movevars.skyvec_x			= sv_skyvec_x.value;
+	movevars.skyvec_y			= sv_skyvec_y.value;
+	movevars.skyvec_z			= sv_skyvec_z.value;
+
+	Q_strncpy(movevars.skyName, sv_skyname.string, sizeof(movevars.skyName) - 1);
+	movevars.skyName[sizeof(movevars.skyName) - 1] = 0;
+}
+
+/* <a7018> ../engine/sv_main.c:1446 */
+void SV_QueryMovevarsChanged(void)
+{
+	if (movevars.entgravity				!= 1.0f
+		|| sv_maxspeed.value			!= movevars.maxspeed
+		|| sv_gravity.value				!= movevars.gravity
+		|| sv_stopspeed.value			!= movevars.stopspeed
+		|| sv_spectatormaxspeed.value	!= movevars.spectatormaxspeed
+		|| sv_accelerate.value			!= movevars.accelerate
+		|| sv_airaccelerate.value		!= movevars.airaccelerate
+		|| sv_wateraccelerate.value		!= movevars.wateraccelerate
+		|| sv_friction.value			!= movevars.friction
+		|| sv_edgefriction.value		!= movevars.edgefriction
+		|| sv_waterfriction.value		!= movevars.waterfriction
+		|| sv_bounce.value				!= movevars.bounce
+		|| sv_stepsize.value			!= movevars.stepsize
+		|| sv_maxvelocity.value			!= movevars.maxvelocity
+		|| sv_zmax.value				!= movevars.zmax
+		|| sv_wateramp.value			!= movevars.waveHeight
+		|| sv_footsteps.value			!= movevars.footsteps
+		|| sv_rollangle.value			!= movevars.rollangle
+		|| sv_rollspeed.value			!= movevars.rollspeed
+		|| sv_skycolor_r.value			!= movevars.skycolor_r
+		|| sv_skycolor_g.value			!= movevars.skycolor_g
+		|| sv_skycolor_b.value			!= movevars.skycolor_b
+		|| sv_skyvec_x.value			!= movevars.skyvec_x
+		|| sv_skyvec_y.value			!= movevars.skyvec_y
+		|| sv_skyvec_z.value			!= movevars.skyvec_z
+		|| Q_strcmp(sv_skyname.string, movevars.skyName))
+	{
+		SV_SetMoveVars();
+
+		client_t *cl = g_psvs.clients;
+		for (int i = 0; i < g_psvs.maxclients; i++, cl++)
+		{
+			if (!cl->fakeclient && (cl->active || cl->spawned || cl->connected))
+				SV_WriteMovevarsToClient(&cl->netchan.message);
+		}
+	}
+}
+
+void EXT_FUNC SV_SendServerinfo_mod(sizebuf_t *msg, IGameClient* cl)
+{
+	SV_SendServerinfo_internal(msg, cl->GetClient());
+}
+
+void SV_SendServerinfo(sizebuf_t *msg, client_t *client)
+{
+	g_RehldsHookchains.m_SV_SendServerinfo.callChain(SV_SendServerinfo_mod, msg, GetRehldsApiClient(client));
+}
+
+/* <a7050> ../engine/sv_main.c:1499 */
+void SV_SendServerinfo_internal(sizebuf_t *msg, client_t *client)
+{
+	char message[2048];
+
+	if (developer.value != 0.0f || g_psvs.maxclients > 1)
+	{
+		MSG_WriteByte(msg, svc_print);
+		Q_snprintf(message, ARRAYSIZE(message), "%c\nBUILD %d SERVER (%i CRC)\nServer # %i\n", 2, build_number(), 0, g_psvs.spawncount);
+		MSG_WriteString(msg, message);
+	}
+
+	MSG_WriteByte(msg, svc_serverinfo);
+	MSG_WriteLong(msg, PROTOCOL_VERSION);
+	MSG_WriteLong(msg, g_psvs.spawncount);
+
+	int playernum = NUM_FOR_EDICT(client->edict) - 1;
+	int mungebuffer = g_psv.worldmapCRC;
+
+	COM_Munge3((byte *)&mungebuffer, sizeof(mungebuffer), (-1 - playernum) & 0xFF);
+	MSG_WriteLong(msg, mungebuffer);
+
+	MSG_WriteBuf(msg, sizeof(g_psv.clientdllmd5), g_psv.clientdllmd5);
+	MSG_WriteByte(msg, g_psvs.maxclients);
+	MSG_WriteByte(msg, playernum);
+
+	if (coop.value == 0.0f && deathmatch.value != 0.0f)
+		MSG_WriteByte(msg, 1);
+	else
+		MSG_WriteByte(msg, 0);
+
+	COM_FileBase(com_gamedir, message);
+	MSG_WriteString(msg, message);
+	MSG_WriteString(msg, Cvar_VariableString("hostname"));
+	MSG_WriteString(msg, g_psv.modelname);
+
+	int len = 0;
+	unsigned char *mapcyclelist = COM_LoadFileForMe(mapcyclefile.string, &len);
+#ifdef REHLDS_FIXES
+	if (mapcyclelist && len)
+	{
+		MSG_WriteString(msg, (const char *)mapcyclelist);
+	}
+	else
+	{
+		MSG_WriteString(msg, "mapcycle failure");
+	}
+	// FIXED: Mem leak.
+	if (mapcyclelist)
+	{
+		COM_FreeFile(mapcyclelist);
+	}
+#else // REHLDS_FIXES
+	if (mapcyclelist && len)
+	{
+		MSG_WriteString(msg, (const char *)mapcyclelist);
+		COM_FreeFile(mapcyclelist);
+	}
+	else
+	{
+		MSG_WriteString(msg, "mapcycle failure");
+	}
+#endif // REHLDS_FIXES
+	MSG_WriteByte(msg, 0);
+
+	MSG_WriteByte(msg, svc_sendextrainfo);
+	MSG_WriteString(msg, com_clientfallback);
+	MSG_WriteByte(msg, allow_cheats);
+
+	SV_WriteDeltaDescriptionsToClient(msg);
+	SV_SetMoveVars();
+	SV_WriteMovevarsToClient(msg);
+
+	MSG_WriteByte(msg, svc_cdtrack);
+	MSG_WriteByte(msg, gGlobalVariables.cdAudioTrack);
+	MSG_WriteByte(msg, gGlobalVariables.cdAudioTrack);
+	MSG_WriteByte(msg, svc_setview);
+	MSG_WriteShort(msg, playernum + 1);
+
+	client->spawned = FALSE;
+	client->connected = TRUE;
+	client->fully_connected = FALSE;
+}
+
+/* <a70eb> ../engine/sv_main.c:1600 */
+void SV_SendResources(sizebuf_t *msg)
+{
+	unsigned char nullbuffer[32];
+	Q_memset(nullbuffer, 0, sizeof(nullbuffer));
+
+	MSG_WriteByte(msg, svc_resourcerequest);
+	MSG_WriteLong(msg, g_psvs.spawncount);
+	MSG_WriteLong(msg, 0);
+
+	if (sv_downloadurl.string && sv_downloadurl.string[0] != 0 && Q_strlen(sv_downloadurl.string) < 129)
+	{
+		MSG_WriteByte(msg, svc_resourcelocation);
+		MSG_WriteString(msg, sv_downloadurl.string);
+	}
+
+	MSG_WriteByte(msg, svc_resourcelist);
+	MSG_StartBitWriting(msg);
+	MSG_WriteBits(g_psv.num_resources, RESOURCE_INDEX_BITS);
+
+#ifdef REHLDS_FIXES
+	resource_t *r = g_rehlds_sv.resources;
+#else // REHLDS_FIXES
+	resource_t *r = g_psv.resourcelist;
+#endif
+	for (int i = 0; i < g_psv.num_resources; i++, r++)
+	{
+		MSG_WriteBits(r->type, 4);
+		MSG_WriteBitString(r->szFileName);
+		MSG_WriteBits(r->nIndex, RESOURCE_INDEX_BITS);
+		MSG_WriteBits(r->nDownloadSize, 24);
+		MSG_WriteBits(r->ucFlags & (RES_WASMISSING | RES_FATALIFMISSING), 3);
+
+		if (r->ucFlags & RES_CUSTOM)
+		{
+			MSG_WriteBitData(r->rgucMD5_hash, sizeof(r->rgucMD5_hash));
+		}
+
+		if (!Q_memcmp(r->rguc_reserved, nullbuffer, sizeof(r->rguc_reserved)))
+		{
+			MSG_WriteBits(0, 1);
+		}
+		else
+		{
+			MSG_WriteBits(1, 1);
+			MSG_WriteBitData(r->rguc_reserved, sizeof(r->rguc_reserved));
+		}
+	}
+
+	SV_SendConsistencyList(msg);
+	MSG_EndBitWriting(msg);
+}
+
+/* <a717e> ../engine/sv_main.c:1659 */
+void SV_WriteClientdataToMessage(client_t *client, sizebuf_t *msg)
+{
+	edict_t *ent = client->edict;
+	client_frame_t *frame = &client->frames[SV_UPDATE_MASK & client->netchan.outgoing_sequence];
+	int bits = (SV_UPDATE_MASK & host_client->delta_sequence);
+
+	frame->senttime = realtime;
+	frame->ping_time = -1.0f;
+
+	if (client->chokecount)
+	{
+		MSG_WriteByte(msg, svc_choke);
+		client->chokecount = 0;
+	}
+
+	if (ent->v.fixangle)
+	{
+		if (ent->v.fixangle == 2)
+		{
+			MSG_WriteByte(msg, svc_addangle);
+			MSG_WriteHiresAngle(msg, ent->v.avelocity[1]);
+			ent->v.avelocity[1] = 0;
+		}
+		else
+		{
+			MSG_WriteByte(msg, svc_setangle);
+			MSG_WriteHiresAngle(msg, ent->v.angles[0]);
+			MSG_WriteHiresAngle(msg, ent->v.angles[1]);
+			MSG_WriteHiresAngle(msg, ent->v.angles[2]);
+		}
+		ent->v.fixangle = 0;
+	}
+
+	Q_memset(&frame->clientdata, 0, sizeof(frame->clientdata));
+	gEntityInterface.pfnUpdateClientData(ent, host_client->lw != 0, &frame->clientdata);
+
+	MSG_WriteByte(msg, svc_clientdata);
+
+	if (client->proxy)
+		return;
+
+	MSG_StartBitWriting(msg);
+
+	clientdata_t baseline;
+	Q_memset(&baseline, 0, sizeof(baseline));
+
+	clientdata_t *from = &baseline;
+	clientdata_t *to = &frame->clientdata;
+
+	if (host_client->delta_sequence == -1)
+	{
+		MSG_WriteBits(0, 1);
+	}
+	else
+	{
+		MSG_WriteBits(1, 1);
+		MSG_WriteBits(host_client->delta_sequence, 8);
+		from = &host_client->frames[bits].clientdata;
+	}
+
+	DELTA_WriteDelta((byte *)from, (byte *)to, TRUE, (delta_t *)g_pclientdelta, NULL);
+
+	if (host_client->lw && gEntityInterface.pfnGetWeaponData(host_client->edict, frame->weapondata))
+	{
+		weapon_data_t wbaseline;
+		Q_memset(&wbaseline, 0, sizeof(wbaseline));
+
+		weapon_data_t *fdata = NULL;
+		weapon_data_t *tdata = frame->weapondata;
+
+		for (int i = 0; i < 64; i++, tdata++)
+		{
+			if (host_client->delta_sequence == -1)
+				fdata = &wbaseline;
+			else
+				fdata = &host_client->frames[bits].weapondata[i];
+
+			if (DELTA_CheckDelta((byte *)fdata, (byte *)tdata, g_pweapondelta))
+			{
+				MSG_WriteBits(1, 1);
+				MSG_WriteBits(i, 6);
+
+#if defined (REHLDS_OPT_PEDANTIC) || defined (REHLDS_FIXES)
+				// all calculations are already done
+				_DELTA_WriteDelta((byte *)fdata, (byte *)tdata, TRUE, g_pweapondelta, NULL, TRUE);
+#else
+				DELTA_WriteDelta((byte *)fdata, (byte *)tdata, TRUE, g_pweapondelta, NULL);
+#endif
+			}
+		}
+	}
+
+	MSG_WriteBits(0, 1);
+	MSG_EndBitWriting(msg);
+}
+
+/* <a889e> ../engine/sv_main.c:1789 */
+void SV_WriteSpawn(sizebuf_t *msg)
+{
+	int i = 0;
+	client_t *client = g_psvs.clients;
+
+#ifdef REHLDS_FIXES
+	// do it before PutInServer to allow mods send messages from forward
+	SZ_Clear( &host_client->netchan.message );
+	SZ_Clear( &host_client->datagram );
+#endif // REHLDS_FIXES
+
+	if (g_psv.loadgame)
+	{
+		if (host_client->proxy)
+		{
+			Con_Printf("ERROR! Spectator mode doesn't work with saved game.\n");
+			return;
+		}
+		g_psv.paused = FALSE;
+	}
+	else
+	{
+		g_psv.state = ss_loading;
+		ReleaseEntityDLLFields(sv_player);
+
+		Q_memset(&sv_player->v, 0, sizeof(sv_player->v));
+		InitEntityDLLFields(sv_player);
+
+		sv_player->v.colormap = NUM_FOR_EDICT(sv_player);
+		sv_player->v.netname = host_client->name - pr_strings;
+
+		if (host_client->proxy)
+			sv_player->v.flags |= FL_PROXY;
+
+		gGlobalVariables.time = g_psv.time;
+		gEntityInterface.pfnClientPutInServer(sv_player);
+		g_psv.state = ss_active;
+
+#ifdef REHLDS_FIXES
+		// Client was kicked in ClientPutInServer
+		if (!host_client->connected)
+			return;
+#endif // REHLDS_FIXES
+	}
+
+#ifndef REHLDS_FIXES
+	SZ_Clear(&host_client->netchan.message);
+	SZ_Clear(&host_client->datagram);
+#endif // REHLDS_FIXES
+
+	MSG_WriteByte(msg, svc_time);
+	MSG_WriteFloat(msg, g_psv.time);
+
+	host_client->sendinfo = TRUE;
+
+	for (i = 0; i < g_psvs.maxclients; i++, client++)
+	{
+		if (client == host_client || client->active || client->connected || client->spawned)
+			SV_FullClientUpdate(client, msg);
+	}
+
+	for (i = 0; i < ARRAYSIZE( g_psv.lightstyles ); i++)
+	{
+		MSG_WriteByte(msg, svc_lightstyle);
+		MSG_WriteByte(msg, i);
+		MSG_WriteString(msg, g_psv.lightstyles[i]);
+	}
+
+	if (!host_client->proxy)
+	{
+		MSG_WriteByte(msg, svc_setangle);
+		MSG_WriteHiresAngle(msg, sv_player->v.v_angle[0]);
+		MSG_WriteHiresAngle(msg, sv_player->v.v_angle[1]);
+		MSG_WriteHiresAngle(msg, 0.0f);
+		SV_WriteClientdataToMessage(host_client, msg);
+#ifndef SWDS
+		if (g_psv.loadgame)
+		{
+			// TODO: add client code
+		}
+#endif // SWDS
+	}
+
+	MSG_WriteByte(msg, svc_signonnum);
+	MSG_WriteByte(msg, 1);
+
+	host_client->connecttime		= 0.0;
+	host_client->ignorecmdtime		= 0.0;
+	host_client->cmdtime			= 0.0;
+	host_client->active				= TRUE;
+	host_client->spawned			= TRUE;
+	host_client->connected			= TRUE;
+	host_client->fully_connected	= FALSE;
+
+#ifdef REHLDS_FIXES
+	g_GameClients[host_client - g_psvs.clients]->SetSpawnedOnce(true);
+#endif // REHLDS_FIXES
+
+	NotifyDedicatedServerUI("UpdatePlayers");
+}
+
+/* <a7277> ../engine/sv_main.c:1920 */
+void EXT_FUNC SV_SendUserReg(sizebuf_t *msg)
+{
+	for (UserMsg *pMsg = sv_gpNewUserMsgs; pMsg; pMsg = pMsg->next)
+	{
+		MSG_WriteByte(msg, svc_newusermsg);
+		MSG_WriteByte(msg, pMsg->iMsg);
+		MSG_WriteByte(msg, pMsg->iSize);
+		MSG_WriteLong(msg, *(int *)&pMsg->szName[0]);
+		MSG_WriteLong(msg, *(int *)&pMsg->szName[4]);
+		MSG_WriteLong(msg, *(int *)&pMsg->szName[8]);
+		MSG_WriteLong(msg, *(int *)&pMsg->szName[12]);
+	}
+}
+
+/* <a87be> ../engine/sv_main.c:1953 */
+void SV_New_f(void)
+{
+	int i;
+	client_t *client;
+	unsigned char data[NET_MAX_PAYLOAD];
+	sizebuf_t msg;
+	edict_t *ent;
+	char szRejectReason[128];
+	char szAddress[256];
+	char szName[64];
+
+	Q_memset(&msg, 0, sizeof(msg));
+	msg.buffername = "New Connection";
+	msg.data = data;
+	msg.maxsize = sizeof(data);
+	msg.cursize = 0;
+	msg.flags = SIZEBUF_CHECK_OVERFLOW;
+
+	// Not valid on the client
+	if (cmd_source == src_command)
+	{
+		return;
+	}
+
+	if (!host_client->active && host_client->spawned)
+	{
+		return;
+	}
+
+	ent = host_client->edict;
+
+	host_client->connected = TRUE;
+	host_client->connection_started = realtime;
+	host_client->m_sendrescount = 0;
+
+	SZ_Clear(&host_client->netchan.message);
+	SZ_Clear(&host_client->datagram);
+
+	Netchan_Clear(&host_client->netchan);
+
+	SV_SendServerinfo(&msg, host_client);
+
+	if (sv_gpUserMsgs)
+	{
+		UserMsg *pTemp = sv_gpNewUserMsgs;
+		sv_gpNewUserMsgs = sv_gpUserMsgs;
+		SV_SendUserReg(&msg);
+		sv_gpNewUserMsgs = pTemp;
+	}
+	host_client->hasusrmsgs = TRUE;
+
+	// TODO: set userinfo to be sent?
+	//host_client->sendinfo = true;
+
+	// If the client was connected, tell the game dll to disconnect him/her.
+	if ((host_client->active || host_client->spawned) && ent)
+	{
+		gEntityInterface.pfnClientDisconnect(ent);
+	}
+
+	Q_snprintf(szName, sizeof(szName), host_client->name);
+	Q_snprintf(szAddress, sizeof(szAddress), NET_AdrToString(host_client->netchan.remote_address));
+	Q_snprintf(szRejectReason, sizeof(szRejectReason), "Connection rejected by game\n");
+
+	// Allow the game dll to reject this client.
+	if (!gEntityInterface.pfnClientConnect(ent, szName, szAddress, szRejectReason))
+	{
+		// Reject the connection and drop the client.
+		MSG_WriteByte(&host_client->netchan.message, svc_stufftext);
+		MSG_WriteString(&host_client->netchan.message, va("echo %s\n", szRejectReason));
+		SV_DropClient(host_client, FALSE, "Server refused connection because:  %s", szRejectReason);
+		return;
+	}
+
+	MSG_WriteByte(&msg, svc_stufftext);
+	MSG_WriteString(&msg, va("fullserverinfo \"%s\"\n", Info_Serverinfo()));
+	for (i = 0, client = g_psvs.clients; i < g_psvs.maxclients; i++, client++)
+	{
+		if (client == host_client || client->active || client->connected || client->spawned)
+			SV_FullClientUpdate(client, &msg);
+	}
+	Netchan_CreateFragments(TRUE, &host_client->netchan, &msg);
+	Netchan_FragSend(&host_client->netchan);
+}
+
+/* <a7132> ../engine/sv_main.c:2057 */
+void SV_SendRes_f(void)
+{
+	unsigned char data[NET_MAX_PAYLOAD];
+	sizebuf_t msg;
+
+	Q_memset(&msg, 0, sizeof(msg));
+	msg.buffername = "SendResources";
+	msg.data = data;
+	msg.maxsize = sizeof(data);
+	msg.cursize = 0;
+	msg.flags = SIZEBUF_CHECK_OVERFLOW;
+
+	if (cmd_source != src_command && (!host_client->spawned || host_client->active))
+	{
+		if (g_psvs.maxclients <= 1 || host_client->m_sendrescount <= 1)
+		{
+			host_client->m_sendrescount++;
+			SV_SendResources(&msg);
+			Netchan_CreateFragments(true, &host_client->netchan, &msg);
+			Netchan_FragSend(&host_client->netchan);
+		}
+	}
+}
+
+/* <a8922> ../engine/sv_main.c:2096 */
+void SV_Spawn_f(void)
+{
+	unsigned char data[NET_MAX_PAYLOAD];
+	sizebuf_t msg;
+
+	Q_memset(&msg, 0, sizeof(msg));
+	msg.buffername = "Spawning";
+	msg.data = data;
+	msg.maxsize = sizeof(data);
+	msg.cursize = 0;
+	msg.flags = SIZEBUF_CHECK_OVERFLOW;
+
+	if (Cmd_Argc() != 3)
+	{
+		Con_Printf("spawn is not valid\n");
+		return;
+	}
+
+	host_client->crcValue = Q_atoi(Cmd_Argv(2));
+
+	COM_UnMunge2((unsigned char *)&host_client->crcValue, 4, (-1 - g_psvs.spawncount) & 0xFF);
+
+	if (cmd_source == src_command)
+	{
+		Con_Printf("spawn is not valid from the console\n");
+		return;
+	}
+
+	if (g_pcls.demoplayback || Q_atoi(Cmd_Argv(1)) == g_psvs.spawncount)
+	{
+#ifdef REHLDS_FIXES
+		if (host_client->has_force_unmodified)
+		{
+			SV_DropClient(host_client, false, "You didn't send consistency response");
+			return;
+		}
+#endif // REHLDS_FIXES
+
+		SZ_Write(&msg, g_psv.signon.data, g_psv.signon.cursize);
+		SV_WriteSpawn(&msg);
+
+#ifdef REHLDS_FIXES
+		// Client was kicked in ClientPutInServer
+		if (!host_client->connected)
+			return;
+#endif // REHLDS_FIXES
+
+		SV_WriteVoiceCodec(&msg);
+		Netchan_CreateFragments(TRUE, &host_client->netchan, &msg);
+		Netchan_FragSend(&host_client->netchan);
+	}
+	else
+	{
+		SV_New_f();
+	}
+}
+
+/* <a72d8> ../engine/sv_main.c:2148 */
+void SV_CheckUpdateRate(double *rate)
+{
+	if (*rate == 0.0)
+	{
+		*rate = 0.05;
+		return;
+	}
+
+	if (sv_maxupdaterate.value <= 0.001f && sv_maxupdaterate.value != 0.0f)
+		Cvar_Set("sv_maxupdaterate", "30.0");
+	if (sv_minupdaterate.value <= 0.001f && sv_minupdaterate.value != 0.0f)
+		Cvar_Set("sv_minupdaterate", "1.0");
+
+	if (sv_maxupdaterate.value != 0.0f)
+	{
+		if (*rate < 1.0 / sv_maxupdaterate.value)
+			*rate = 1.0 / sv_maxupdaterate.value;
+	}
+	if (sv_minupdaterate.value != 0.0f)
+	{
+		if (*rate > 1.0 / sv_minupdaterate.value)
+			*rate = 1.0 / sv_minupdaterate.value;
+	}
+}
+
+/* <a7302> ../engine/sv_main.c:2189 */
+void EXT_FUNC SV_RejectConnection(netadr_t *adr, char *fmt, ...)
+{
+	va_list argptr;
+	char text[1024];
+	va_start(argptr, fmt);
+	Q_vsnprintf(text, sizeof(text), fmt, argptr);
+	va_end(argptr);
+
+	SZ_Clear(&net_message);
+	MSG_WriteLong(&net_message, -1);
+	MSG_WriteByte(&net_message, '9');
+	MSG_WriteString(&net_message, text);
+	NET_SendPacket(NS_SERVER, net_message.cursize, net_message.data, *adr);
+	SZ_Clear(&net_message);
+}
+
+/* <a735c> ../engine/sv_main.c:2213 */
+void SV_RejectConnectionForPassword(netadr_t *adr)
+{
+	SZ_Clear(&net_message);
+	MSG_WriteLong(&net_message, -1);
+	MSG_WriteByte(&net_message, '8');
+	MSG_WriteString(&net_message, "BADPASSWORD");
+	NET_SendPacket(NS_SERVER, net_message.cursize, net_message.data, *adr);
+	SZ_Clear(&net_message);
+}
+
+/* <a5bce> ../engine/sv_main.c:2230 */
+int SV_GetFragmentSize(void *state)
+{
+	int size = 1024;
+	client_t *cl = (client_t *)state;
+
+	if (cl->active && cl->spawned && cl->connected && cl->fully_connected)
+	{
+		size = 256;
+		const char *val = Info_ValueForKey(cl->userinfo, "cl_dlmax");
+		if (val[0] != 0)
+		{
+			size = Q_atoi( val );
+			size = clamp(size, 256, 1024);
+		}
+	}
+
+	return size;
+}
+
+/* <ab01b> ../engine/sv_main.c:2266 */
+qboolean EXT_FUNC SV_FilterUser(USERID_t *userid)
+{
+	int j = numuserfilters;
+	for (int i = numuserfilters - 1; i >= 0; i--)
+	{
+		userfilter_t *filter = &userfilters[i];
+		if (filter->banEndTime == 0.0f || filter->banEndTime > realtime)
+		{
+			if (SV_CompareUserID(userid, &filter->userid))
+				return (qboolean)sv_filterban.value;
+		}
+		else
+		{
+			if (i + 1 < j)
+				Q_memmove(filter, &filter[1], sizeof(userfilter_t) * (j - i + 1));
+
+			numuserfilters = --j;
+		}
+	}
+
+	return sv_filterban.value == 0.0f ? TRUE : FALSE;
+}
+
+int SV_CheckProtocol(netadr_t *adr, int nProtocol)
+{
+	return g_RehldsHookchains.m_SV_CheckProtocol.callChain(SV_CheckProtocol_internal, adr, nProtocol);
+}
+
+/* <a7396> ../engine/sv_main.c:2302 */
+int EXT_FUNC SV_CheckProtocol_internal(netadr_t *adr, int nProtocol)
+{
+	if (adr == NULL)
+	{
+		Sys_Error(__FUNCTION__ ":  Null address\n");
+		return FALSE;
+	}
+
+	if (nProtocol == PROTOCOL_VERSION)
+	{
+		return TRUE;
+	}
+
+	if (nProtocol < PROTOCOL_VERSION)
+	{
+		SV_RejectConnection(
+			adr,
+			"This server is using a newer protocol ( %i ) than your client ( %i ).  You should check for updates to your client.\n",
+			PROTOCOL_VERSION,
+			nProtocol);
+	}
+	else
+	{
+		char *contact = "(no email address specified)";
+		if (sv_contact.string[0] != 0)
+			contact = sv_contact.string;
+
+		SV_RejectConnection(
+			adr,
+			"This server is using an older protocol ( %i ) than your client ( %i ).  If you believe this server is outdated, you can contact the server administrator at %s.\n",
+			PROTOCOL_VERSION,
+			nProtocol,
+			contact);
+	}
+
+	return FALSE;
+}
+
+/* <a5a15> ../engine/sv_main.c:2335 */
+typedef struct challenge_s
+{
+	netadr_t adr;
+	int challenge;
+	int time;
+} challenge_t;
+
+challenge_t g_rg_sv_challenges[MAX_CHALLENGES];
+#ifdef REHLDS_OPT_PEDANTIC
+int g_oldest_challenge = 0;
+#endif
+
+bool EXT_FUNC SV_CheckChallenge_api(const netadr_t &adr, int nChallengeValue) {
+	netadr_t localAdr = adr;
+	return SV_CheckChallenge(&localAdr, nChallengeValue) != 0;
+}
+
+/* <a5c55> ../engine/sv_main.c:2351 */
+int SV_CheckChallenge(netadr_t *adr, int nChallengeValue)
+{
+	if (!adr)
+		Sys_Error(__FUNCTION__ ":  Null address\n");
+
+	if (NET_IsLocalAddress(*adr))
+		return 1;
+	
+	for (int i = 0; i < MAX_CHALLENGES; i++)
+	{
+		if (NET_CompareBaseAdr(net_from, g_rg_sv_challenges[i].adr))
+		{
+			if (nChallengeValue != g_rg_sv_challenges[i].challenge)
+			{
+				SV_RejectConnection(adr, "Bad challenge.\n");
+				return 0;
+			}
+			return 1;
+		}
+	}
+	SV_RejectConnection(adr, "No challenge for your address.\n");
+	return 0;
+}
+
+int SV_CheckIPRestrictions(netadr_t *adr, int nAuthProtocol)
+{
+	return g_RehldsHookchains.m_SV_CheckIPRestrictions.callChain(SV_CheckIPRestrictions_internal, adr, nAuthProtocol);
+}
+
+/* <a743d> ../engine/sv_main.c:2393 */
+int EXT_FUNC SV_CheckIPRestrictions_internal(netadr_t *adr, int nAuthProtocol)
+{
+	if (sv_lan.value || nAuthProtocol != 3)
+	{
+		if (nAuthProtocol == 2)
+			return 1;
+
+		return (sv_lan.value && (NET_CompareClassBAdr(*adr, net_local_adr) || NET_IsReservedAdr(*adr)));
+	}
+	return 1;
+}
+
+/* <a748f> ../engine/sv_main.c:2427 */
+int SV_CheckIPConnectionReuse(netadr_t *adr)
+{
+	int count = 0;
+
+	client_t *cl = g_psvs.clients;
+	for (int i = 0; i < g_psvs.maxclients; i++, cl++)
+	{
+		if (cl->connected && !cl->fully_connected && NET_CompareBaseAdr(cl->netchan.remote_address, *adr))
+		{
+			count++;
+		}
+	}
+
+	if (count > 5)
+	{
+		Log_Printf("Too many connect packets from %s\n", NET_AdrToString(*adr));
+		return 0;
+	}
+
+	return 1;
+}
+
+int SV_FinishCertificateCheck(netadr_t *adr, int nAuthProtocol, char *szRawCertificate, char *userinfo)
+{
+	return g_RehldsHookchains.m_SV_FinishCertificateCheck.callChain(SV_FinishCertificateCheck_internal, adr, nAuthProtocol, szRawCertificate, userinfo);
+}
+
+/* <a74f4> ../engine/sv_main.c:2461 */
+int EXT_FUNC SV_FinishCertificateCheck_internal(netadr_t *adr, int nAuthProtocol, char *szRawCertificate, char *userinfo)
+{
+	if (nAuthProtocol != 2)
+	{
+		if (Q_stricmp(szRawCertificate, "steam"))
+		{
+			SV_RejectConnection(adr, "Expecting STEAM authentication USERID ticket!\n");
+			return 0;
+		}
+
+		return 1;
+	}
+
+	if (Q_strlen(szRawCertificate) != 32)
+	{
+		SV_RejectConnection(adr, "Invalid CD Key.\n");
+		return 0;
+	}
+
+	if (adr->type == NA_LOOPBACK)
+	{
+		return 1;
+	}
+
+	const char *val = Info_ValueForKey(userinfo, "*hltv");
+
+	if (val[0] == 0 || Q_atoi(val) != 1)
+	{
+		SV_RejectConnection(adr, "Invalid CD Key.\n");
+		return 0;
+	}
+
+	return 1;
+}
+
+int SV_CheckKeyInfo(netadr_t *adr, char *protinfo, short unsigned int *port, int *pAuthProtocol, char *pszRaw, char *cdkey)
+{
+	return g_RehldsHookchains.m_SV_CheckKeyInfo.callChain(SV_CheckKeyInfo_internal, adr, protinfo, port, pAuthProtocol, pszRaw, cdkey);
+}
+
+/* <a7584> ../engine/sv_main.c:2527 */
+int EXT_FUNC SV_CheckKeyInfo_internal(netadr_t *adr, char *protinfo, short unsigned int *port, int *pAuthProtocol, char *pszRaw, char *cdkey)
+{
+	const char *s = Info_ValueForKey(protinfo, "prot");
+	int nAuthProtocol = Q_atoi(s);
+
+	if (nAuthProtocol <= 0 || nAuthProtocol > 4)
+	{
+		SV_RejectConnection(adr, "Invalid connection.\n");
+		return 0;
+	}
+
+	s = Info_ValueForKey(protinfo, "raw");
+
+	if (s[0] == 0 || (nAuthProtocol == 2 && Q_strlen(s) != 32))
+	{
+		SV_RejectConnection(adr, "Invalid authentication certificate length.\n");
+		return 0;
+	}
+
+	Q_strcpy(pszRaw, s);
+
+	if (nAuthProtocol != 2)
+	{
+		s = Info_ValueForKey(protinfo, "cdkey");
+
+		if (Q_strlen(s) != 32)
+		{
+			SV_RejectConnection(adr, "Invalid hashed CD key.\n");
+			return 0;
+		}
+	}
+
+	Q_snprintf(cdkey, 64, "%s", s);
+	*pAuthProtocol = nAuthProtocol;
+	*port = Q_atoi("27005");
+
+	return 1;
+}
+
+/* <aadf7> ../engine/sv_main.c:2590 */
+int SV_CheckForDuplicateSteamID(client_t *client)
+{
+	if (sv_lan.value != 0.0f)
+		return -1;
+
+	for (int i = 0; i < g_psvs.maxclients; i++)
+	{
+		client_t *cl = &g_psvs.clients[i];
+
+		if (!cl->connected || cl->fakeclient || cl == client)
+			continue;
+
+		if (cl->network_userid.idtype != AUTH_IDTYPE_STEAM && cl->network_userid.idtype != AUTH_IDTYPE_VALVE)
+			continue;
+
+		if (SV_CompareUserID(&client->network_userid, &cl->network_userid))
+			return i;
+	}
+
+	return -1;
+}
+
+/* <a761b> ../engine/sv_main.c:2639 */
+int SV_CheckForDuplicateNames(char *userinfo, qboolean bIsReconnecting, int nExcludeSlot)
+{
+	const char *val;
+	int i;
+	client_t *client;
+	int dupc = 0;
+	char rawname[MAX_NAME];
+	char newname[MAX_NAME];
+	int changed = FALSE;
+
+	val = Info_ValueForKey(userinfo, "name");
+	Q_strncpy(rawname, val, MAX_NAME - 1);
+
+	while (true)
+	{
+		for (i = 0, client = g_psvs.clients; i < g_psvs.maxclients; i++, client++)
+		{
+			if (client->connected && !(i == nExcludeSlot && bIsReconnecting) && !Q_stricmp(client->name, val))
+				break;
+		}
+
+		// no duplicates for current name
+		if (i == g_psvs.maxclients)
+			return changed;
+
+		Q_snprintf(newname, sizeof(newname), "(%d)%-0.*s", ++dupc, 28, rawname);
+#ifdef REHLDS_FIXES
+		// Fix possibly incorrectly cut UTF8 chars
+		if (!Q_UnicodeValidate(newname))
+		{
+			Q_UnicodeRepair(newname);
+		}
+#endif // REHLDS_FIXES
+		Info_SetValueForKey(userinfo, "name", newname, MAX_INFO_STRING);
+		val = Info_ValueForKey(userinfo, "name");
+		changed = TRUE;
+	}
+
+	return changed;
+}
+
+#ifdef REHLDS_FIXES
+void SV_ReplaceSpecialCharactersInName(char *newname, const char *oldname)
+{
+	size_t remainChars = MAX_NAME - 1;
+	size_t n = 0;
+	for (const char *s = oldname; *s != '\0' && remainChars; s++)
+	{
+		if (*s == '#' ||
+		    *s == '%' ||
+		    *s == '&' ||
+		    (n && newname[n-1] == '+' && (isdigit(*s) || isalpha(*s))))
+		{
+			if (remainChars < 3)
+				break;
+
+			// http://unicode-table.com/blocks/halfwidth-and-fullwidth-forms/
+			newname[n++] = 0xEF;
+			newname[n++] = 0xBC | (((*s - 0x20) & 0x40) >> 6);
+			newname[n++] = 0x80 + ((*s - 0x20) & 0x3F);
+
+			remainChars -= 3;
+		}
+		else
+		{
+			newname[n++] = *s;
+			remainChars--;
+		}
+	}
+	newname[n] = '\0';
+}
+#endif
+
+/* <a76d2> ../engine/sv_main.c:2710 */
+int SV_CheckUserInfo(netadr_t *adr, char *userinfo, qboolean bIsReconnecting, int nReconnectSlot, char *name)
+{
+	const char *s;
+	char newname[MAX_NAME];
+	int proxies;
+	int i;
+
+	if (!NET_IsLocalAddress(*adr))
+	{
+		if (sv_password.string[0] != 0 && Q_stricmp(sv_password.string, "none") && Q_strcmp(sv_password.string, Info_ValueForKey(userinfo, "password")))
+		{
+			Con_Printf("%s:  password failed\n", NET_AdrToString(*adr));
+			SV_RejectConnectionForPassword(adr);
+
+			return 0;
+		}
+	}
+
+	i = Q_strlen(userinfo);
+	if (i <= 4 || Q_strstr(userinfo, "\\\\") || userinfo[i - 1] == '\\')
+	{
+		SV_RejectConnection(adr, "Unknown HLTV client type.\n");
+
+		return 0;
+	}
+
+	Info_RemoveKey(userinfo, "password");
+
+	s = Info_ValueForKey(userinfo, "name");
+#ifdef REHLDS_FIXES
+	SV_ReplaceSpecialCharactersInName(newname, s);
+#else // REHLDS_FIXES
+	Q_strncpy(newname, s, sizeof(newname) - 1);
+	newname[sizeof(newname) - 1] = '\0';
+
+	for (char* pChar = newname; *pChar; pChar++)
+	{
+		if (*pChar == '%'
+			|| *pChar == '&'
+			)
+			*pChar = ' ';
+	}
+#endif // REHLDS_FIXES
+
+#ifdef REHLDS_FIXES
+	Q_strcpy(name, newname);
+	Q_StripUnprintableAndSpace(name);
+#else // REHLDS_FIXES
+	TrimSpace(newname, name);
+#endif // REHLDS_FIXES
+
+	if (!Q_UnicodeValidate(name))
+	{
+		Q_UnicodeRepair(name);
+	}
+
+#ifndef REHLDS_FIXES
+	for (char* pChar = newname; *pChar == '#'; pChar++)
+	{
+		*pChar = ' ';
+	}
+#endif
+
+	if (name[0] == 0 || !Q_stricmp(name, "console") || Q_strstr(name, "..") != NULL)
+	{
+		Info_SetValueForKey(userinfo, "name", "unnamed", MAX_INFO_STRING);
+	}
+	else
+	{
+		Info_SetValueForKey(userinfo, "name", name, MAX_INFO_STRING);
+	}
+
+	if (SV_CheckForDuplicateNames(userinfo, bIsReconnecting, nReconnectSlot))
+	{
+		Q_strncpy(name, Info_ValueForKey(userinfo, "name"), MAX_NAME - 1);
+		name[MAX_NAME - 1] = 0;
+	}
+
+	s = Info_ValueForKey(userinfo, "*hltv");
+
+	if (!s[0])
+		return 1;
+
+	switch (Q_atoi(s))
+	{
+	case 0:
+		return 1;
+
+	case 1:
+		SV_CountProxies(&proxies);
+		if (proxies >= sv_proxies.value && !bIsReconnecting)
+		{
+			SV_RejectConnection(adr, "Proxy slots are full.\n");
+			return 0;
+		}
+		return 1;
+
+	case 3:
+		SV_RejectConnection(adr, "Please connect to HLTV master proxy.\n");
+		return 0;
+
+	default:
+		SV_RejectConnection(adr, "Unknown HLTV client type.\n");
+		return 0;
+	}
+}
+
+/* <a77de> ../engine/sv_main.c:2822 */
+int SV_FindEmptySlot(netadr_t *adr, int *pslot, client_t ** ppClient)
+{
+	if (g_psvs.maxclients > 0)
+	{
+		int slot;
+		client_t *client = g_psvs.clients;
+
+		for (slot = 0; slot < g_psvs.maxclients; slot++, client++)
+		{
+			if (!client->active && !client->spawned && !client->connected)
+				break;
+		}
+
+		if (slot < g_psvs.maxclients)
+		{
+			*pslot = slot;
+			*ppClient = client;
+			return 1;
+		}
+	}
+
+	SV_RejectConnection(adr, "Server is full.\n");
+	return 0;
+}
+
+void SV_ConnectClient(void)
+{
+	g_RehldsHookchains.m_SV_ConnectClient.callChain(SV_ConnectClient_internal);
+}
+
+/* <ab6f0> ../engine/sv_main.c:2859 */
+void EXT_FUNC SV_ConnectClient_internal(void)
+{
+	client_t *client;
+	netadr_t adr;
+	int nClientSlot;
+#ifdef REHLDS_FIXES
+	char userinfo[MAX_INFO_STRING];
+#else
+	char userinfo[1024];
+#endif
+	char protinfo[1024];
+	char cdkey[64];
+	const char *s;
+	char name[32];
+	char szRawCertificate[512];
+	int nAuthProtocol;
+	short unsigned int port;
+	qboolean reconnect;
+	qboolean bIsSecure;
+
+	client = NULL;
+	Q_memcpy(&adr, &net_from, sizeof(adr));
+	nAuthProtocol = -1;
+	reconnect = FALSE;
+	port = Q_atoi("27005");
+	if (Cmd_Argc() < 5)
+	{
+		SV_RejectConnection(&adr, "Insufficient connection info\n");
+		return;
+	}
+
+	if (!SV_CheckProtocol(&adr, Q_atoi(Cmd_Argv(1))))
+		return;
+
+	if (!SV_CheckChallenge(&adr, Q_atoi(Cmd_Argv(2))))
+		return;
+
+	Q_memset(szRawCertificate, 0, sizeof(szRawCertificate));
+	s = Cmd_Argv(3);
+	if (!Info_IsValid(s))
+	{
+		SV_RejectConnection(&adr, "Invalid protinfo in connect command\n");
+		return;
+	}
+
+	Q_strncpy(protinfo, s, sizeof(protinfo) - 1);
+	protinfo[sizeof(protinfo) - 1] = 0;
+	if (!SV_CheckKeyInfo(&adr, protinfo, &port, &nAuthProtocol, szRawCertificate, cdkey))
+		return;
+
+	if (!SV_CheckIPRestrictions(&adr, nAuthProtocol))
+	{
+		SV_RejectConnection(&adr, "LAN servers are restricted to local clients (class C).\n");
+		return;
+	}
+
+	s = Cmd_Argv(4);
+#ifdef REHLDS_FIXES
+	// truncate to 255 before sanity checks
+	if (Q_strlen(s) > MAX_INFO_STRING - 1 || !Info_IsValid(s))
+#else
+	if (Q_strlen(s) > 256 || !Info_IsValid(s))
+#endif
+	{
+		SV_RejectConnection(&adr, "Invalid userinfo in connect command\n");
+		return;
+	}
+	Q_strncpy(userinfo, s, sizeof(userinfo) - 1);
+	userinfo[sizeof(userinfo) - 1] = 0;
+	if (Master_IsLanGame() || nAuthProtocol == 2 || nAuthProtocol == 3)
+	{
+		for (nClientSlot = 0; nClientSlot < g_psvs.maxclients; nClientSlot++)
+		{
+			client = &g_psvs.clients[nClientSlot];
+			if (NET_CompareAdr(adr, client->netchan.remote_address))
+			{
+				reconnect = TRUE;
+				break;
+			}
+		}
+	}
+	
+	if (!SV_CheckUserInfo(&adr, userinfo, reconnect, nClientSlot, name))
+		return;
+	
+	if (!SV_FinishCertificateCheck(&adr, nAuthProtocol, szRawCertificate, userinfo))
+		return;
+	
+	if (reconnect)
+	{
+		Steam_NotifyClientDisconnect(client);
+		if ((client->active || client->spawned) && client->edict)
+			gEntityInterface.pfnClientDisconnect(client->edict);
+	
+		Con_Printf("%s:reconnect\n", NET_AdrToString(adr));
+	}
+	else
+	{
+		if (!SV_FindEmptySlot(&adr, &nClientSlot, &client))
+			return;
+	}
+
+	if (!SV_CheckIPConnectionReuse(&adr))
+		return;
+
+	host_client = client;
+	client->userid = g_userid++;
+	if (nAuthProtocol == 3)
+	{
+		char szSteamAuthBuf[1024];
+		int len = net_message.cursize - msg_readcount;
+		if (net_message.cursize - msg_readcount <= 0 || len >= sizeof(szSteamAuthBuf))
+		{
+			SV_RejectConnection(&adr, "STEAM certificate length error! %i/%i\n", net_message.cursize - msg_readcount, sizeof(szSteamAuthBuf));
+			return;
+		}
+		Q_memcpy(szSteamAuthBuf, &net_message.data[msg_readcount], len);
+		client->network_userid.clientip = *(uint32 *)&adr.ip[0];
+		if (adr.type == NA_LOOPBACK)
+		{
+			if (sv_lan.value <= 0.0f)
+				client->network_userid.clientip = *(uint32 *)&adr.ip[0];
+			else
+				client->network_userid.clientip = 0x7F000001; //127.0.0.1
+		}
+
+		client->netchan.remote_address.port = adr.port ? adr.port : port;
+		if (!Steam_NotifyClientConnect(client, szSteamAuthBuf, len))
+		{
+			if (sv_lan.value == 0.0f)
+			{
+				SV_RejectConnection(&adr, "STEAM validation rejected\n");
+				return;
+			}
+			host_client->network_userid.idtype = AUTH_IDTYPE_STEAM;
+			host_client->network_userid.m_SteamID = 0;
+		}
+	}
+	else
+	{
+		if (nAuthProtocol != 2)
+		{
+			SV_RejectConnection(&adr, "Invalid authentication type\n");
+			return;
+		}
+
+		const char* val = Info_ValueForKey(userinfo, "*hltv");
+		if (!Q_strlen(val))
+		{
+			SV_RejectConnection(&adr, "Invalid validation type\n");
+			return;
+		}
+		if (Q_atoi(val) != 1)
+		{
+			SV_RejectConnection(&adr, "Invalid validation type\n");
+			return;
+		}
+		host_client->network_userid.idtype = AUTH_IDTYPE_LOCAL;
+		host_client->network_userid.m_SteamID = 0;
+		host_client->network_userid.clientip = *(uint32 *)&adr.ip[0];
+		Steam_NotifyBotConnect(client);
+	}
+
+	SV_ClearResourceLists(host_client);
+	SV_ClearFrames(&host_client->frames);
+
+	host_client->frames = (client_frame_t *)Mem_ZeroMalloc(sizeof(client_frame_t) * SV_UPDATE_BACKUP);
+	host_client->resourcesneeded.pPrev = &host_client->resourcesneeded;
+	host_client->resourcesneeded.pNext = &host_client->resourcesneeded;
+	host_client->resourcesonhand.pPrev = &host_client->resourcesonhand;
+	host_client->resourcesonhand.pNext = &host_client->resourcesonhand;
+	host_client->edict = EDICT_NUM(nClientSlot + 1);
+	
+	if (g_modfuncs.m_pfnConnectClient)
+		g_modfuncs.m_pfnConnectClient(nClientSlot);
+
+	Netchan_Setup(NS_SERVER, &host_client->netchan,	adr, client - g_psvs.clients, client, SV_GetFragmentSize);
+	host_client->next_messageinterval = 5.0;
+	host_client->next_messagetime = realtime + 0.05;
+	host_client->delta_sequence = -1;
+	Q_memset(&host_client->lastcmd, 0, sizeof(usercmd_t));
+	host_client->nextping = -1.0;
+	if (host_client->netchan.remote_address.type == NA_LOOPBACK)
+	{
+		Con_DPrintf("Local connection.\n");
+	}
+	else
+	{
+		Con_DPrintf("Client %s connected\nAdr: %s\n", name, NET_AdrToString(host_client->netchan.remote_address));
+	}
+	Q_strncpy(host_client->hashedcdkey, cdkey, 32);
+
+	host_client->hashedcdkey[32] = 0;
+	host_client->active = FALSE;
+	host_client->spawned = FALSE;
+	host_client->connected = TRUE;
+	host_client->uploading = FALSE;
+	host_client->fully_connected = FALSE;
+
+#ifdef REHLDS_FIXES
+	g_GameClients[host_client - g_psvs.clients]->SetSpawnedOnce(false);
+#endif // REHLDS_FIXES
+
+	bIsSecure = Steam_GSBSecure();
+	Netchan_OutOfBandPrint(NS_SERVER, adr, "%c %i \"%s\" %i %i", 66, host_client->userid, NET_AdrToString(host_client->netchan.remote_address), bIsSecure, build_number());
+	Log_Printf("\"%s<%i><%s><>\" connected, address \"%s\"\n", name, host_client->userid, SV_GetClientIDString(host_client), NET_AdrToString(host_client->netchan.remote_address));
+#ifdef REHLDS_FIXES
+	Q_strncpy(host_client->userinfo, userinfo, MAX_INFO_STRING - 1);
+#else
+	Q_strncpy(host_client->userinfo, userinfo, MAX_INFO_STRING);
+#endif
+	host_client->userinfo[MAX_INFO_STRING - 1] = 0;
+
+	SV_ExtractFromUserinfo(host_client);
+	Info_SetValueForStarKey(host_client->userinfo, "*sid", va("%lld", host_client->network_userid.m_SteamID), MAX_INFO_STRING);
+
+	host_client->datagram.flags = SIZEBUF_ALLOW_OVERFLOW;
+	host_client->datagram.data = (byte *)host_client->datagram_buf;
+	host_client->datagram.maxsize = sizeof(host_client->datagram_buf);
+	host_client->datagram.buffername = host_client->name;
+	host_client->sendinfo_time = 0.0f;
+
+	//Rehlds Security
+	Rehlds_Security_ClientConnected(host_client - g_psvs.clients);
+
+	g_RehldsHookchains.m_ClientConnected.callChain(NULL, GetRehldsApiClient(host_client));
+}
+
+/* <a78b5> ../engine/sv_main.c:3179 */
+void SVC_Ping(void)
+{
+	char data[6] = "\xff\xff\xff\xffj";
+	NET_SendPacket(NS_SERVER, sizeof(data), data, net_from);
+}
+
+int EXT_FUNC SV_GetChallenge(const netadr_t& adr)
+{
+	int i;
+#ifndef REHLDS_OPT_PEDANTIC
+	int oldest = 0;
+	int oldestTime = INT_MAX;
+#endif
+
+	for (i = 0; i < MAX_CHALLENGES; i++)
+	{
+		if (NET_CompareBaseAdr(adr, g_rg_sv_challenges[i].adr))
+			break;
+#ifndef REHLDS_OPT_PEDANTIC
+		if (g_rg_sv_challenges[i].time < oldestTime)
+		{
+			oldest = i;
+			oldestTime = g_rg_sv_challenges[i].time;
+		}
+#endif
+	}
+
+	if (i == MAX_CHALLENGES)
+	{
+#ifdef REHLDS_OPT_PEDANTIC
+		// oldest challenge is always next after last generated
+		i = g_oldest_challenge++;
+
+		if (g_oldest_challenge >= MAX_CHALLENGES)
+			g_oldest_challenge = 0;
+#else
+		i = oldest;
+#endif
+		// generate new challenge number
+#ifdef REHLDS_FIXES
+		g_rg_sv_challenges[i].challenge = (RandomLong(0, 0x7fff) << 16) | (RandomLong(0, 0xffff));
+#else // REHLDS_FIXES
+		g_rg_sv_challenges[i].challenge = (RandomLong(0, 36863) << 16) | (RandomLong(0, 65535));
+#endif // REHLDS_FIXES
+		g_rg_sv_challenges[i].adr = adr;
+		g_rg_sv_challenges[i].time = (int)realtime;
+	}
+
+	return g_rg_sv_challenges[i].challenge;
+}
+
+/* <a78d3> ../engine/sv_main.c:3208 */
+void SVC_GetChallenge(void)
+{
+	char data[1024];
+	qboolean steam = (Cmd_Argc() == 2 && !Q_stricmp(Cmd_Argv(1), "steam"));
+	int challenge = SV_GetChallenge(net_from);
+
+	if (steam)
+		Q_snprintf(data, sizeof(data), "\xFF\xFF\xFF\xFF%c00000000 %u 3 %lld %d\n", S2C_CHALLENGE, challenge, g_RehldsHookchains.m_Steam_GSGetSteamID.callChain(Steam_GSGetSteamID), Steam_GSBSecure());
+	else
+	{
+		Con_DPrintf("Server requiring authentication\n");
+		Q_snprintf(data, sizeof(data), "\xFF\xFF\xFF\xFF%c00000000 %u 2\n", S2C_CHALLENGE, challenge);
+	}
+
+	// Give 3-rd party plugins a chance to modify challenge response
+	g_RehldsHookchains.m_SVC_GetChallenge_mod.callChain(NULL, data, challenge);
+	NET_SendPacket(NS_SERVER, Q_strlen(data) + 1, data, net_from);
+}
+
+/* <a794c> ../engine/sv_main.c:3292 */
+void SVC_ServiceChallenge(void)
+{
+	char data[128];
+	const char *type;
+	int challenge;
+
+	if (Cmd_Argc() != 2)
+		return;
+
+	type = Cmd_Argv(1);
+	if (!type)
+		return;
+
+	if (!type[0] || Q_stricmp(type, "rcon"))
+		return;
+
+	challenge = SV_GetChallenge(net_from);
+
+	Q_snprintf(data, sizeof(data), "%c%c%c%cchallenge %s %u\n", 255, 255, 255, 255, type, challenge);
+
+	NET_SendPacket(NS_SERVER, Q_strlen(data) + 1, data, net_from);
+}
+
+/* <a7981> ../engine/sv_main.c:3346 */
+void SV_ResetModInfo(void)
+{
+	FileHandle_t hLibListFile;
+	unsigned int nFileSize;
+	char *pszInputStream;
+	int nBytesRead;
+	char *pStreamPos;
+	char szDllListFile[260];
+	char szValue[256];
+	char szKey[64];
+
+	Q_memset(&gmodinfo, 0, sizeof(modinfo_t));
+	gmodinfo.version = 1;
+	gmodinfo.svonly = TRUE;
+	gmodinfo.num_edicts = NUM_EDICTS;
+
+	Q_snprintf(szDllListFile, sizeof(szDllListFile), "%s", "liblist.gam");
+	hLibListFile = FS_Open(szDllListFile, "rb");
+	if (!hLibListFile)
+		return;
+
+	nFileSize = FS_Size(hLibListFile);
+	if (!nFileSize || (signed int)nFileSize > 256 * 1024)
+	{
+		Sys_Error("Game listing file size is bogus [%s: size %i]", "liblist.gam", nFileSize);
+	}
+
+	pszInputStream = (char *)Mem_Malloc(nFileSize + 1);
+	if (!pszInputStream)
+	{
+		Sys_Error("Could not allocate space for game listing file of %i bytes", nFileSize + 1);
+	}
+
+	nBytesRead = FS_Read(pszInputStream, nFileSize, 1, hLibListFile);
+	if (nBytesRead != nFileSize)
+	{
+		Sys_Error("Error reading in game listing file, expected %i bytes, read %i", nFileSize, nBytesRead);
+	}
+
+	pszInputStream[nFileSize] = 0;
+	pStreamPos = pszInputStream;
+	com_ignorecolons = TRUE;
+	while (1)
+	{
+		pStreamPos = COM_Parse(pStreamPos);
+		if (com_token[0] == 0)
+			break;
+		Q_strncpy(szKey, com_token, sizeof(szKey) - 1);
+		szKey[sizeof(szKey) - 1] = 0;
+		pStreamPos = COM_Parse(pStreamPos);
+		Q_strncpy(szValue, com_token, sizeof(szValue) - 1);
+		szValue[sizeof(szValue) - 1] = 0;
+
+		if (Q_stricmp(szKey, "gamedll"))
+			DLL_SetModKey(&gmodinfo, szKey, szValue);
+	}
+
+	com_ignorecolons = FALSE;
+	Mem_Free(pszInputStream);
+	FS_Close(hLibListFile);
+}
+
+/* <a5cfb> ../engine/sv_main.c:3431 */
+int SV_GetFakeClientCount(void)
+{
+	int i;
+	int fakeclients = 0;
+
+	for (i = 0; i < g_psvs.maxclients; i++)
+	{
+		client_t *client = &g_psvs.clients[i];
+
+		if (client->fakeclient)
+			fakeclients++;
+	}
+	return fakeclients;
+}
+
+/* <a7a53> ../engine/sv_main.c:3445 */
+NOXREF qboolean SV_GetModInfo(char *pszInfo, char *pszDL, int *version, int *size, qboolean *svonly, qboolean *cldll, char *pszHLVersion)
+{
+	if (gmodinfo.bIsMod)
+	{
+		Q_strcpy(pszInfo, gmodinfo.szInfo);
+		Q_strcpy(pszDL, gmodinfo.szDL);
+		Q_strcpy(pszHLVersion, gmodinfo.szHLVersion);
+
+		*version = gmodinfo.version;
+		*size = gmodinfo.size;
+		*svonly = gmodinfo.svonly;
+		*cldll = gmodinfo.cldll;
+	}
+	else
+	{
+		Q_strcpy(pszInfo, "");
+		Q_strcpy(pszDL, "");
+		Q_strcpy(pszHLVersion, "");
+
+		*version = 1;
+		*size = 0;
+		*svonly = TRUE;
+		*cldll = FALSE;
+	}
+	return gmodinfo.bIsMod;
+}
+
+/* <a5cdb> ../engine/sv_main.c:3479 */
+NOXREF qboolean RequireValidChallenge(netadr_t* /*adr*/)
+{
+	return sv_enableoldqueries.value == 0.0f;
+}
+
+/* <a7b26> ../engine/sv_main.c:3490 */
+NOXREF qboolean ValidInfoChallenge(netadr_t *adr, const char *nugget)
+{
+	if (nugget && g_psv.active && g_psvs.maxclients > 1)
+	{
+		if (RequireValidChallenge(adr))
+			return Q_stricmp(nugget, "Source Engine Query") == 0;
+		return TRUE;
+	}
+	return FALSE;
+}
+
+/* <a7b79> ../engine/sv_main.c:3510 */
+NOXREF int GetChallengeNr(netadr_t *adr)
+{
+	int oldest = 0;
+	int oldestTime = 0x7FFFFFFFu;
+	int i;
+
+	for (i = 0; i < MAX_CHALLENGES; i++)
+	{
+		if (NET_CompareBaseAdr(*adr, g_rg_sv_challenges[i].adr))
+			break;
+
+		if (g_rg_sv_challenges[i].time < oldestTime)
+		{
+			oldestTime = g_rg_sv_challenges[i].time;
+			oldest = i;
+		}
+	}
+	if (i == MAX_CHALLENGES)
+	{
+		g_rg_sv_challenges[oldest].challenge = RandomLong(0, 65535) | (RandomLong(0, 36863) << 16);
+		g_rg_sv_challenges[oldest].adr = net_from;
+		g_rg_sv_challenges[oldest].time = realtime;
+		i = oldest;
+	}
+	return g_rg_sv_challenges[i].challenge;
+}
+
+/* <a7bd5> ../engine/sv_main.c:3546 */
+NOXREF qboolean CheckChallengeNr(netadr_t *adr, int nChallengeValue)
+{
+	int i;
+	if (nChallengeValue == -1 || adr == NULL)
+		return FALSE;
+
+	for (i = 0; i < MAX_CHALLENGES; i++)
+	{
+		if (NET_CompareBaseAdr(*adr, g_rg_sv_challenges[i].adr))
+		{
+			if (g_rg_sv_challenges[i].challenge == nChallengeValue)
+			{
+				if (g_rg_sv_challenges[i].time + 3600.0f >= realtime)
+					return TRUE;
+			}
+			return FALSE;
+		}
+	}
+	return FALSE;
+}
+
+/* <a7c3a> ../engine/sv_main.c:3589 */
+NOXREF void ReplyServerChallenge(netadr_t *adr)
+{
+	char buffer[16];
+	sizebuf_t buf;
+
+	buf.buffername = "SVC_Challenge";
+	buf.data = (byte *)buffer;
+	buf.maxsize = sizeof(buffer);
+	buf.cursize = 0;
+	buf.flags = SIZEBUF_ALLOW_OVERFLOW;
+
+	MSG_WriteLong(&buf, 0xffffffff);
+	MSG_WriteByte(&buf, 65);
+	MSG_WriteLong(&buf, GetChallengeNr(adr));
+	NET_SendPacket(NS_SERVER, buf.cursize, (char *)buf.data, *adr);
+}
+
+/* <a7c9c> ../engine/sv_main.c:3615 */
+NOXREF qboolean ValidChallenge(netadr_t *adr, int challengeNr)
+{
+	if (!g_psv.active)
+		return FALSE;
+
+	if (g_psvs.maxclients <= 1)
+		return FALSE;
+
+	if (!RequireValidChallenge(adr) || CheckChallengeNr(adr, challengeNr))
+		return TRUE;
+
+	ReplyServerChallenge(adr);
+	return FALSE;
+}
+
+/* <a7d60> ../engine/sv_main.c:3645 */
+NOXREF void SVC_InfoString(void)
+{
+	int i;
+	int count = 0;
+	int proxy = 0;
+	sizebuf_t buf;
+	unsigned char data[MAX_ROUTEABLE_PACKET];
+	char address[256];
+	char gd[260];
+	char info[2048];
+	int iHasPW = 0;
+	char szOS[2];
+
+#ifdef _WIN32
+	if (noip && noipx)
+		return;
+#else
+	if (noip)
+		return;
+#endif // _WIN32
+
+	if (!g_psv.active)
+		return;
+
+	buf.buffername = "SVC_InfoString";
+	buf.data = data;
+	buf.maxsize = sizeof(data);
+	buf.cursize = 0;
+	buf.flags = SIZEBUF_ALLOW_OVERFLOW;
+
+	for (i = 0; i < g_psvs.maxclients; i++)
+	{
+		client_t *client = &g_psvs.clients[i];
+		if (client->active || client->spawned || client->connected)
+		{
+			if (client->proxy)
+				proxy++;
+			else
+				count++;
+		}
+	}
+
+	address[0] = 0;
+
+#ifdef _WIN32
+	if (noip && !noipx)
+		Q_strncpy(address, NET_AdrToString(net_local_ipx_adr), 255);
+	else
+		Q_strncpy(address, NET_AdrToString(net_local_adr), 255);
+
+	Q_strcpy(szOS, "w");
+#else
+	Q_strncpy(address, NET_AdrToString(net_local_adr), 255);
+	Q_strcpy(szOS, "l");
+
+#endif // _WIN32
+
+	address[255] = 0;
+
+	info[0] = 0;
+
+	if (*sv_password.string)
+		iHasPW = Q_stricmp(sv_password.string, "none") != 0;
+
+	Info_SetValueForKey(info, "protocol", va("%i", PROTOCOL_VERSION), sizeof(info));
+	Info_SetValueForKey(info, "address", address, sizeof(info));
+	Info_SetValueForKey(info, "players", va("%i", count), sizeof(info));
+	Info_SetValueForKey(info, "proxytarget", va("%i", proxy), sizeof(info));
+	Info_SetValueForKey(info, "lan", va("%i", Master_IsLanGame() != FALSE), sizeof(info));
+
+	int maxplayers = (int)sv_visiblemaxplayers.value;
+	if (maxplayers < 0)
+		maxplayers = g_psvs.maxclients;
+
+	Info_SetValueForKey(info, "max", va("%i", maxplayers), sizeof(info));
+	Info_SetValueForKey(info, "bots", va("%i", SV_GetFakeClientCount()), sizeof(info));
+
+	COM_FileBase(com_gamedir, gd);
+	Info_SetValueForKey(info, "gamedir", gd, sizeof(info));
+
+#ifdef REHLDS_FIXES
+	if (gEntityInterface.pfnGetGameDescription)
+		Info_SetValueForKey(info, "description", gEntityInterface.pfnGetGameDescription(), ARRAYSIZE(info));
+#else
+	Info_SetValueForKey(info, "description", gEntityInterface.pfnGetGameDescription(), ARRAYSIZE(info));
+#endif // REHLDS_FIXES
+	Info_SetValueForKey(info, "hostname", Cvar_VariableString("hostname"), ARRAYSIZE(info));
+	Info_SetValueForKey(info, "map", g_psv.name, ARRAYSIZE(info));
+
+	const char *type;
+	if (g_pcls.state)
+		type = "l";
+	else
+		type = "d";
+	Info_SetValueForKey(info, "type", type, sizeof(info));
+	Info_SetValueForKey(info, "password", va("%i", iHasPW), sizeof(info));
+	Info_SetValueForKey(info, "os", szOS, sizeof(info));
+	Info_SetValueForKey(info, "secure", Steam_GSBSecure() ? "0" : "1", sizeof(info));
+
+	if (gmodinfo.bIsMod)
+	{
+		Info_SetValueForKey(info, "mod", va("%i", 1), sizeof(info));
+		Info_SetValueForKey(info, "modversion", va("%i", gmodinfo.version), sizeof(info));
+		Info_SetValueForKey(info, "svonly", va("%i", gmodinfo.svonly), sizeof(info));
+		Info_SetValueForKey(info, "cldll", va("%i", gmodinfo.cldll), sizeof(info));
+	}
+
+	MSG_WriteLong(&buf, 0xffffffff);
+	MSG_WriteString(&buf, "infostringresponse");
+	MSG_WriteString(&buf, info);
+	NET_SendPacket(NS_SERVER, buf.cursize, (char *)buf.data, net_from);
+}
+
+/* <a7e8d> ../engine/sv_main.c:3783 */
+NOXREF void SVC_Info(qboolean bDetailed)
+{
+	int i;
+	int count = 0;
+	sizebuf_t buf;
+	unsigned char data[MAX_ROUTEABLE_PACKET];
+	char szModURL_Info[512];
+	char szModURL_DL[512];
+	int mod_version;
+	int mod_size;
+	char gd[260];
+	qboolean cldll;
+	qboolean svonly;
+	char szHLVersion[32];
+
+	if (!g_psv.active)
+		return;
+
+	buf.buffername = "SVC_Info";
+	buf.data = data;
+	buf.maxsize = sizeof(data);
+	buf.cursize = 0;
+	buf.flags = SIZEBUF_ALLOW_OVERFLOW;
+
+	for (i = 0; i < g_psvs.maxclients; i++)
+	{
+		client_t *client = &g_psvs.clients[i];
+		if (client->active || client->spawned || client->connected)
+			count++;
+	}
+
+	MSG_WriteLong(&buf, 0xffffffff);
+	MSG_WriteByte(&buf, bDetailed ? 109 : 67);
+
+	if (noip)
+	{
+#ifdef _WIN32
+		if (!noipx)
+			MSG_WriteString(&buf, NET_AdrToString(net_local_ipx_adr));
+		else
+#endif // _WIN32
+
+		MSG_WriteString(&buf, "LOOPBACK");
+	}
+	else
+		MSG_WriteString(&buf, NET_AdrToString(net_local_adr));
+
+	MSG_WriteString(&buf, Cvar_VariableString("hostname"));
+	MSG_WriteString(&buf, g_psv.name);
+	COM_FileBase(com_gamedir, gd);
+	MSG_WriteString(&buf, gd);
+
+#ifdef REHLDS_FIXES
+	if (gEntityInterface.pfnGetGameDescription)
+		MSG_WriteString(&buf, gEntityInterface.pfnGetGameDescription());
+	else
+		MSG_WriteString(&buf, "");
+#else
+	MSG_WriteString(&buf, gEntityInterface.pfnGetGameDescription());
+#endif // REHLDS_FIXES
+
+	MSG_WriteByte(&buf, count);
+	int maxplayers = (int)sv_visiblemaxplayers.value;
+	if (maxplayers < 0)
+		maxplayers = g_psvs.maxclients;
+
+	MSG_WriteByte(&buf, maxplayers);
+	MSG_WriteByte(&buf, PROTOCOL_VERSION);
+
+	if (bDetailed)
+	{
+		MSG_WriteByte(&buf, g_pcls.state != ca_dedicated ? 108 : 100);
+
+#ifdef _WIN32
+		MSG_WriteByte(&buf, 119);
+#else
+		MSG_WriteByte(&buf, 108);
+#endif // _WIN32
+
+		if (Q_strlen(sv_password.string) > 0 && Q_stricmp(sv_password.string, "none"))
+			MSG_WriteByte(&buf, 1);
+		else
+			MSG_WriteByte(&buf, 0);
+
+		if (SV_GetModInfo(szModURL_Info, szModURL_DL, &mod_version, &mod_size, &svonly, &cldll, szHLVersion))
+		{
+			MSG_WriteByte(&buf, 1);
+			MSG_WriteString(&buf, szModURL_Info);
+			MSG_WriteString(&buf, szModURL_DL);
+			MSG_WriteString(&buf, "");
+			MSG_WriteLong(&buf, mod_version);
+			MSG_WriteLong(&buf, mod_size);
+			MSG_WriteByte(&buf, svonly != FALSE);
+			MSG_WriteByte(&buf, cldll != FALSE);
+		}
+		else
+			MSG_WriteByte(&buf, 0);
+
+		MSG_WriteByte(&buf, Steam_GSBSecure() != FALSE);
+		MSG_WriteByte(&buf, SV_GetFakeClientCount());
+	}
+	NET_SendPacket(NS_SERVER, buf.cursize, (char *)buf.data, net_from);
+}
+
+/* <a5a58> ../engine/sv_main.c:3940 */
+typedef struct entcount_s
+{
+	int entdata;
+	int playerdata;
+} entcount_t;
+
+//entcount_t ent_datacounts[32];
+
+/* <a802d> ../engine/sv_main.c:3954 */
+NOXREF void SVC_PlayerInfo(void)
+{
+	int i;
+	int count = 0;
+	client_t *client;
+	sizebuf_t buf;
+	unsigned char data[2048];
+
+	if (!g_psv.active)
+		return;
+
+	if (g_psvs.maxclients <= 1)
+		return;
+
+	buf.buffername = "SVC_PlayerInfo";
+	buf.data = data;
+	buf.maxsize = sizeof(data);
+	buf.cursize = 0;
+	buf.flags = SIZEBUF_ALLOW_OVERFLOW;
+
+	MSG_WriteLong(&buf, 0xffffffff);
+	MSG_WriteByte(&buf, 68);
+
+	for (i = 0; i < g_psvs.maxclients; i++)
+	{
+		client = &g_psvs.clients[i];
+		if (client->active)
+			count++;
+	}
+
+	MSG_WriteByte(&buf, count);
+
+	count = 0;
+	for (i = 0; i < g_psvs.maxclients; i++)
+	{
+		client = &g_psvs.clients[i];
+
+		if (client->active)
+		{
+			MSG_WriteByte(&buf, ++count);
+			MSG_WriteString(&buf, client->name);
+			MSG_WriteLong(&buf, client->edict->v.frags);
+			MSG_WriteFloat(&buf, (float)(realtime - client->netchan.connect_time));
+		}
+	}
+	NET_SendPacket(NS_SERVER, buf.cursize, (char *)buf.data, net_from);
+}
+
+/* <a80a6> ../engine/sv_main.c:4017 */
+NOXREF void SVC_RuleInfo(void)
+{
+	int nNumRules;
+	cvar_t *var;
+	sizebuf_t buf;
+	unsigned char data[8192];
+
+	if (!g_psv.active)
+		return;
+
+	if (g_psvs.maxclients <= 1)
+		return;
+
+	buf.buffername = "SVC_RuleInfo";
+	buf.data = data;
+	buf.maxsize = sizeof(data);
+	buf.cursize = 0;
+	buf.flags = SIZEBUF_ALLOW_OVERFLOW;
+
+	nNumRules = Cvar_CountServerVariables();
+	if (!nNumRules)
+		return;
+
+	MSG_WriteLong(&buf, 0xffffffff);
+	MSG_WriteByte(&buf, 69);
+	MSG_WriteShort(&buf, nNumRules);
+
+	var = cvar_vars;
+	while (var != NULL)
+	{
+		if (var->flags & FCVAR_SERVER)
+		{
+			MSG_WriteString(&buf, var->name);
+			if (var->flags & FCVAR_PROTECTED)
+			{
+				if (Q_strlen(var->string) > 0 && Q_stricmp(var->string, "none"))
+					MSG_WriteString(&buf, "1");
+				else
+					MSG_WriteString(&buf, "0");
+			}
+			else
+				MSG_WriteString(&buf, var->string);
+		}
+		var = var->next;
+	}
+	NET_SendPacket(NS_SERVER, buf.cursize, (char *)buf.data, net_from);
+}
+
+/* <a8112> ../engine/sv_main.c:4083 */
+int SVC_GameDllQuery(const char *s)
+{
+	int len;
+	unsigned char data[4096];
+	int valid;
+
+	if (!g_psv.active || g_psvs.maxclients <= 1)
+		return 0;
+
+	Q_memset(data, 0, sizeof(data));
+	len = 2044 - sizeof(data);
+	valid = gEntityInterface.pfnConnectionlessPacket(&net_from, s, (char *) &data[4], &len);
+	if (len && len <= 2044)
+	{
+		*(uint32 *)data = 0xFFFFFFFF; //connectionless packet
+		NET_SendPacket(NS_SERVER, len + 4, data, net_from);
+	}
+	return valid;
+}
+
+/* <a817b> ../engine/sv_main.c:4133 */
+void SV_FlushRedirect(void)
+{
+	unsigned char *data;
+	sizebuf_t buf;
+
+	if (sv_redirected == RD_PACKET)
+	{
+		int allocLen = Q_strlen(outputbuf) + 10;
+		allocLen &= 0xFFFFFFFC;
+		data = (unsigned char *)alloca(allocLen);
+
+		buf.buffername = "Redirected Text";
+		buf.data = data;
+		buf.maxsize = Q_strlen(outputbuf) + 7;
+		buf.cursize = 0;
+		buf.flags = SIZEBUF_ALLOW_OVERFLOW;
+
+		MSG_WriteLong(&buf, -1);
+		MSG_WriteByte(&buf, 0x6Cu);
+		MSG_WriteString(&buf, outputbuf);
+		MSG_WriteByte(&buf, 0);
+		NET_SendPacket(NS_SERVER, buf.cursize, buf.data, sv_redirectto);
+		outputbuf[0] = 0;
+	}
+	else
+	{
+		if (sv_redirected == RD_CLIENT)
+		{
+			MSG_WriteByte(&host_client->netchan.message, svc_print);
+			MSG_WriteString(&host_client->netchan.message, outputbuf);
+		}
+		outputbuf[0] = 0;
+	}
+}
+
+/* <a81bf> ../engine/sv_main.c:4184 */
+void SV_EndRedirect(void)
+{
+	SV_FlushRedirect();
+	sv_redirected = RD_NONE;
+}
+
+/* <a81f5> ../engine/sv_main.c:4170 */
+void SV_BeginRedirect(redirect_t rd, netadr_t *addr)
+{
+	Q_memcpy(&sv_redirectto, addr, sizeof(sv_redirectto));
+	sv_redirected = rd;
+	outputbuf[0] = 0;
+}
+
+#define MAX_RCON_FAILURES_STORAGE 32
+#define MAX_RCON_FAILURES 20
+
+/* <a5a8c> ../engine/sv_main.c:4214 */
+typedef struct rcon_failure_s
+{
+	qboolean active;
+	qboolean shouldreject;
+	netadr_t adr;
+	int num_failures;
+	float last_update;
+	float failure_times[MAX_RCON_FAILURES];
+} rcon_failure_t;
+
+rcon_failure_t g_rgRconFailures[MAX_RCON_FAILURES_STORAGE];
+
+/* <a62b4> ../engine/sv_main.c:4229 */
+void SV_ResetRcon_f(void)
+{
+	Q_memset(g_rgRconFailures, 0, sizeof(g_rgRconFailures));
+}
+
+/* <a822b> ../engine/sv_main.c:4238 */
+void SV_AddFailedRcon(netadr_t *adr)
+{
+	int i;
+	int best = 0;
+	float best_update = -99999.0f;
+	float time;
+	qboolean found = FALSE;
+	rcon_failure_t *r;
+	int failed;
+
+	if (sv_rcon_minfailures.value < 1.0f)
+	{
+		Cvar_SetValue("sv_rcon_minfailures", 1.0);
+	}
+	else if (sv_rcon_minfailures.value > 20.0f)
+	{
+		Cvar_SetValue("sv_rcon_minfailures", 20.0);
+	}
+	if (sv_rcon_maxfailures.value < 1.0f)
+	{
+		Cvar_SetValue("sv_rcon_maxfailures", 1.0);
+	}
+	else if (sv_rcon_maxfailures.value > 20.0f)
+	{
+		Cvar_SetValue("sv_rcon_maxfailures", 20.0);
+	}
+	if (sv_rcon_maxfailures.value < sv_rcon_minfailures.value)
+	{
+		float temp = sv_rcon_maxfailures.value;
+		Cvar_SetValue("sv_rcon_maxfailures", sv_rcon_minfailures.value);
+		Cvar_SetValue("sv_rcon_minfailures", temp);
+	}
+	if (sv_rcon_minfailuretime.value < 1.0f)
+	{
+		Cvar_SetValue("sv_rcon_minfailuretime", 1.0);
+	}
+
+	for (i = 0; i < MAX_RCON_FAILURES_STORAGE; i++)
+	{
+		r = &g_rgRconFailures[i];
+		if (!r->active)
+		{
+			break;
+		}
+		if (NET_CompareAdr(r->adr, *adr))
+		{
+			found = TRUE;
+			break;
+		}
+		time = (float)(realtime - r->last_update);
+		if (time >= best_update)
+		{
+			best = i;
+			best_update = time;
+		}
+	}
+
+	// If no match found, take the oldest entry for usage
+	if (i >= MAX_RCON_FAILURES_STORAGE)
+	{
+		r = &g_rgRconFailures[best];
+	}
+
+	// Prepare new or stale entry
+	if (!found)
+	{
+		r->shouldreject = FALSE;
+		r->num_failures = 0;
+		Q_memcpy(&r->adr, adr, sizeof(netadr_t));
+	}
+	else if (r->shouldreject)
+	{
+		return;
+	}
+
+	r->active = TRUE;
+	r->last_update = (float)realtime;
+
+	if (r->num_failures >= sv_rcon_maxfailures.value)
+	{
+#ifdef REHLDS_FIXES
+		// FIXED: Accessing beyond array
+		for (i = 0; i < sv_rcon_maxfailures.value - 1; i++)
+		{
+			r->failure_times[i] = r->failure_times[i + 1];
+		}
+		r->num_failures = sv_rcon_maxfailures.value - 1;
+#else // REHLDS_FIXES
+		for (i = 0; i < sv_rcon_maxfailures.value; i++)
+		{
+			r->failure_times[i] = r->failure_times[i + 1];
+		}
+		r->num_failures--;
+#endif // REHLDS_FIXES
+	}
+
+	r->failure_times[r->num_failures] = (float)realtime;
+	r->num_failures++;
+
+	failed = 0;
+	for (i = 0; i < r->num_failures; i++)
+	{
+		if (realtime - r->failure_times[i] <= sv_rcon_minfailuretime.value)
+			failed++;
+	}
+
+	if (failed >= sv_rcon_minfailures.value)
+	{
+		Con_Printf("User %s will be banned for rcon hacking\n", NET_AdrToString(*adr));
+		r->shouldreject = TRUE;
+	}
+}
+
+/* <a61f6> ../engine/sv_main.c:4364 */
+qboolean SV_CheckRconFailure(netadr_t *adr)
+{
+	for (int i = 0; i < MAX_RCON_FAILURES_STORAGE; i++)
+	{
+		rcon_failure_t *r = &g_rgRconFailures[i];
+		if (NET_CompareAdr(*adr, r->adr))
+		{
+			if (r->shouldreject)
+				return TRUE;
+		}
+	}
+
+	return FALSE;
+}
+
+/* <a82c8> ../engine/sv_main.c:4400 */
+int SV_Rcon_Validate(void)
+{
+	if (Cmd_Argc() < 3 || Q_strlen(rcon_password.string) == 0)
+		return 1;
+
+	if (sv_rcon_banpenalty.value < 0.0f)
+		Cvar_SetValue("sv_rcon_banpenalty", 0.0);
+
+	if (SV_CheckRconFailure(&net_from))
+	{
+		Con_Printf("Banning %s for rcon hacking attempts\n", NET_AdrToString(net_from));
+		Cbuf_AddText(va("addip %i %s\n", (int)sv_rcon_banpenalty.value, NET_BaseAdrToString(net_from)));
+		return 3;
+	}
+
+	if (!SV_CheckChallenge(&net_from, Q_atoi(Cmd_Argv(1))))
+		return 2;
+	
+	if (Q_strcmp(Cmd_Argv(2), rcon_password.string))
+	{
+		SV_AddFailedRcon(&net_from);
+		return 1;
+	}
+	return 0;
+}
+
+/* <a846e> ../engine/sv_main.c:4452 */
+void SV_Rcon(netadr_t *net_from_)
+{
+	char remaining[512];
+	char rcon_buff[1024];
+
+	int invalid = SV_Rcon_Validate();
+	int len = net_message.cursize - Q_strlen("rcon");
+	if (len <= 0 || len >= sizeof(remaining))
+		return;
+
+	Q_memcpy(remaining, &net_message.data[Q_strlen("rcon")], len);
+	remaining[len] = 0;
+	if (invalid)
+	{
+		Con_Printf("Bad Rcon from %s:\n%s\n", NET_AdrToString(*net_from_), remaining);
+		Log_Printf("Bad Rcon: \"%s\" from \"%s\"\n", remaining, NET_AdrToString(*net_from_));
+	}
+	else
+	{
+		Con_Printf("Rcon from %s:\n%s\n", NET_AdrToString(*net_from_), remaining);
+		Log_Printf("Rcon: \"%s\" from \"%s\"\n", remaining, NET_AdrToString(*net_from_));
+	}
+
+	SV_BeginRedirect(RD_PACKET, net_from_);
+	if (invalid)
+	{
+		if (invalid == 2)
+			Con_Printf("Bad rcon_password.\n");
+		else if (Q_strlen(rcon_password.string) == 0)
+			Con_Printf("Bad rcon_password.\nNo password set for this server.\n");
+		else
+			Con_Printf("Bad rcon_password.\n");
+		
+		SV_EndRedirect();
+		return;
+	}
+	char *data = COM_Parse(COM_Parse(COM_Parse(remaining)));
+	if (!data)
+	{
+		Con_Printf("Empty rcon\n");
+
+#ifdef REHLDS_FIXES
+		//missing SV_EndRedirect()
+		SV_EndRedirect();
+#endif // REHLDS_FIXES
+		return;
+	}
+
+	Q_strncpy(rcon_buff, data, sizeof(rcon_buff) - 1);
+	rcon_buff[sizeof(rcon_buff) - 1] = 0;
+	Cmd_ExecuteString(rcon_buff, src_command);
+	SV_EndRedirect();
+}
+
+/* <ab901> ../engine/sv_main.c:4564 */
+void SV_ConnectionlessPacket(void)
+{
+	char *args;
+	const char *c;
+
+	MSG_BeginReading();
+	MSG_ReadLong();
+	args = MSG_ReadStringLine();
+	Cmd_TokenizeString(args);
+	c = Cmd_Argv(0);
+
+	if (!Q_strcmp(c, "ping") || (c[0] == A2A_PING && (c[1] == 0 || c[1] == '\n')))
+	{
+		SVC_Ping();
+	}
+	else if (c[0] == A2A_ACK && (c[1] == 0 || c[1] == '\n'))
+	{
+		Con_Printf("A2A_ACK from %s\n", NET_AdrToString(net_from));
+	}
+	else if (c[0] == A2A_GETCHALLENGE || c[0] == A2S_INFO || c[0] == A2S_PLAYER || c[0] == A2S_RULES ||
+		c[0] == S2A_LOGSTRING || c[0] == M2S_REQUESTRESTART || c[0] == M2A_CHALLENGE)
+		return;
+
+	else if (!Q_stricmp(c, "log"))
+	{
+		if (sv_logrelay.value != 0.0f && Q_strlen(args) > 4)
+		{
+			const char *s = &args[Q_strlen("log ")];
+			if (s && s[0])
+			{
+				Con_Printf("%s\n", s);
+			}
+		}
+	}
+	else if (!Q_strcmp(c, "getchallenge"))
+	{
+		SVC_GetChallenge();
+	}
+	else if (!Q_stricmp(c, "challenge"))
+	{
+		SVC_ServiceChallenge();
+	}
+	else if (!Q_strcmp(c, "connect"))
+	{
+		SV_ConnectClient();
+	}
+	else if (!Q_strcmp(c, "pstat"))
+	{
+		if (g_modfuncs.m_pfnPlayerStatus)
+			g_modfuncs.m_pfnPlayerStatus(net_message.data, net_message.cursize);
+	}
+	else if (!Q_strcmp(c, "rcon"))
+	{
+		SV_Rcon(&net_from);
+	}
+	else
+		SVC_GameDllQuery(args);
+}
+
+/* <a8500> ../engine/sv_main.c:4656 */
+void SV_CheckRate(client_t *cl)
+{
+	if (sv_maxrate.value > 0.0f)
+	{
+		if (cl->netchan.rate > sv_maxrate.value)
+		{
+			if (sv_maxrate.value > MAX_RATE)
+				cl->netchan.rate = MAX_RATE;
+			else
+				cl->netchan.rate = sv_maxrate.value;
+		}
+	}
+	if (sv_minrate.value > 0.0f)
+	{
+		if (cl->netchan.rate < sv_minrate.value)
+		{
+			if (sv_minrate.value < MIN_RATE)
+				cl->netchan.rate = MIN_RATE;
+			else
+				cl->netchan.rate = sv_minrate.value;
+		}
+	}
+}
+
+/* <a8538> ../engine/sv_main.c:4675 */
+void SV_ProcessFile(client_t *cl, char *filename)
+{
+	customization_t *pList;
+	resource_t *resource;
+	unsigned char md5[16];
+	qboolean bFound;
+
+	if (filename[0] != '!')
+	{
+		Con_Printf("Ignoring non-customization file upload of %s\n", filename);
+		return;
+	}
+
+	COM_HexConvert(filename + 4, 32, md5);
+	resource = cl->resourcesneeded.pNext;
+	bFound = FALSE;
+	while (resource != &cl->resourcesneeded)
+	{
+		if (!Q_memcmp(resource->rgucMD5_hash, md5, 16))
+		{
+			bFound = TRUE;
+			break;
+		}
+
+		resource = resource->pNext;
+	}
+
+	if (!bFound)
+	{
+		Con_Printf("SV_ProcessFile:  Unrequested decal\n");
+		return;
+	}
+
+	if (resource->nDownloadSize != cl->netchan.tempbuffersize)
+	{
+		Con_Printf("SV_ProcessFile:  Downloaded %i bytes for purported %i byte file\n", cl->netchan.tempbuffersize, resource->nDownloadSize);
+		return;
+	}
+
+	HPAK_AddLump(TRUE, "custom.hpk", resource, cl->netchan.tempbuffer, NULL);
+	resource->ucFlags &= ~RES_WASMISSING;
+	SV_MoveToOnHandList(resource);
+	pList = cl->customdata.pNext;
+	while (pList) {
+		if (!Q_memcmp(pList->resource.rgucMD5_hash, resource->rgucMD5_hash, 16))
+		{
+			Con_DPrintf("Duplicate resource received and ignored.\n");
+			return;
+		}
+		pList = pList->pNext;
+	}
+
+	if (!COM_CreateCustomization(&cl->customdata, resource, -1, (FCUST_FROMHPAK | FCUST_WIPEDATA | RES_CUSTOM), NULL, NULL))
+		Con_Printf("Error parsing custom decal from %s\n", cl->name);
+}
+
+/* <a85d5> ../engine/sv_main.c:4760 */
+qboolean SV_FilterPacket(void)
+{
+	for (int i = numipfilters - 1; i >= 0; i--)
+	{
+		ipfilter_t* curFilter = &ipfilters[i];
+		if (curFilter->compare.u32 == 0xFFFFFFFF || curFilter->banEndTime == 0.0f || curFilter->banEndTime > realtime)
+		{
+			if ((*(uint32*)net_from.ip & curFilter->mask) == curFilter->compare.u32)
+				return (int)sv_filterban.value;
+		}
+		else
+		{
+			if (i < numipfilters - 1)
+				Q_memmove(curFilter, &curFilter[1], sizeof(ipfilter_t) * (numipfilters - i - 1));
+
+			--numipfilters;
+		}
+	}
+	return sv_filterban.value == 0.0f;
+}
+
+/* <a861b> ../engine/sv_main.c:4796 */
+void SV_SendBan(void)
+{
+	char szMessage[64];
+	Q_snprintf(szMessage, sizeof(szMessage), "You have been banned from this server.\n");
+
+	SZ_Clear(&net_message);
+
+	MSG_WriteLong(&net_message, -1);
+	MSG_WriteByte(&net_message, 108);
+	MSG_WriteString(&net_message, szMessage);
+	NET_SendPacket(NS_SERVER, net_message.cursize, net_message.data, net_from);
+
+	SZ_Clear(&net_message);
+}
+
+bool EXT_FUNC NET_GetPacketPreprocessor(uint8* data, unsigned int len, const netadr_t& srcAddr)
+{
+	return true;
+}
+
+/* <ab9af> ../engine/sv_main.c:4818 */
+void SV_ReadPackets(void)
+{
+	while (NET_GetPacket(NS_SERVER))
+	{
+		if (SV_FilterPacket())
+		{
+			SV_SendBan();
+			continue;
+		}
+
+		bool pass = g_RehldsHookchains.m_PreprocessPacket.callChain(NET_GetPacketPreprocessor, net_message.data, net_message.cursize, net_from);
+		if (!pass)
+			continue;
+
+		if (*(uint32 *)net_message.data == 0xFFFFFFFF)
+		{
+			// Connectionless packet
+			if (CheckIP(net_from))
+			{
+				Steam_HandleIncomingPacket(net_message.data, net_message.cursize, ntohl(*(u_long *)&net_from.ip[0]), htons(net_from.port));
+				SV_ConnectionlessPacket();
+			}
+			else if (sv_logblocks.value != 0.0f)
+			{
+				Log_Printf("Traffic from %s was blocked for exceeding rate limits\n", NET_AdrToString(net_from));
+			}
+			continue;
+		}
+
+		for (int i = 0 ; i < g_psvs.maxclients; i++)
+		{
+			client_t *cl = &g_psvs.clients[i];
+			if (!cl->connected && !cl->active && !cl->spawned)
+			{
+				continue;
+			}
+
+			if (NET_CompareAdr(net_from, cl->netchan.remote_address) != TRUE)
+			{
+				continue;
+			}
+
+			if (Netchan_Process(&cl->netchan))
+			{
+				if (g_psvs.maxclients == 1 || !cl->active || !cl->spawned || !cl->fully_connected)
+				{
+					cl->send_message = TRUE;
+				}
+
+				SV_ExecuteClientMessage(cl);
+				gGlobalVariables.frametime = host_frametime;
+			}
+
+			if (Netchan_IncomingReady(&cl->netchan))
+			{
+				if (Netchan_CopyNormalFragments(&cl->netchan))
+				{
+					MSG_BeginReading();
+					SV_ExecuteClientMessage(cl);
+				}
+				if (Netchan_CopyFileFragments(&cl->netchan))
+				{
+					host_client = cl;
+					SV_ProcessFile(cl, cl->netchan.incomingfilename);
+				}
+			}
+		}
+	}
+}
+
+/* <aba20> ../engine/sv_main.c:4842 */
+//NOBODY int ntohl(void);
+//{
+//}
+
+/* <aba34> ../engine/sv_main.c:4842 */
+//NOBODY int htons(void);
+//{
+//}
+
+/* <a8656> ../engine/sv_main.c:4914 */
+void SV_CheckTimeouts(void)
+{
+	int i;
+	client_t *cl;
+	float droptime;
+
+	droptime = realtime - sv_timeout.value;
+
+	for (i = 0, cl = g_psvs.clients; i < g_psvs.maxclients; i++, cl++)
+	{
+		if (cl->fakeclient)
+			continue;
+		if (!cl->connected && !cl->active && !cl->spawned)
+			continue;
+		if (cl->netchan.last_received < droptime)
+		{
+			SV_BroadcastPrintf("%s timed out\n", cl->name);
+			SV_DropClient(cl, FALSE, "Timed out");
+		}
+	}
+}
+
+/* <a5d59> ../engine/sv_main.c:4943 */
+int SV_CalcPing(client_t *cl)
+{
+	float ping;
+	int i;
+	int count;
+	int back;
+	client_frame_t *frame;
+	int idx;
+
+	if (cl->fakeclient)
+	{
+		return 0;
+	}
+
+	if (SV_UPDATE_BACKUP <= 31)
+	{
+		back = SV_UPDATE_BACKUP / 2;
+		if (back <= 0)
+		{
+			return 0;
+		}
+	}
+	else
+	{
+		back = 16;
+	}
+
+	ping = 0.0f;
+	count = 0;
+	for (i = 0; i < back; i++)
+	{
+		idx = cl->netchan.incoming_acknowledged + ~i;
+		frame = &cl->frames[SV_UPDATE_MASK & idx];
+
+		if (frame->ping_time > 0.0f)
+		{
+			ping += frame->ping_time;
+			count++;
+		}
+	}
+
+	if (count)
+	{
+		ping /= count;
+		if (ping > 0.0f)
+		{
+			return ping * 1000.0f;
+		}
+	}
+	return 0;
+}
+
+void EXT_FUNC SV_WriteFullClientUpdate_internal(IGameClient *client, char *info, size_t maxlen, sizebuf_t *sb, IGameClient *receiver)
+{
+	client_t* cl = client->GetClient();
+	MD5Context_t ctx;
+	unsigned char digest[16];
+
+	MD5Init(&ctx);
+	MD5Update(&ctx, (unsigned char*)cl->hashedcdkey, sizeof(cl->hashedcdkey));
+	MD5Final(digest, &ctx);
+
+	MSG_WriteByte(sb, svc_updateuserinfo);
+	MSG_WriteByte(sb, cl - g_psvs.clients);
+	MSG_WriteLong(sb, cl->userid);
+	MSG_WriteString(sb, info);
+	MSG_WriteBuf(sb, sizeof(digest), digest);
+}
+
+/* <a874a> ../engine/sv_main.c:4991 */
+void SV_FullClientUpdate(client_t *cl, sizebuf_t *sb)
+{
+	char info[MAX_INFO_STRING];
+
+	Q_strncpy(info, cl->userinfo, sizeof(info) - 1);
+	info[sizeof(info) - 1] = 0;
+	Info_RemovePrefixedKeys(info, '_');
+
+	g_RehldsHookchains.m_SV_WriteFullClientUpdate.callChain(SV_WriteFullClientUpdate_internal, GetRehldsApiClient(cl), info, MAX_INFO_STRING, sb, GetRehldsApiClient((sb == &g_psv.reliable_datagram) ? NULL : host_client));
+}
+
+void EXT_FUNC SV_EmitEvents_api(IGameClient *cl, packet_entities_t *pack, sizebuf_t *ms)
+{
+	SV_EmitEvents_internal(cl->GetClient(), pack, ms);
+}
+
+void SV_EmitEvents(client_t *cl, packet_entities_t *pack, sizebuf_t *ms)
+{
+	g_RehldsHookchains.m_SV_EmitEvents.callChain(SV_EmitEvents_api, GetRehldsApiClient(cl), pack, ms);
+}
+
+/* <a8995> ../engine/sv_main.c:5027 */
+void SV_EmitEvents_internal(client_t *cl, packet_entities_t *pack, sizebuf_t *msg)
+{
+	int i;
+	int ev;
+	event_state_t *es;
+	event_info_t *info;
+	entity_state_t *state;
+	int ev_count = 0;
+	int etofind;
+	int c;
+	event_args_t nullargs;
+
+	Q_memset(&nullargs, 0, sizeof(event_args_t));
+
+	es = &cl->events;
+
+	for (ev = 0; ev < MAX_EVENT_QUEUE; ev++)
+	{
+		info = &es->ei[ev];
+
+		if (info->index != 0)
+		{
+			ev_count++;
+		}
+	}
+
+	if (ev_count == 0)
+	{
+		return;
+	}
+
+	if (ev_count > 31)
+	{
+		ev_count = 31;
+	}
+
+	for (ev = 0; ev < MAX_EVENT_QUEUE; ev++)
+	{
+		info = &es->ei[ev];
+
+		if (info->index == 0)
+		{
+			continue;
+		}
+
+		etofind = info->entity_index;
+
+		for (i = 0; i < pack->num_entities; i++)
+		{
+			state = &pack->entities[i];
+
+			if (state->number == etofind)
+			{
+				break;
+			}
+		}
+
+		if (i < pack->num_entities)
+		{
+			info->packet_index = i;
+			info->args.ducking = 0;
+
+			if (!(info->args.flags & FEVENT_ORIGIN))
+			{
+				info->args.origin[0] = 0.0f;
+				info->args.origin[1] = 0.0f;
+				info->args.origin[2] = 0.0f;
+			}
+			if (!(info->args.flags & FEVENT_ANGLES))
+			{
+				info->args.angles[0] = 0.0f;
+				info->args.angles[1] = 0.0f;
+				info->args.angles[2] = 0.0f;
+			}
+		}
+		else
+		{
+			info->args.entindex = etofind;
+			info->packet_index = pack->num_entities;
+		}
+	}
+
+	MSG_WriteByte(msg, svc_event);
+	MSG_StartBitWriting(msg);
+	MSG_WriteBits(ev_count, 5);
+
+	c = 0;
+
+	for (ev = 0; ev < MAX_EVENT_QUEUE; ev++)
+	{
+		info = &es->ei[ev];
+
+		if (info->index == 0)
+		{
+			info->packet_index = -1;
+			info->entity_index = -1;
+			continue;
+		}
+
+		if (c < ev_count)
+		{
+			MSG_WriteBits(info->index, 10);
+
+			if (info->packet_index != -1)
+			{
+				MSG_WriteBits(1, 1);
+				MSG_WriteBits(info->packet_index, 11);
+				if (Q_memcmp(&nullargs, &info->args, sizeof(event_args_t)))
+				{
+					MSG_WriteBits(1, 1);
+					DELTA_WriteDelta((byte *)&nullargs, (byte *)&info->args, TRUE, g_peventdelta, NULL);
+				}
+				else
+				{
+					MSG_WriteBits(0, 1);
+				}
+			}
+			else
+			{
+				MSG_WriteBits(0, 1);
+			}
+
+			if (info->fire_time == 0.0f)
+			{
+				MSG_WriteBits(0, 1);
+			}
+			else
+			{
+				MSG_WriteBits(1, 1);
+				MSG_WriteBits(info->fire_time * 100.0f, 16);
+			}
+		}
+
+		info->index = 0;
+		info->packet_index = -1;
+		info->entity_index = -1;
+
+		c++;
+	}
+	MSG_EndBitWriting(msg);
+}
+
+int fatbytes;
+unsigned char fatpvs[1024];
+int fatpasbytes;
+unsigned char fatpas[1024];
+
+/* <a8a7c> ../engine/sv_main.c:5196 */
+void SV_AddToFatPVS(vec_t *org, mnode_t *node)
+{
+	while (node->contents >= 0)
+	{
+		mplane_t *plane = node->plane;
+		float d = plane->normal[2] * org[2] + plane->normal[1] * org[1] + plane->normal[0] * org[0] - plane->dist;
+		if (d <= 8.0f)
+		{
+			if (d >= -8.0f)
+			{
+				SV_AddToFatPVS(org, node->children[0]);
+				node = node->children[1];
+			}
+			else
+			{
+				node = node->children[1];
+			}
+		}
+		else
+		{
+			node = node->children[0];
+		}
+	}
+	if (node->contents != CONTENTS_SOLID)
+	{
+		unsigned char *pvs = Mod_LeafPVS((mleaf_t *)node, g_psv.worldmodel);
+		for (int i = 0; i < fatbytes; i++)
+			fatpvs[i] |= pvs[i];
+	}
+}
+
+/* <a8af2> ../engine/sv_main.c:5239 */
+unsigned char* EXT_FUNC SV_FatPVS(float *org)
+{
+	fatbytes = (g_psv.worldmodel->numleafs + 31) >> 3;
+	Q_memset(fatpvs, 0, fatbytes);
+	SV_AddToFatPVS(org, g_psv.worldmodel->nodes);
+	return fatpvs;
+}
+
+/* <a8b20> ../engine/sv_main.c:5249 */
+void SV_AddToFatPAS(vec_t *org, mnode_t *node)
+{
+	int i;
+	unsigned char *pas;
+	mplane_t *plane;
+	float d;
+
+	while (node->contents >= 0)
+	{
+		plane = node->plane;
+		d = org[0] * plane->normal[0] +
+			org[1] * plane->normal[1] +
+			org[2] * plane->normal[2] - plane->dist;
+
+		if (d > 8.0f)
+		{
+			node = node->children[0];
+		}
+		else if (d < -8.0f)
+		{
+			node = node->children[1];
+		}
+		else
+		{
+			SV_AddToFatPAS(org, node->children[0]);
+			node = node->children[1];
+		}
+	}
+
+	if (node->contents == CONTENTS_SOLID)
+	{
+		return;
+	}
+
+	int leafnum = (mleaf_t *)node - g_psv.worldmodel->leafs;
+	pas = CM_LeafPAS(leafnum);
+
+	for (i = 0; i < fatpasbytes; ++i)
+	{
+		fatpas[i] |= pas[i];
+	}
+}
+
+/* <a8bac> ../engine/sv_main.c:5295 */
+unsigned char* EXT_FUNC SV_FatPAS(float *org)
+{
+	fatpasbytes = (g_psv.worldmodel->numleafs + 31) >> 3;
+	Q_memset(fatpas, 0, fatpasbytes);
+	SV_AddToFatPAS(org, g_psv.worldmodel->nodes);
+	return fatpas;
+}
+
+/* <a6c4c> ../engine/sv_main.c:5304 */
+int SV_PointLeafnum(vec_t *p)
+{
+	mleaf_t *mleaf = Mod_PointInLeaf(p, g_psv.worldmodel);
+	return mleaf ? (mleaf - g_psv.worldmodel->leafs) : 0;
+}
+
+/* <a5e36> ../engine/sv_main.c:5313 */
+void TRACE_DELTA(char *fmt, ...)
+{
+}
+
+deltacallback_t g_svdeltacallback;
+
+/* <a5dde> ../engine/sv_main.c:5349 */
+void SV_SetCallback(int num, qboolean remove, qboolean custom, int *numbase, qboolean full, int offset)
+{
+	g_svdeltacallback.num = num;
+	g_svdeltacallback.remove = remove;
+	g_svdeltacallback.custom = custom;
+	g_svdeltacallback.numbase = numbase;
+	g_svdeltacallback.full = full;
+	g_svdeltacallback.newbl = FALSE;
+	g_svdeltacallback.newblindex = 0;
+	g_svdeltacallback.offset = offset;
+}
+
+/* <a5e53> ../engine/sv_main.c:5361 */
+void SV_SetNewInfo(int newblindex)
+{
+	g_svdeltacallback.newbl = TRUE;
+	g_svdeltacallback.newblindex = newblindex;
+}
+
+/* <a8c81> ../engine/sv_main.c:5367 */
+void SV_WriteDeltaHeader(int num, qboolean remove, qboolean custom, int *numbase, qboolean newbl, int newblindex, qboolean full, int offset)
+{
+	int delta;
+
+	delta = num - *numbase;
+	if (full)
+	{
+		if (delta == 1)
+		{
+			MSG_WriteBits(1, 1);
+		}
+		else
+		{
+			MSG_WriteBits(0, 1);
+		}
+	}
+	else
+	{
+		MSG_WriteBits((remove != 0) ? 1 : 0, 1);
+	}
+
+	if (!full || delta != 1)
+	{
+		if (delta <= 0 || delta > 63)
+		{
+			MSG_WriteBits(1u, 1);
+			MSG_WriteBits(num, 11);
+		}
+		else
+		{
+			MSG_WriteBits(0, 1);
+			MSG_WriteBits(delta, 6);
+		}
+	}
+
+	*numbase = num;
+	if (!remove)
+	{
+		MSG_WriteBits(custom != 0, 1);
+		if (g_psv.instance_baselines->number)
+		{
+			if (newbl)
+			{
+				MSG_WriteBits(1u, 1);
+				MSG_WriteBits(newblindex, 6);
+			}
+			else
+			{
+				MSG_WriteBits(0, 1);
+			}
+		}
+		if (full && !newbl)
+		{
+			if (offset)
+			{
+				MSG_WriteBits(1u, 1);
+				MSG_WriteBits(offset, 6);
+			}
+			else
+			{
+				MSG_WriteBits(0, 1);
+			}
+		}
+	}
+}
+
+/* <a8d24> ../engine/sv_main.c:5445 */
+void SV_InvokeCallback(void)
+{
+	SV_WriteDeltaHeader(
+		g_svdeltacallback.num,
+		g_svdeltacallback.remove,
+		g_svdeltacallback.custom,
+		g_svdeltacallback.numbase,
+		g_svdeltacallback.newbl,
+		g_svdeltacallback.newblindex,
+		g_svdeltacallback.full,
+		g_svdeltacallback.offset
+	);
+}
+
+/* <a8d3a> ../engine/sv_main.c:5467 */
+int SV_FindBestBaseline(int index, entity_state_t ** baseline, entity_state_t *to, int num, qboolean custom)
+{
+	int bestbitnumber;
+	delta_t* delta;
+
+	if (custom)
+	{
+		delta = g_pcustomentitydelta;
+	}
+	else
+	{
+		if (SV_IsPlayerIndex(num))
+			delta = g_pplayerdelta;
+		else
+			delta = g_pentitydelta;
+	}
+
+	bestbitnumber = DELTA_TestDelta((byte *)*baseline, (byte *)&to[index], delta);
+	bestbitnumber -= 6;
+
+	int i = 0;
+	int bitnumber = 0;
+	int bestfound = index;
+
+	for (i = index - 1; bestbitnumber > 0 && i >= 0 && (index - i) <= 64; i--)
+	{
+		if (to[index].entityType == to[i].entityType)
+		{
+			bitnumber = DELTA_TestDelta((byte *)&to[i], (byte *)&to[index], delta);
+
+			if (bitnumber < bestbitnumber)
+			{
+				bestbitnumber = bitnumber;
+				bestfound = i;
+			}
+		}
+	}
+
+	if (index != bestfound)
+		*baseline = &to[bestfound];
+
+	return index - bestfound;
+}
+
+/* <a8e01> ../engine/sv_main.c:5525 */
+int SV_CreatePacketEntities(sv_delta_t type, client_t *client, packet_entities_t *to, sizebuf_t *msg)
+{
+	packet_entities_t *from;
+	int oldindex;
+	int newindex;
+	int oldnum;
+	int newnum;
+	int oldmax;
+	int numbase;
+
+	// fix for https://github.com/dreamstalker/rehlds/issues/24
+#ifdef REHLDS_FIXES
+	int baselineToIdx = -1; //index of the baseline in to->entities[]
+	uint64 toBaselinesForceMask[MAX_PACKET_ENTITIES];
+#endif
+
+	numbase = 0;
+	if (type == sv_packet_delta)
+	{
+		client_frame_t *fromframe = &client->frames[SV_UPDATE_MASK & client->delta_sequence];
+		from = &fromframe->entities;
+		_mm_prefetch((const char*)&from->entities[0], _MM_HINT_T0);
+		_mm_prefetch(((const char*)&from->entities[0]) + 64, _MM_HINT_T0);
+		oldmax = from->num_entities;
+		MSG_WriteByte(msg, svc_deltapacketentities);
+		MSG_WriteShort(msg, to->num_entities);
+		MSG_WriteByte(msg, client->delta_sequence);
+	}
+	else
+	{
+		oldmax = 0;
+		from = NULL;
+		MSG_WriteByte(msg, svc_packetentities);
+		MSG_WriteShort(msg, to->num_entities);
+	}
+
+	newnum = 0; //index in to->entities
+	oldnum = 0; //index in from->entities
+	MSG_StartBitWriting(msg);
+	while (1)
+	{
+		if (newnum < to->num_entities)
+		{
+			newindex = to->entities[newnum].number;
+		}
+		else
+		{
+			if (oldnum >= oldmax)
+				break;
+
+			if (newnum < to->num_entities)
+				newindex = to->entities[newnum].number;
+			else
+				newindex = 9999;
+		}
+
+		if (oldnum < oldmax)
+			oldindex = from->entities[oldnum].number;
+		else
+			oldindex = 9999;
+
+		if (newindex == oldindex)
+		{
+			entity_state_t *baseline_ = &to->entities[newnum];
+			qboolean custom = baseline_->entityType & 0x2 ? TRUE : FALSE;
+			SV_SetCallback(newindex, FALSE, custom, &numbase, FALSE, 0);
+			DELTA_WriteDelta((uint8 *)&from->entities[oldnum], (uint8 *)baseline_, FALSE, custom ? g_pcustomentitydelta : (SV_IsPlayerIndex(newindex) ? g_pplayerdelta : g_pentitydelta), &SV_InvokeCallback);
+			++oldnum;
+			_mm_prefetch((const char*)&from->entities[oldnum], _MM_HINT_T0);
+			_mm_prefetch(((const char*)&from->entities[oldnum]) + 64, _MM_HINT_T0);
+			++newnum;
+			continue;
+		}
+
+		if (newindex >= oldindex)
+		{
+			if (newindex > oldindex)
+			{
+				SV_WriteDeltaHeader(oldindex, TRUE, FALSE, &numbase, FALSE, 0, FALSE, 0);
+				++oldnum;
+				_mm_prefetch((const char*)&from->entities[oldnum], _MM_HINT_T0);
+				_mm_prefetch(((const char*)&from->entities[oldnum]) + 64, _MM_HINT_T0);
+			}
+			continue;
+		}
+
+		edict_t *ent = EDICT_NUM(newindex);
+		qboolean custom = to->entities[newnum].entityType & 0x2 ? TRUE : FALSE;
+		SV_SetCallback(
+			newindex,
+			FALSE,
+			custom,
+			&numbase,
+			from == NULL,
+			0);
+
+		entity_state_t *baseline_ = &g_psv.baselines[newindex];
+		if (sv_instancedbaseline.value != 0.0f && g_psv.instance_baselines->number != 0 && newindex > sv_lastnum)
+		{
+			for (int i = 0; i < g_psv.instance_baselines->number; i++)
+			{
+				if (g_psv.instance_baselines->classname[i] == ent->v.classname)
+				{
+					SV_SetNewInfo(i);
+					baseline_ = &g_psv.instance_baselines->baseline[i];
+					break;
+				}
+			}
+		}
+		else
+		{
+			if (!from)
+			{
+				int offset = SV_FindBestBaseline(newnum, &baseline_, to->entities, newindex, custom);
+				_mm_prefetch((const char*)baseline_, _MM_HINT_T0);
+				_mm_prefetch(((const char*)baseline_) + 64, _MM_HINT_T0);
+				if (offset)
+					SV_SetCallback(newindex, FALSE, custom, &numbase, TRUE, offset);
+
+				// fix for https://github.com/dreamstalker/rehlds/issues/24
+#ifdef REHLDS_FIXES
+				if (offset) 
+					baselineToIdx = newnum - offset;
+#endif
+			}
+		}
+
+
+		delta_t* delta = custom ? g_pcustomentitydelta : (SV_IsPlayerIndex(newindex) ? g_pplayerdelta : g_pentitydelta);
+
+		// fix for https://github.com/dreamstalker/rehlds/issues/24
+#ifdef REHLDS_FIXES
+		DELTA_WriteDeltaForceMask(
+			(uint8 *)baseline_,
+			(uint8 *)&to->entities[newnum],
+			TRUE,
+			delta,
+			&SV_InvokeCallback,
+			baselineToIdx != -1 ? &toBaselinesForceMask[baselineToIdx] : NULL
+		);
+		baselineToIdx = -1;
+
+		uint64 origMask = DELTAJit_GetOriginalMask(delta);
+		uint64 usedMask = DELTAJit_GetMaskU64(delta);
+		uint64 diffMask = origMask ^ usedMask;
+
+		//Remember changed fields that was marked in original mask, but unmarked by the conditional encoder
+		toBaselinesForceMask[newnum] = diffMask & origMask;
+		
+		
+#else //REHLDS_FIXES
+		DELTA_WriteDelta(
+			(uint8 *)baseline_,
+			(uint8 *)&to->entities[newnum],
+			TRUE,
+			delta,
+			&SV_InvokeCallback
+			);
+#endif //REHLDS_FIXES
+
+		++newnum;
+		
+	}
+
+	MSG_WriteBits(0, 16);
+	MSG_EndBitWriting(msg);
+	return msg->cursize;
+}
+
+/* <a906b> ../engine/sv_main.c:5685 */
+void SV_EmitPacketEntities(client_t *client, packet_entities_t *to, sizebuf_t *msg)
+{
+	SV_CreatePacketEntities(client->delta_sequence == -1 ? sv_packet_nodelta : sv_packet_delta, client, to, msg);
+}
+
+/* <a90cc> ../engine/sv_main.c:5708 */
+qboolean SV_ShouldUpdatePing(client_t *client)
+{
+	if (client->proxy)
+	{
+		if (realtime < client->nextping)
+			return FALSE;
+
+		client->nextping = realtime + 2.0;
+		return TRUE;
+	}
+
+	//useless call
+	//SV_CalcPing(client);
+
+	return client->lastcmd.buttons & IN_SCORE;
+}
+
+/* <a9109> ../engine/sv_main.c:5734 */
+NOXREF qboolean SV_HasEventsInQueue(client_t *client)
+{
+	int i;
+	event_state_t *es;
+	event_info_t *ei;
+
+	es = &client->events;
+
+	for (i = 0; i < MAX_EVENT_QUEUE; i++)
+	{
+		ei = &es->ei[i];
+
+		if (ei->index)
+			return TRUE;
+	}
+	return FALSE;
+}
+
+/* <a91c0> ../engine/sv_main.c:5756 */
+void SV_GetNetInfo(client_t *client, int *ping, int *packet_loss)
+{
+	static uint16 lastping[32];
+	static uint8 lastloss[32];
+
+	int i = client - g_psvs.clients;
+	if (realtime >= client->nextping)
+	{
+		client->nextping = realtime + 2.0;
+		lastping[i] = SV_CalcPing(client);
+		lastloss[i] = client->packet_loss;
+	}
+
+	*ping = lastping[i];
+	*packet_loss = lastloss[i];
+}
+
+/* <a92a5> ../engine/sv_main.c:5775 */
+int EXT_FUNC SV_CheckVisibility(edict_t *entity, unsigned char *pset)
+{
+	int leaf;
+
+	if (!pset)
+		return 1;
+
+	if (entity->headnode < 0)
+	{
+		for (int i = 0; i < entity->num_leafs; i++)
+		{
+			leaf = entity->leafnums[i];
+			if (pset[leaf >> 3] & (1 << (leaf & 7)))
+				return 1;
+		}
+		return 0;
+	}
+	else
+	{
+		for (int i = 0; i < 48; i++)
+		{
+			leaf = entity->leafnums[i];
+			if (leaf == -1)
+				break;
+
+			if (pset[leaf >> 3] & (1 << (leaf & 7)))
+				return 1;
+		}
+
+		if (CM_HeadnodeVisible(&g_psv.worldmodel->nodes[entity->headnode], pset, &leaf))
+		{
+			entity->leafnums[entity->num_leafs] = leaf;
+			entity->num_leafs = (entity->num_leafs + 1) % 48;
+			return 2;
+		}
+
+		return 0;
+	}
+}
+
+/* <a9324> ../engine/sv_main.c:5844 */
+void SV_EmitPings(client_t *client, sizebuf_t *msg)
+{
+	int ping;
+	int packet_loss;
+
+	MSG_WriteByte(msg, svc_pings);
+	MSG_StartBitWriting(msg);
+	for (int i = 0; i < g_psvs.maxclients; i++)
+	{
+		client_t *cl = &g_psvs.clients[i];
+		if (!cl->active)
+			continue;
+
+		SV_GetNetInfo(cl, &ping, &packet_loss);
+		MSG_WriteBits(1, 1);
+		MSG_WriteBits(i, 5);
+		MSG_WriteBits(ping, 12);
+		MSG_WriteBits(packet_loss, 7);
+	}
+
+	MSG_WriteBits(0, 1);
+	MSG_EndBitWriting(msg);
+}
+
+/* <a947b> ../engine/sv_main.c:5878 */
+void SV_WriteEntitiesToClient(client_t *client, sizebuf_t *msg)
+{
+	client_frame_t *frame = &client->frames[SV_UPDATE_MASK & client->netchan.outgoing_sequence];
+
+	unsigned char *pvs = NULL;
+	unsigned char *pas = NULL;
+	gEntityInterface.pfnSetupVisibility((edict_t*)client->pViewEntity, client->edict, &pvs, &pas);
+	unsigned char *pSet = pvs;
+
+	packet_entities_t *pack = &frame->entities;
+
+	// for REHLDS_OPT_PEDANTIC: Allocate the MAX_PACKET_ENTITIES ents in the frame's storage 
+	// This allows us to avoid intermediate 'fullpack' storage
+#ifdef REHLDS_OPT_PEDANTIC
+	SV_AllocPacketEntities(frame, MAX_PACKET_ENTITIES);
+	packet_entities_t *curPack = &frame->entities;
+	curPack->num_entities = 0;
+#else
+	SV_ClearPacketEntities(frame);
+	full_packet_entities_t fullpack;
+	fullpack.num_entities = 0;
+	full_packet_entities_t* curPack = &fullpack;
+#endif // REHLDS_OPT_PEDANTIC
+	
+	qboolean sendping = SV_ShouldUpdatePing(client);
+	int flags = client->lw != 0;
+
+	int e;
+	for (e = 1; e <= g_psvs.maxclients; e++)
+	{
+		client_t *cl = &g_psvs.clients[e - 1];
+		if( ( !cl->active && !cl->spawned ) || cl->proxy )
+			continue;
+
+		qboolean add = gEntityInterface.pfnAddToFullPack(&curPack->entities[curPack->num_entities], e, &g_psv.edicts[e], host_client->edict, flags, TRUE, pSet);
+		if (add)
+			++curPack->num_entities;
+	}
+
+	for (; e < g_psv.num_edicts; e++)
+	{
+		if (curPack->num_entities >= MAX_PACKET_ENTITIES)
+		{
+			Con_DPrintf("Too many entities in visible packet list.\n");
+			break;
+		}
+
+		edict_t* ent = &g_psv.edicts[e];
+
+#ifdef REHLDS_OPT_PEDANTIC
+		//Part of gamedll's code is moved here to decrease amount of calls to AddToFullPack()
+		//We don't even try to transmit entities without model as well as invisible entities
+		if (ent->v.modelindex && !(ent->v.effects & EF_NODRAW)) {
+			qboolean add = gEntityInterface.pfnAddToFullPack(&curPack->entities[curPack->num_entities], e, &g_psv.edicts[e], host_client->edict, flags, FALSE, pSet);
+			if (add)
+				++curPack->num_entities;
+		}
+#else
+		qboolean add = gEntityInterface.pfnAddToFullPack(&curPack->entities[curPack->num_entities], e, &g_psv.edicts[e], host_client->edict, flags, FALSE, pSet);
+		if (add)
+			++curPack->num_entities;
+#endif //REHLDS_OPT_PEDANTIC
+
+	}
+
+	//for REHLDS_FIXES: Entities are already in the frame's storage, no need to copy them
+#ifndef REHLDS_OPT_PEDANTIC
+	SV_AllocPacketEntities(frame, fullpack.num_entities);
+	if (pack->num_entities)
+		Q_memcpy(pack->entities, fullpack.entities, sizeof(entity_state_t) * pack->num_entities);
+#endif
+
+	SV_EmitPacketEntities(client, pack, msg);
+	SV_EmitEvents(client, pack, msg);
+	if (sendping)
+		SV_EmitPings(client, msg);
+}
+
+/* <a968b> ../engine/sv_main.c:5981 */
+void SV_CleanupEnts(void)
+{
+	for (int e = 1; e < g_psv.num_edicts; e++)
+	{
+		edict_t *ent = &g_psv.edicts[e];
+		ent->v.effects &= ~(EF_NOINTERP | EF_MUZZLEFLASH);
+	}
+}
+
+/* <a96d8> ../engine/sv_main.c:5999 */
+qboolean SV_SendClientDatagram(client_t *client)
+{
+	unsigned char buf[MAX_DATAGRAM];
+	sizebuf_t msg;
+
+	msg.buffername = "Client Datagram";
+	msg.data = buf;
+	msg.maxsize = sizeof(buf);
+	msg.cursize = 0;
+	msg.flags = SIZEBUF_ALLOW_OVERFLOW;
+
+	MSG_WriteByte(&msg, svc_time);
+	MSG_WriteFloat(&msg, g_psv.time);
+
+	SV_WriteClientdataToMessage(client, &msg);
+	SV_WriteEntitiesToClient(client, &msg);
+
+	if (client->datagram.flags & SIZEBUF_OVERFLOWED)
+	{
+		Con_Printf("WARNING: datagram overflowed for %s\n", client->name);
+	}
+	else
+	{
+#ifdef REHLDS_FIXES
+		if (msg.cursize + client->datagram.cursize > msg.maxsize)
+			Con_DPrintf("Warning: Ignoring unreliable datagram for %s, would overflow on msg\n", client->name);
+		else
+			SZ_Write(&msg, client->datagram.data, client->datagram.cursize);
+#else
+		SZ_Write(&msg, client->datagram.data, client->datagram.cursize);
+#endif
+	}
+
+	SZ_Clear(&client->datagram);
+
+	if (msg.flags & SIZEBUF_OVERFLOWED)
+	{
+		Con_Printf("WARNING: msg overflowed for %s\n", client->name);
+		SZ_Clear(&msg);
+	}
+
+	Netchan_Transmit(&client->netchan, msg.cursize, buf);
+
+	return TRUE;
+}
+
+/* <a981c> ../engine/sv_main.c:6062 */
+void SV_UpdateToReliableMessages(void)
+{
+	int i;
+	client_t *client;
+
+	// Prepare setinfo changes and send new user messages
+	for (i = 0; i < g_psvs.maxclients; i++)
+	{
+		client = &g_psvs.clients[i];
+
+		if (!client->edict)
+			continue;
+
+		host_client = client;
+
+#ifdef REHLDS_FIXES
+		// skip update in this frame if would overflow
+		if (client->sendinfo && client->sendinfo_time <= realtime && ( 1 + 1 + 4 + ( int )Q_strlen( client->userinfo ) + 1 + 16 + g_psv.reliable_datagram.cursize <= g_psv.reliable_datagram.maxsize ) )
+#else // REHLDS_FIXES
+		if (client->sendinfo && client->sendinfo_time <= realtime)
+#endif // REHLDS_FIXES
+		{
+			client->sendinfo = FALSE;
+			client->sendinfo_time = realtime + 1.0;
+			SV_ExtractFromUserinfo(client);
+			SV_FullClientUpdate(client, &g_psv.reliable_datagram);
+		}
+
+		if (!client->fakeclient && (client->active || client->connected))
+		{
+			if (sv_gpNewUserMsgs != NULL)
+			{
+				SV_SendUserReg(&client->netchan.message);
+			}
+		}
+	}
+
+	// Link new user messages to sent chain
+	if (sv_gpNewUserMsgs != NULL)
+	{
+		UserMsg *pMsg = sv_gpUserMsgs;
+		if (pMsg != NULL)
+		{
+			while (pMsg->next)
+			{
+				pMsg = pMsg->next;
+			}
+			pMsg->next = sv_gpNewUserMsgs;
+		}
+		else
+		{
+			sv_gpUserMsgs = sv_gpNewUserMsgs;
+		}
+		sv_gpNewUserMsgs = NULL;
+	}
+
+	if (g_psv.datagram.flags & SIZEBUF_OVERFLOWED)
+	{
+		Con_DPrintf("sv.datagram overflowed!\n");
+		SZ_Clear(&g_psv.datagram);
+	}
+	if (g_psv.spectator.flags & SIZEBUF_OVERFLOWED)
+	{
+		Con_DPrintf("sv.spectator overflowed!\n");
+		SZ_Clear(&g_psv.spectator);
+	}
+
+	//Fix for the "server failed to transmit file 'AY&SY..." bug
+	//https://github.com/dreamstalker/rehlds/issues/38
+#ifdef REHLDS_FIXES
+	bool svReliableCompressed = false;
+#endif
+
+	// Send broadcast data
+	for (i = 0; i < g_psvs.maxclients; i++)
+	{
+		client = &g_psvs.clients[i];
+
+		//Fix for the "server failed to transmit file 'AY&SY..." bug
+		//https://github.com/dreamstalker/rehlds/issues/38
+#ifdef REHLDS_FIXES
+		if (!client->fakeclient && (client->active || g_GameClients[i]->GetSpawnedOnce()))
+		{
+			if (!svReliableCompressed && g_psv.reliable_datagram.cursize + client->netchan.message.cursize < client->netchan.message.maxsize)
+			{
+				SZ_Write(&client->netchan.message, g_psv.reliable_datagram.data, g_psv.reliable_datagram.cursize);
+			}
+			else
+			{
+				Netchan_CreateFragments(TRUE, &client->netchan, &g_psv.reliable_datagram);
+				svReliableCompressed = true;
+			}
+#else
+		if (!client->fakeclient && client->active)
+		{
+			if (g_psv.reliable_datagram.cursize + client->netchan.message.cursize < client->netchan.message.maxsize)
+			{
+				SZ_Write(&client->netchan.message, g_psv.reliable_datagram.data, g_psv.reliable_datagram.cursize);
+			}
+			else
+			{
+				Netchan_CreateFragments(TRUE, &client->netchan, &g_psv.reliable_datagram);
+			}
+#endif
+
+			if (g_psv.datagram.cursize + client->datagram.cursize < client->datagram.maxsize)
+			{
+				SZ_Write(&client->datagram, g_psv.datagram.data, g_psv.datagram.cursize);
+			}
+			else
+			{
+				Con_DPrintf("Warning:  Ignoring unreliable datagram for %s, would overflow\n", client->name);
+			}
+
+			if (client->proxy)
+			{
+				if (g_psv.spectator.cursize + client->datagram.cursize < client->datagram.maxsize)
+				{
+					SZ_Write(&client->datagram, g_psv.spectator.data, g_psv.spectator.cursize);
+				}
+#ifdef REHLDS_FIXES
+				else
+				{
+					Con_DPrintf("Warning:  Ignoring spectator datagram for %s, would overflow\n", client->name);
+				}
+#endif
+			}
+		}
+	}
+
+	SZ_Clear(&g_psv.reliable_datagram);
+	SZ_Clear(&g_psv.datagram);
+	SZ_Clear(&g_psv.spectator);
+}
+
+/* <a9736> ../engine/sv_main.c:6184 */
+void SV_SkipUpdates(void)
+{
+	for (int i = 0; i < g_psvs.maxclients; i++)
+	{
+		client_t *client = &g_psvs.clients[i];
+		if (!client->active && !client->connected && !client->spawned)
+			continue;
+
+		if (!host_client->fakeclient) //TODO: should be client, not host_client; investigation needed
+			client->skip_message = TRUE;
+	}
+}
+
+/* <a98aa> ../engine/sv_main.c:6204 */
+void SV_SendClientMessages(void)
+{
+	SV_UpdateToReliableMessages();
+
+	for (int i = 0; i < g_psvs.maxclients; i++)
+	{
+		client_t *cl = &g_psvs.clients[i];
+		host_client = cl;
+
+		if ((!cl->active && !cl->connected && !cl->spawned) || cl->fakeclient)
+			continue;
+
+		if (cl->skip_message)
+		{
+			cl->skip_message = FALSE;
+			continue;
+		}
+
+		if (host_limitlocal.value == 0.0f && cl->netchan.remote_address.type == NA_LOOPBACK)
+			cl->send_message = TRUE;
+
+		if (cl->active && cl->spawned && cl->fully_connected && host_frametime + realtime >= cl->next_messagetime)
+			cl->send_message = TRUE;
+
+		if (cl->netchan.message.flags & SIZEBUF_OVERFLOWED)
+		{
+			SZ_Clear(&cl->netchan.message);
+			SZ_Clear(&cl->datagram);
+			SV_BroadcastPrintf("%s overflowed\n", cl->name);
+			Con_Printf("WARNING: reliable overflow for %s\n", cl->name);
+			SV_DropClient(cl, FALSE, "Reliable channel overflowed");
+			cl->send_message = TRUE;
+			cl->netchan.cleartime = 0;
+		}
+		else if (cl->send_message)
+		{
+			if (sv_failuretime.value < realtime - cl->netchan.last_received)
+				cl->send_message = FALSE;
+		}
+		
+		if (cl->send_message)
+		{
+			if (!Netchan_CanPacket(&cl->netchan))
+			{
+				++cl->chokecount;
+				continue;
+			}
+
+			host_client->send_message = FALSE;
+			cl->next_messagetime = host_frametime + cl->next_messageinterval + realtime;
+			if (cl->active && cl->spawned && cl->fully_connected)
+				SV_SendClientDatagram(cl);
+			else
+				Netchan_Transmit(&cl->netchan, 0, NULL);
+		}
+	}
+	SV_CleanupEnts();
+}
+
+/* <a976e> ../engine/sv_main.c:6307 */
+void SV_ExtractFromUserinfo(client_t *cl)
+{
+	const char *val;
+	int i;
+	char newname[MAX_NAME];
+	char *userinfo = cl->userinfo;
+
+	val = Info_ValueForKey(userinfo, "name");
+#ifdef REHLDS_FIXES
+	SV_ReplaceSpecialCharactersInName(newname, val);
+#else // REHLDS_FIXES
+	Q_strncpy(newname, val, sizeof(newname) - 1);
+	newname[sizeof(newname) - 1] = '\0';
+
+	for (char *p = newname; *p; p++)
+	{
+		if (*p == '%'
+			|| *p == '&'	
+			)
+			*p = ' ';
+	}
+
+	// Fix name to not start with '#', so it will not resemble userid
+	for (char *p = newname; *p == '#'; p++) *p = ' ';
+#endif // REHLDS_FIXES
+
+#ifdef REHLDS_FIXES
+	Q_StripUnprintableAndSpace(newname);
+#else // REHLDS_FIXES
+	TrimSpace(newname, newname);
+#endif // REHLDS_FIXES
+
+	if (!Q_UnicodeValidate(newname))
+	{
+		Q_UnicodeRepair(newname);
+	}
+
+	if (newname[0] == '\0' || !Q_stricmp(newname, "console")
+#ifdef REHLDS_FIXES
+		|| Q_strstr(newname, "..") != NULL)
+#else // REHLDS_FIXES
+		)
+#endif // REHLDS_FIXES
+	{
+		Info_SetValueForKey(userinfo, "name", "unnamed", MAX_INFO_STRING);
+	}
+	else if (Q_strcmp(val, newname))
+	{
+		Info_SetValueForKey(userinfo, "name", newname, MAX_INFO_STRING);
+	}
+
+	// Check for duplicate names
+	SV_CheckForDuplicateNames(userinfo, TRUE, cl - g_psvs.clients);
+
+	gEntityInterface.pfnClientUserInfoChanged(cl->edict, userinfo);
+
+	val = Info_ValueForKey(userinfo, "name");
+	Q_strncpy(cl->name, val, sizeof(cl->name) - 1);
+	cl->name[sizeof(cl->name) - 1] = '\0';
+
+	ISteamGameServer_BUpdateUserData(cl->network_userid.m_SteamID, cl->name, 0);
+
+	val = Info_ValueForKey(userinfo, "rate");
+	if (val[0] != 0)
+	{
+		i = Q_atoi(val);
+		cl->netchan.rate = clamp(float(i), MIN_RATE, MAX_RATE);
+	}
+
+	val = Info_ValueForKey(userinfo, "topcolor");
+	if (val[0] != 0)
+		cl->topcolor = Q_atoi(val);
+	else
+		Con_DPrintf("topcolor unchanged for %s\n", cl->name);
+
+	val = Info_ValueForKey(userinfo, "bottomcolor");
+	if (val[0] != 0)
+		cl->bottomcolor = Q_atoi(val);
+	else
+		Con_DPrintf("bottomcolor unchanged for %s\n", cl->name);
+
+	val = Info_ValueForKey(userinfo, "cl_updaterate");
+	if (val[0] != 0)
+	{
+		i = Q_atoi(val);
+		if (i >= 10)
+			cl->next_messageinterval = 1.0 / i;
+		else
+			cl->next_messageinterval = 0.1;
+	}
+
+	val = Info_ValueForKey(userinfo, "cl_lw");
+	cl->lw = val[0] != 0 ? Q_atoi(val) != 0 : 0;
+
+	val = Info_ValueForKey(userinfo, "cl_lc");
+	cl->lc = val[0] != 0 ? Q_atoi(val) != 0 : 0;
+
+	val = Info_ValueForKey(userinfo, "*hltv");
+	cl->proxy = val[0] != 0 ? Q_atoi(val) == 1 : 0;
+
+	SV_CheckUpdateRate(&cl->next_messageinterval);
+	SV_CheckRate(cl);
+}
+
+/* <a9900> ../engine/sv_main.c:6507 */
+int SV_ModelIndex(const char *name)
+{
+	if (!name || !name[0])
+		return 0;
+
+#ifdef REHLDS_OPT_PEDANTIC
+	auto node = g_rehlds_sv.modelsMap.get(name);
+	if (node) {
+		return node->val;
+	}
+#else
+	for (int i = 0; i < HL_MODEL_MAX; i++)
+	{
+		if (!g_psv.model_precache[i])
+			break;
+
+		if (!Q_stricmp(g_psv.model_precache[i], name))
+			return i;
+	};
+#endif
+
+	Sys_Error("SV_ModelIndex: model %s not precached", name);
+}
+
+/* <a9992> ../engine/sv_main.c:6529 */
+void EXT_FUNC SV_AddResource(resourcetype_t type, const char *name, int size, unsigned char flags, int index)
+{
+	resource_t *r;
+#ifdef REHLDS_FIXES
+	if (g_psv.num_resources >= ARRAYSIZE(g_rehlds_sv.resources))
+#else // REHLDS_FIXES
+	if (g_psv.num_resources >= MAX_RESOURCE_LIST)
+#endif // REHLDS_FIXES
+	{
+		Sys_Error("Too many resources on server.");
+	}
+
+#ifdef REHLDS_FIXES
+	r = &g_rehlds_sv.resources[g_psv.num_resources++];
+#else // REHLDS_FIXES
+	r = &g_psv.resourcelist[g_psv.num_resources++];
+#endif
+	r->type = type;
+	Q_strncpy(r->szFileName, name, sizeof(r->szFileName) - 1);
+	r->szFileName[sizeof(r->szFileName) - 1] = 0;
+	r->ucFlags = flags;
+	r->nDownloadSize = size;
+	r->nIndex = index;
+}
+
+/* <a99d9> ../engine/sv_main.c:6557 */
+void SV_CreateGenericResources(void)
+{
+	char filename[MAX_PATH];
+	char *buffer;
+	char *data;
+
+	COM_StripExtension(g_psv.modelname, filename);
+	COM_DefaultExtension(filename, ".res");
+	COM_FixSlashes(filename);
+
+	buffer = (char *)COM_LoadFile(filename, 5, NULL);
+	if (buffer == NULL)
+		return;
+
+	// skip bytes BOM signature
+	if ((byte)buffer[0] == 0xEFu && (byte)buffer[1] == 0xBBu && (byte)buffer[2] == 0xBFu)
+		data = &buffer[3];
+	else
+		data = buffer;
+
+	Con_DPrintf("Precaching from %s\n", filename);
+	Con_DPrintf("----------------------------------\n");
+	g_psv.num_generic_names = 0;
+
+	while (1)
+	{
+		data = COM_Parse(data);
+		if (Q_strlen(com_token) <= 0)
+			break;
+
+		if (Q_strstr(com_token, ".."))
+			Con_Printf("Can't precache resource with invalid relative path %s\n", com_token);
+		else if (Q_strstr(com_token, ":"))
+			Con_Printf("Can't precache resource with absolute path %s\n", com_token);
+		else if (Q_strstr(com_token, "\\"))
+			Con_Printf("Can't precache resource with invalid relative path %s\n", com_token);
+		else if (Q_strstr(com_token, ".cfg"))
+			Con_Printf("Can't precache .cfg files:  %s\n", com_token);
+		else if (Q_strstr(com_token, ".lst"))
+			Con_Printf("Can't precache .lst files:  %s\n", com_token);
+		else if (Q_strstr(com_token, ".exe"))
+			Con_Printf("Can't precache .exe files:  %s\n", com_token);
+		else if (Q_strstr(com_token, ".vbs"))
+			Con_Printf("Can't precache .vbs files:  %s\n", com_token);
+		else if (Q_strstr(com_token, ".com"))
+			Con_Printf("Can't precache .com files:  %s\n", com_token);
+		else if (Q_strstr(com_token, ".bat"))
+			Con_Printf("Can't precache .bat files:  %s\n", com_token);
+		else if (Q_strstr(com_token, ".dll"))
+			Con_Printf("Can't precache .dll files:  %s\n", com_token);
+		else
+		{
+			// In fixed version of PrecacheGeneric we don't need local copy
+#ifdef REHLDS_FIXES
+			PF_precache_generic_I(com_token);
+			Con_DPrintf("  %s\n", com_token);
+			g_psv.num_generic_names++;
+#else // REHLDS_FIXES
+			Q_strncpy(g_psv.generic_precache_names[g_psv.num_generic_names], com_token, sizeof(g_psv.generic_precache_names[g_psv.num_generic_names]) - 1);
+			g_psv.generic_precache_names[g_psv.num_generic_names][sizeof(g_psv.generic_precache_names[g_psv.num_generic_names]) - 1] = 0;
+			PF_precache_generic_I(g_psv.generic_precache_names[g_psv.num_generic_names]);
+			Con_DPrintf("  %s\n", g_psv.generic_precache_names[g_psv.num_generic_names++]);
+#endif // REHLDS_FIXES
+		}
+	}
+	Con_DPrintf("----------------------------------\n");
+	COM_FreeFile(buffer);
+}
+
+/* <a9a24> ../engine/sv_main.c:6675 */
+void SV_CreateResourceList(void)
+{
+	char const ** s;
+	int ffirstsent = 0;
+	int i;
+	int nSize;
+	event_t *ep;
+
+	g_psv.num_resources = 0;
+
+#ifdef REHLDS_FIXES
+	// Generic resources can be indexed from 0, because client ignores resourceIndex for generic resources
+	for (size_t i = 0; i < g_rehlds_sv.precachedGenericResourceCount; i++)
+	{
+		if (g_psvs.maxclients > 1)
+			nSize = FS_FileSize(g_rehlds_sv.precachedGenericResourceNames[i]);
+		else
+			nSize = 0;
+
+		SV_AddResource(t_generic, g_rehlds_sv.precachedGenericResourceNames[i], nSize, RES_FATALIFMISSING, i);
+	}
+#else // REHLDS_FIXES
+#ifdef REHLDS_CHECKS
+	for (i = 1, s = &g_psv.generic_precache[1]; i < HL_GENERIC_MAX && *s != NULL; i++, s++)
+#else // REHLDS_CHECKS
+	for (i = 1, s = &g_psv.generic_precache[1]; *s != NULL; i++, s++)
+#endif // REHLDS_CHECKS
+	{
+		if (g_psvs.maxclients > 1)
+			nSize = FS_FileSize(*s);
+		else
+			nSize = 0;
+
+		SV_AddResource(t_generic, *s, nSize, RES_FATALIFMISSING, i);
+	}
+#endif // REHLDS_FIXES
+
+#ifdef REHLDS_CHECKS
+	for (i = 1, s = &g_psv.sound_precache[1]; i < HL_SOUND_MAX && *s != NULL; i++, s++)
+#else // REHLDS_CHECKS
+	for (i = 1, s = &g_psv.sound_precache[1]; *s != NULL; i++, s++)
+#endif // REHLDS_CHECKS
+	{
+		if (**s == '!')
+		{
+			if (!ffirstsent)
+			{
+				ffirstsent = 1;
+				SV_AddResource(t_sound, "!", 0, RES_FATALIFMISSING, i);
+			}
+		}
+		else
+		{
+			nSize = 0;
+			if (g_psvs.maxclients > 1)
+				nSize = FS_FileSize(va("sound/%s", *s));
+			SV_AddResource(t_sound, *s, nSize, 0, i);
+		}
+	}
+#ifdef REHLDS_CHECKS
+	for (i = 1, s = &g_psv.model_precache[1]; i < HL_MODEL_MAX && *s != NULL; i++, s++)
+#else // REHLDS_CHECKS
+	for (i = 1, s = &g_psv.model_precache[1]; *s != NULL; i++, s++)
+#endif // REHLDS_CHECKS
+	{
+		if (g_psvs.maxclients > 1 && **s != '*')
+			nSize = FS_FileSize(*s);
+		else
+			nSize = 0;
+
+		SV_AddResource(t_model, *s, nSize, g_psv.model_precache_flags[i], i);
+	}
+	for (i = 0; i < sv_decalnamecount; i++)
+		SV_AddResource(t_decal, sv_decalnames[i].name, Draw_DecalSize(i), 0, i);
+
+	for (i = 1; i < HL_EVENT_MAX; i++)
+	{
+		ep = &g_psv.event_precache[i];
+		if (!ep->filename)
+			break;
+
+		SV_AddResource(t_eventscript, (char *)ep->filename, ep->filesize, RES_FATALIFMISSING, i);
+	}
+}
+
+/* <a9c59> ../engine/sv_main.c:6766 */
+void SV_ClearCaches(void)
+{
+	int i;
+	event_t *ep;
+	for (i = 1; i < HL_EVENT_MAX; i++)
+	{
+		ep = &g_psv.event_precache[i];
+		if (ep->filename == NULL)
+			break;
+
+		ep->filename = NULL;
+		if (ep->pszScript)
+			Mem_Free((void *)ep->pszScript);
+		ep->pszScript = NULL;
+	}
+}
+
+/* <a9c82> ../engine/sv_main.c:6790 */
+// Sends customizations from all active players to the current player.
+void SV_PropagateCustomizations(void)
+{
+	client_t *pHost;
+	customization_t *pCust;
+	resource_t *pResource;
+	int i;
+
+	// For each active player
+	for (i = 0, pHost = g_psvs.clients; i < g_psvs.maxclients; i++, pHost++)
+	{
+		if (!pHost->active && !pHost->spawned || pHost->fakeclient)
+			continue;
+
+		// Send each customization to current player
+		pCust = pHost->customdata.pNext;
+		while (pCust != NULL)
+		{
+			if (pCust->bInUse)
+			{
+				pResource = &pCust->resource;
+				MSG_WriteByte(&host_client->netchan.message, svc_customization);
+				MSG_WriteByte(&host_client->netchan.message, i);
+				MSG_WriteByte(&host_client->netchan.message, pResource->type);
+				MSG_WriteString(&host_client->netchan.message, pResource->szFileName);
+				MSG_WriteShort(&host_client->netchan.message, pResource->nIndex);
+				MSG_WriteLong(&host_client->netchan.message, pResource->nDownloadSize);
+				MSG_WriteByte(&host_client->netchan.message, pResource->ucFlags);
+				if (pResource->ucFlags & RES_CUSTOM)
+				{
+					SZ_Write(&host_client->netchan.message, pResource->rgucMD5_hash, sizeof(pResource->rgucMD5_hash));
+				}
+			}
+
+			pCust = pCust->pNext;
+		}
+	}
+}
+
+void SV_WriteVoiceCodec(sizebuf_t *pBuf)
+{
+	g_RehldsHookchains.m_SV_WriteVoiceCodec.callChain(SV_WriteVoiceCodec_internal, pBuf);
+}
+
+/* <a9cdb> ../engine/sv_main.c:6850 */
+void EXT_FUNC SV_WriteVoiceCodec_internal(sizebuf_t *pBuf)
+{
+	MSG_WriteByte(pBuf, svc_voiceinit);
+	MSG_WriteString(pBuf, "");
+	MSG_WriteByte(pBuf, 0);
+}
+
+/*
+ * Interface between engine and gamedll has a flaw which can lead to inconsistent behavior when passing arguments of type vec3_t to gamedll
+ * Consider function func(vec3_t v) defined in gamedll. vec3_t defined in gamedll as a class (not array), therefore it's expected that all vector components (12 bytes) will be written in the stack,
+ * i.e. the function signature may be represented as func(float v_0, float v_1, float v_2).
+ * In the engine, on the other hand, vec3_t is an array of vec_t (vec_t[3]). C/C++ compiler treats arguments of array type as pointers to array's first element, thus, on attempt to
+ * invoke gamedll's func(vec3_t v) from engine, only pointer to first vector's element will be passed in stack, while gamedll expects all 3 vector elements.
+ * This inconsistency in the interface between gamedll and engine leads to exposure of some data from stack of caller function to vector's elements in gamedll, which, in turn,
+ * leads to inconsistent behavior (since stack data may contain pointers) across different systems
+ *
+ * This functions emulates swds.dll behavior, i.e. it sends the same garbage when invoking CreateBaseline as swds.dll does.
+ * This is required since not emulating this behavior will break rehlds test demos
+ */
+void __invokeValvesBuggedCreateBaseline(void* func, int player, int eindex, struct entity_state_s *baseline, struct edict_s *entity, int playermodelindex, vec_t* pmins, vec_t* pmaxs)
+{
+	__asm {
+		mov ecx, func
+		push 0
+		push 1
+		push 0
+		push 0
+		push pmaxs
+		push pmins
+		push playermodelindex
+		push entity
+		push baseline
+		push eindex
+		push player
+		call ecx
+		add esp, 0x2C
+	}
+}
+
+/* <a9cf9> ../engine/sv_main.c:6866 */
+void SV_CreateBaseline(void)
+{
+	edict_t *svent;
+	int entnum;
+	qboolean player;
+	qboolean custom;
+	entity_state_t nullstate;
+	delta_t *pDelta;
+
+	g_psv.instance_baselines = &g_sv_instance_baselines;
+	Q_memset(&nullstate, 0, sizeof(entity_state_t));
+	SV_FindModelNumbers();
+
+	for (entnum = 0; entnum < g_psv.num_edicts; entnum++)
+	{
+		svent = &g_psv.edicts[entnum];
+		if (!svent->free)
+		{
+			if (g_psvs.maxclients >= entnum || svent->v.modelindex)
+			{
+				player = SV_IsPlayerIndex(entnum);
+				g_psv.baselines[entnum].number = entnum;
+
+				// set entity type
+				if (svent->v.flags & FL_CUSTOMENTITY)
+					g_psv.baselines[entnum].entityType = ENTITY_BEAM;
+				else
+					g_psv.baselines[entnum].entityType = ENTITY_NORMAL;
+
+				__invokeValvesBuggedCreateBaseline((void *)gEntityInterface.pfnCreateBaseline, player, entnum, &(g_psv.baselines[entnum]), svent, sv_playermodel, player_mins[0], player_maxs[0]);
+				sv_lastnum = entnum;
+			}
+		}
+	}
+	gEntityInterface.pfnCreateInstancedBaselines();
+	MSG_WriteByte(&g_psv.signon, svc_spawnbaseline);
+	MSG_StartBitWriting(&g_psv.signon);
+	for (entnum = 0; entnum < g_psv.num_edicts; entnum++)
+	{
+		svent = &g_psv.edicts[entnum];
+		if (!svent->free && (g_psvs.maxclients >= entnum || svent->v.modelindex))
+		{
+			MSG_WriteBits(entnum, 11);
+			MSG_WriteBits(g_psv.baselines[entnum].entityType, 2);
+			custom = ~g_psv.baselines[entnum].entityType & ENTITY_NORMAL;
+			if (custom)
+				pDelta = g_pcustomentitydelta;
+			else
+			{
+				pDelta = g_pplayerdelta;
+				if (!SV_IsPlayerIndex(entnum))
+					pDelta = g_pentitydelta;
+			}
+
+			DELTA_WriteDelta((byte *)&nullstate, (byte *)&(g_psv.baselines[entnum]), TRUE, pDelta, NULL);
+		}
+	}
+
+	MSG_WriteBits(0xFFFF, 16);
+	MSG_WriteBits(g_psv.instance_baselines->number, 6);
+	for (entnum = 0; entnum < g_psv.instance_baselines->number; entnum++)
+		DELTA_WriteDelta((byte *)&nullstate, (byte *)&(g_psv.instance_baselines->baseline[entnum]), TRUE, g_pentitydelta, NULL);
+
+	MSG_EndBitWriting(&g_psv.signon);
+}
+
+/* <a9da2> ../engine/sv_main.c:6969 */
+void SV_BroadcastCommand(char *fmt, ...)
+{
+	va_list argptr;
+	char string[1024];
+	char data[128];
+	sizebuf_t msg;
+
+	if (!g_psv.active)
+		return;
+
+	va_start(argptr, fmt);
+	msg.data = (byte *)data;
+	msg.buffername = "Broadcast Command";
+	msg.cursize = 0;
+	msg.maxsize = sizeof(data);
+	msg.flags = SIZEBUF_ALLOW_OVERFLOW;
+
+	Q_vsnprintf(string, sizeof(string), fmt, argptr);
+	va_end(argptr);
+
+	MSG_WriteByte(&msg, svc_stufftext);
+	MSG_WriteString(&msg, string);
+	if (msg.flags & SIZEBUF_OVERFLOWED)
+		Sys_Error("SV_BroadcastCommand:  Overflowed on %s, %i is max size\n", string, msg.maxsize);
+
+	for (int i = 0; i < g_psvs.maxclients; ++i)
+	{
+		client_t *cl = &g_psvs.clients[i];
+		if (cl->active || cl->connected || (cl->spawned && !cl->fakeclient))
+		{
+			SZ_Write(&cl->netchan.message, msg.data, msg.cursize);
+		}
+	}
+}
+
+/* <a9e84> ../engine/sv_main.c:7017 */
+void SV_BuildReconnect(sizebuf_t *msg)
+{
+	MSG_WriteByte(msg, svc_stufftext);
+	MSG_WriteString(msg, "reconnect\n");
+}
+
+/* <a9ea2> ../engine/sv_main.c:7032 */
+NOXREF void SV_ReconnectAllClients(void)
+{
+	int i;
+	char message[34];
+	Q_snprintf(message, sizeof(message), "Server updating Security Module.\n");
+
+	for (i = 0; i < g_psvs.maxclients; i++)
+	{
+		client_t *client = &g_psvs.clients[i];
+
+		if ((client->active || client->connected) && !client->fakeclient)
+		{
+			Netchan_Clear(&client->netchan);
+
+			MSG_WriteByte(&client->netchan.message, svc_print);
+			MSG_WriteString(&client->netchan.message, message);
+
+			MSG_WriteByte(&client->netchan.message, svc_stufftext);
+			MSG_WriteString(&client->netchan.message, "retry\n");
+
+			SV_DropClient(client, FALSE, message);
+		}
+	}
+
+}
+
+/* <a9eeb> ../engine/sv_main.c:7068 */
+void SetCStrikeFlags(void)
+{
+	if (!g_bCS_CZ_Flags_Initialized)	// TODO: Convert these to enum
+	{
+		if (!Q_stricmp(com_gamedir, "valve"))
+		{
+			g_bIsHL1 = 1;
+		}
+		else if (!Q_stricmp(com_gamedir, "cstrike") || !Q_stricmp(com_gamedir, "cstrike_beta"))
+		{
+			g_bIsCStrike = 1;
+		}
+		else if (!Q_stricmp(com_gamedir, "czero"))
+		{
+			g_bIsCZero = 1;
+		}
+		else if (!Q_stricmp(com_gamedir, "czeror"))
+		{
+			g_bIsCZeroRitual = 1;
+		}
+		else if (!Q_stricmp(com_gamedir, "terror"))
+		{
+			g_bIsTerrorStrike = 1;
+		}
+		else if (!Q_stricmp(com_gamedir, "tfc"))
+		{
+			g_bIsTFC = 1;
+		}
+
+		g_bCS_CZ_Flags_Initialized = 1;
+	}
+}
+
+#ifdef REHLDS_FIXES
+void PrecacheModelTexture(const char *s, studiohdr_t *pStudioHeader)
+{
+	if (pStudioHeader->textureindex)
+		return;
+
+	size_t modelNameLength = Q_strlen(s);
+	if (modelNameLength >= MAX_QPATH - 1)
+		return;
+	
+	char textureModelName[MAX_QPATH];
+	Q_strcpy(textureModelName, s);
+
+	size_t modelExtensionLength = sizeof(".mdl") - 1;
+	char *modelExtension = &textureModelName[modelNameLength - modelExtensionLength];
+	Q_strcpy(modelExtension, "T.mdl");
+
+	// Use generic, because model max count is 512...
+	PF_precache_generic_I(textureModelName);
+}
+
+void PrecacheModelSeqGroups(studiohdr_t *pStudioHeader)
+{
+	// 0 seqgroup is reserved for sequences in this model
+	if (pStudioHeader->numseqgroups <= 1)
+		return;
+
+	mstudioseqgroup_t *pSeqGroup = (mstudioseqgroup_t *)((uint8_t *)pStudioHeader + pStudioHeader->seqgroupindex);
+	for (int i = 1; i < pStudioHeader->numseqgroups; i++)
+	{
+		if (pSeqGroup[i].name[0] == '\0')
+			continue;
+
+		char seqGroupName[MAX_QPATH];
+		Q_strcpy(seqGroupName, pSeqGroup[i].name);
+
+		ForwardSlashes(seqGroupName);
+		PF_precache_generic_I(seqGroupName);
+	}
+}
+
+void PrecacheModelSounds(studiohdr_t *pStudioHeader)
+{
+	mstudioseqdesc_t *pSeqDesc = (mstudioseqdesc_t *)((uintptr_t)pStudioHeader + pStudioHeader->seqindex);
+	for (int index = 0; index < pStudioHeader->numseq; index++)
+	{
+		mstudioevent_t *pEvent = (mstudioevent_t *)((uintptr_t)pStudioHeader + pSeqDesc[index].eventindex);
+		for (int i = 0; i < pSeqDesc[index].numevents; i++)
+		{
+			if (pEvent[i].event != 5004)
+				continue;
+			if (pEvent[i].options[0] == '\0')
+				continue;
+
+			PF_precache_generic_I(va("sound/%s", pEvent[i].options));
+		}
+	}
+}
+
+void PrecacheModelSpecifiedFiles()
+{
+	const char **s = &g_psv.model_precache[1];
+	for (size_t i = 1; i < ARRAYSIZE(g_psv.model_precache) && *s != nullptr; i++, s++)
+	{
+		if (g_psv.models[i]->type != mod_studio)
+			continue;
+
+		studiohdr_t *pStudioHeader = (studiohdr_t *)Mod_Extradata(g_psv.models[i]);
+
+		PrecacheModelTexture(*s, pStudioHeader);
+		PrecacheModelSeqGroups(pStudioHeader);
+		if (sv_auto_precache_sounds_in_models.value)
+			PrecacheModelSounds(pStudioHeader);
+	}
+}
+#endif
+
+#ifdef REHLDS_FIXES
+void MoveCheckedResourcesToFirstPositions()
+{
+	resource_t *pResources = g_rehlds_sv.resources;
+	size_t j = 0;
+	for (size_t i = 0; i < (size_t)g_psv.num_resources; i++)
+	{
+		if (!(pResources[i].ucFlags & RES_CHECKFILE))
+			continue;
+		if (i == j)
+		{
+			j++;
+			continue;
+		}
+
+		resource_t temp = pResources[i];
+		pResources[i] = pResources[j];
+		pResources[j] = temp;
+		j++;
+	}
+}
+#endif // REHLDS_FIXES
+
+void SV_ActivateServer(int runPhysics)
+{
+	g_RehldsHookchains.m_SV_ActivateServer.callChain(SV_ActivateServer_internal, runPhysics);
+}
+
+/* <a9f01> ../engine/sv_main.c:7107 */
+void EXT_FUNC SV_ActivateServer_internal(int runPhysics)
+{
+	int i;
+	unsigned char data[NET_MAX_PAYLOAD];
+	sizebuf_t msg;
+	client_t *cl;
+	UserMsg *pTemp;
+	char szCommand[256];
+
+	Q_memset(&msg, 0, sizeof(sizebuf_t));
+	msg.buffername = "Activate Server";
+	msg.data = data;
+	msg.maxsize = sizeof(data);
+	msg.cursize = 0;
+	msg.flags = SIZEBUF_CHECK_OVERFLOW;
+
+	SetCStrikeFlags();
+	Cvar_Set("sv_newunit", "0");
+
+	ContinueLoadingProgressBar("Server", 8, 0.0f);
+	gEntityInterface.pfnServerActivate(g_psv.edicts, g_psv.num_edicts, g_psvs.maxclients);
+	Steam_Activate();
+	ContinueLoadingProgressBar("Server", 9, 0.0f);
+#ifdef REHLDS_FIXES
+	// Precache after all models and sounds is precached, because we use PrecacheGeneric, which checks is that resource already precached as model or sound
+	PrecacheModelSpecifiedFiles();
+#endif
+	SV_CreateGenericResources();
+	g_psv.active = TRUE;
+	g_psv.state = ss_active;
+	ContinueLoadingProgressBar("Server", 10, 0.0f);
+
+	if (!runPhysics)
+	{
+		host_frametime = 0.001;
+		SV_Physics();
+	}
+	else
+	{
+		if (g_psvs.maxclients <= 1)
+		{
+			host_frametime = 0.1;
+			SV_Physics();
+			SV_Physics();
+		}
+		else
+		{
+			host_frametime = 0.8;
+			for (i = 0; i < 16; i++)
+				SV_Physics();
+		}
+	}
+	SV_CreateBaseline();
+	SV_CreateResourceList();
+	g_psv.num_consistency = SV_TransferConsistencyInfo();
+#ifdef REHLDS_FIXES
+	MoveCheckedResourcesToFirstPositions();
+#endif // REHLDS_FIXES
+	for (i = 0, cl = g_psvs.clients; i < g_psvs.maxclients; cl++, i++)
+	{
+		if (!cl->fakeclient && (cl->active || cl->connected))
+		{
+			Netchan_Clear(&cl->netchan);
+			if (g_psvs.maxclients > 1)
+			{
+				SV_BuildReconnect(&cl->netchan.message);
+				Netchan_Transmit(&cl->netchan, 0, NULL);
+			}
+			else
+				SV_SendServerinfo(&msg, cl);
+
+			if (sv_gpUserMsgs)
+			{
+				pTemp = sv_gpNewUserMsgs;
+				sv_gpNewUserMsgs = sv_gpUserMsgs;
+				SV_SendUserReg(&msg);
+				sv_gpNewUserMsgs = pTemp;
+			}
+			cl->hasusrmsgs = TRUE;
+			Netchan_CreateFragments(TRUE, &cl->netchan, &msg);
+			Netchan_FragSend(&cl->netchan);
+			SZ_Clear(&msg);
+		}
+	}
+	HPAK_FlushHostQueue();
+	if (g_psvs.maxclients <= 1)
+		Con_DPrintf("Game Started\n");
+	else
+		Con_DPrintf("%i player server started\n",g_psvs.maxclients);
+	Log_Printf("Started map \"%s\" (CRC \"%i\")\n", g_psv.name, g_psv.worldmapCRC);
+
+	if (mapchangecfgfile.string && *mapchangecfgfile.string)
+	{
+		AlertMessage(at_console, "Executing map change config file\n");
+		Q_sprintf(szCommand, "exec %s\n", mapchangecfgfile.string);
+		Cbuf_AddText(szCommand);
+	}
+}
+
+/* <a9fdc> ../engine/sv_main.c:7245 */
+void SV_ServerShutdown(void)
+{
+	Steam_NotifyOfLevelChange();
+	gGlobalVariables.time = g_psv.time;
+
+	if (g_psvs.dll_initialized)
+	{
+		if (g_psv.active)
+			gEntityInterface.pfnServerDeactivate();
+	}
+}
+/* <a9ff2> ../engine/sv_main.c:7265 */
+int SV_SpawnServer(qboolean bIsDemo, char *server, char *startspot)
+{
+	client_t *cl;
+	edict_t *ent;
+	int i;
+	char *pszhost;
+	char oldname[64];
+
+	if (g_psv.active)
+	{
+		cl = g_psvs.clients;
+		for (i = 0; i < g_psvs.maxclients; i++, cl++)
+		{
+			if (cl->active || cl->spawned || cl->connected)
+			{
+				ent = cl->edict;
+				if (ent == NULL || ent->free)
+					continue;
+
+				if (ent->pvPrivateData)
+					gEntityInterface.pfnClientDisconnect(ent);
+				else
+					Con_Printf("Skipping reconnect on %s, no pvPrivateData\n", cl->name);
+			}
+		}
+	}
+	if (g_bOutOfDateRestart)
+	{
+		g_bOutOfDateRestart = FALSE;
+		Cmd_ExecuteString("quit\n", src_command);
+	}
+
+	Log_Open();
+	Log_Printf("Loading map \"%s\"\n", server);
+	Log_PrintServerVars();
+	NET_Config((qboolean)(g_psvs.maxclients > 1));
+	
+	pszhost = Cvar_VariableString("hostname");
+	if (pszhost && *pszhost == '\0')
+	{
+		if (gEntityInterface.pfnGetGameDescription != NULL)
+			Cvar_Set("hostname", gEntityInterface.pfnGetGameDescription());
+		else
+			Cvar_Set("hostname", "Half-Life");
+	}
+
+	scr_centertime_off = 0.0f;
+	if (startspot)
+		Con_DPrintf("Spawn Server %s: [%s]\n", server, startspot);
+	else
+		Con_DPrintf("Spawn Server %s\n", server);
+
+	g_LastScreenUpdateTime = 0.0f;
+	g_psvs.spawncount = ++gHostSpawnCount;
+
+	if (coop.value != 0.0f)
+		Cvar_SetValue("deathmatch", 0.0f);
+
+	current_skill = (int)(skill.value + 0.5f);
+	if (current_skill < 0)
+		current_skill = 0;
+	else if (current_skill > 3)
+		current_skill = 3;
+
+	Cvar_SetValue("skill", current_skill);
+	ContinueLoadingProgressBar("Server", 2, 0.0f);
+
+	HPAK_CheckSize("custom");
+	oldname[0] = 0;
+	Q_strncpy(oldname, g_psv.name, sizeof(oldname) - 1);
+	oldname[sizeof(oldname) - 1] = 0;
+	Host_ClearMemory(FALSE);
+	
+	cl = g_psvs.clients;
+	for (i = 0; i < g_psvs.maxclientslimit; i++, cl++)
+		SV_ClearFrames(&cl->frames);
+
+	SV_UPDATE_BACKUP = (g_psvs.maxclients == 1) ? SINGLEPLAYER_BACKUP : MULTIPLAYER_BACKUP;
+	SV_UPDATE_MASK = (SV_UPDATE_BACKUP - 1);
+
+	SV_AllocClientFrames();
+	Q_memset(&g_psv, 0, sizeof(server_t));
+
+#ifdef REHLDS_OPT_PEDANTIC
+	g_rehlds_sv.modelsMap.clear();
+#endif
+#ifdef REHLDS_FIXES
+	g_rehlds_sv.precachedGenericResourceCount = 0;
+#endif // REHLDS_FIXES
+
+	Q_strncpy(g_psv.oldname, oldname, sizeof(oldname) - 1);
+	g_psv.oldname[sizeof(oldname) - 1] = 0;
+	Q_strncpy(g_psv.name, server, sizeof(g_psv.name) - 1);
+	g_psv.name[sizeof(g_psv.name) - 1] = 0;
+
+	if (startspot)
+	{
+		Q_strncpy(g_psv.startspot, startspot, sizeof(g_psv.startspot) - 1);
+		g_psv.startspot[sizeof(g_psv.startspot) - 1] = 0;
+	}
+	else
+		g_psv.startspot[0] = 0;
+
+	pr_strings = gNullString;
+	gGlobalVariables.pStringBase = gNullString;
+
+	if (g_psvs.maxclients == 1)
+		Cvar_SetValue("sv_clienttrace", 1.0);
+
+	g_psv.max_edicts = COM_EntsForPlayerSlots(g_psvs.maxclients);
+
+	SV_DeallocateDynamicData();
+	SV_ReallocateDynamicData();
+
+	gGlobalVariables.maxEntities = g_psv.max_edicts;
+
+	g_psv.edicts = (edict_t *)Hunk_AllocName(sizeof(edict_t) * g_psv.max_edicts, "edicts");
+	g_psv.baselines = (entity_state_s *)Hunk_AllocName(sizeof(entity_state_t) * g_psv.max_edicts, "baselines");
+
+	g_psv.datagram.buffername = "Server Datagram";
+	g_psv.datagram.data = g_psv.datagram_buf;
+	g_psv.datagram.maxsize = sizeof(g_psv.datagram_buf);
+	g_psv.datagram.cursize = 0;
+
+	g_psv.reliable_datagram.buffername = "Server Reliable Datagram";
+#ifdef REHLDS_FIXES
+	g_psv.reliable_datagram.data = g_rehlds_sv.reliableDatagramBuffer;
+	g_psv.reliable_datagram.maxsize = sizeof(g_rehlds_sv.reliableDatagramBuffer);
+#else
+	g_psv.reliable_datagram.data = g_psv.reliable_datagram_buf;
+	g_psv.reliable_datagram.maxsize = sizeof(g_psv.reliable_datagram_buf);
+#endif
+	g_psv.reliable_datagram.cursize = 0;
+
+	g_psv.spectator.buffername = "Server Spectator Buffer";
+	g_psv.spectator.data = g_psv.spectator_buf;
+	g_psv.spectator.maxsize = sizeof(g_psv.spectator_buf);
+
+	g_psv.multicast.buffername = "Server Multicast Buffer";
+	g_psv.multicast.data = g_psv.multicast_buf;
+	g_psv.multicast.maxsize = sizeof(g_psv.multicast_buf);
+
+	g_psv.signon.buffername = "Server Signon Buffer";
+#ifdef REHLDS_FIXES
+	g_psv.signon.data = g_rehlds_sv.signonData;
+	g_psv.signon.maxsize = sizeof(g_rehlds_sv.signonData);
+#else
+	g_psv.signon.data = g_psv.signon_data;
+	g_psv.signon.maxsize = sizeof(g_psv.signon_data);
+#endif
+	g_psv.signon.cursize = 0;
+	
+	g_psv.num_edicts = g_psvs.maxclients + 1;
+
+	cl = g_psvs.clients;
+	for (i = 1; i < g_psvs.maxclients; i++, cl++)
+		cl->edict = &g_psv.edicts[i];
+
+	gGlobalVariables.maxClients = g_psvs.maxclients;
+	g_psv.time = 1.0f;
+	g_psv.state = ss_loading;
+	g_psv.paused = FALSE;
+	gGlobalVariables.time = 1.0f;
+
+	R_ForceCVars((qboolean)(g_psvs.maxclients > 1));
+	ContinueLoadingProgressBar("Server", 3, 0.0f);
+
+	Q_snprintf(g_psv.modelname, sizeof(g_psv.modelname), "maps/%s.bsp", server);
+	g_psv.worldmodel = Mod_ForName(g_psv.modelname, FALSE, FALSE);
+
+	if (!g_psv.worldmodel)
+	{
+		Con_Printf("Couldn't spawn server %s\n", g_psv.modelname);
+		g_psv.active = FALSE;
+		return 0;
+	}
+
+	Sequence_OnLevelLoad(server);
+	ContinueLoadingProgressBar("Server", 4, 0.0);
+	if (gmodinfo.clientDllCRC)
+	{
+		char szDllName[64];
+		Q_snprintf(szDllName, sizeof(szDllName), "cl_dlls//client.dll");
+		COM_FixSlashes(szDllName);
+		if (!MD5_Hash_File(g_psv.clientdllmd5, szDllName, FALSE, FALSE, NULL))
+		{
+			Con_Printf("Couldn't CRC client side dll:  %s\n", szDllName);
+			g_psv.active = FALSE;
+			return 0;
+		}
+	}
+	ContinueLoadingProgressBar("Server", 6, 0.0);
+
+	if (g_psvs.maxclients <= 1)
+		g_psv.worldmapCRC = 0;
+	else
+	{
+		CRC32_Init(&g_psv.worldmapCRC);
+		if (!CRC_MapFile(&g_psv.worldmapCRC, g_psv.modelname))
+		{
+			Con_Printf("Couldn't CRC server map:  %s\n", g_psv.modelname);
+			g_psv.active = FALSE;
+			return 0;
+		}
+		CM_CalcPAS(g_psv.worldmodel);
+	}
+
+	g_psv.models[1] = g_psv.worldmodel;
+	SV_ClearWorld();
+	g_psv.model_precache_flags[1] |= RES_FATALIFMISSING;
+	g_psv.model_precache[1] = g_psv.modelname;
+
+#ifdef REHLDS_OPT_PEDANTIC
+	{
+		int __itmp = 1;
+		g_rehlds_sv.modelsMap.put(ED_NewString(g_psv.modelname), __itmp);
+	}
+#endif
+
+	g_psv.sound_precache[0] = pr_strings;
+	g_psv.model_precache[0] = pr_strings;
+#ifndef REHLDS_FIXES
+	g_psv.generic_precache[0] = pr_strings;
+#endif // REHLDS_FIXES
+
+	for (i = 1; i < g_psv.worldmodel->numsubmodels; i++)
+	{
+		g_psv.model_precache[i + 1] = localmodels[i];
+		g_psv.models[i + 1] = Mod_ForName(localmodels[i], FALSE, FALSE);
+		g_psv.model_precache_flags[i + 1] |= RES_FATALIFMISSING;
+
+#ifdef REHLDS_OPT_PEDANTIC
+		{
+			int __itmp = i + 1;
+			g_rehlds_sv.modelsMap.put(g_psv.model_precache[i + 1], __itmp);
+		}
+#endif
+	}
+
+	Q_memset(&g_psv.edicts->v, 0, sizeof(entvars_t));
+
+	g_psv.edicts->free = FALSE;
+	g_psv.edicts->v.modelindex = 1;
+	g_psv.edicts->v.model = (size_t)g_psv.worldmodel - (size_t)pr_strings;
+	g_psv.edicts->v.solid = SOLID_BSP;
+	g_psv.edicts->v.movetype = MOVETYPE_PUSH;
+
+	if (coop.value == 0.0f)
+		gGlobalVariables.deathmatch_ = deathmatch.value;
+	else
+		gGlobalVariables.coop_ = coop.value;
+
+	gGlobalVariables.serverflags = g_psvs.serverflags;
+	gGlobalVariables.mapname = (size_t)g_psv.name - (size_t)pr_strings;
+	gGlobalVariables.startspot = (size_t)g_psv.startspot - (size_t)pr_strings;
+	allow_cheats = sv_cheats.value;
+	SV_SetMoveVars();
+
+	return 1;
+}
+
+/* <aa169> ../engine/sv_main.c:7586 */
+void SV_LoadEntities(void)
+{
+	ED_LoadFromFile(g_psv.worldmodel->entities);
+}
+
+/* <aa17f> ../engine/sv_main.c:7592 */
+void SV_ClearEntities(void)
+{
+	int i;
+	edict_t *pEdict;
+
+	for (i = 0; i < g_psv.num_edicts; i++)
+	{
+		pEdict = &g_psv.edicts[i];
+
+		if (!pEdict->free)
+			ReleaseEntityDLLFields(pEdict);
+	}
+}
+/* <aa1be> ../engine/sv_main.c:7620 */
+int EXT_FUNC RegUserMsg(const char *pszName, int iSize)
+{
+	if (giNextUserMsg > 255 || !pszName || Q_strlen(pszName) > 11 || iSize > 192)
+		return 0;
+
+	UserMsg *pUserMsgs = sv_gpUserMsgs;
+	while (pUserMsgs)
+	{
+		if (!Q_strcmp(pszName, pUserMsgs->szName))
+			return pUserMsgs->iMsg;
+
+		pUserMsgs = pUserMsgs->next;
+	}
+
+	UserMsg *pNewMsg = (UserMsg *)Mem_ZeroMalloc(sizeof(UserMsg));
+	pNewMsg->iMsg = giNextUserMsg++;
+	pNewMsg->iSize = iSize;
+	Q_strcpy(pNewMsg->szName, pszName);
+	pNewMsg->next = sv_gpNewUserMsgs;
+	sv_gpNewUserMsgs = pNewMsg;
+	
+	return pNewMsg->iMsg;
+}
+
+/* <aa23b> ../engine/sv_main.c:7717 */
+qboolean StringToFilter(const char *s, ipfilter_t *f)
+{
+	char num[128];
+	unsigned char b[4] = { 0, 0, 0, 0 };
+	unsigned char m[4] = { 0, 0, 0, 0 };
+
+	const char* cc = s;
+	int i = 0;
+	while (1)
+	{
+		if (*cc < '0' || *cc > '9')
+			break;
+
+		int j = 0;
+#ifdef REHLDS_FIXES
+		//check num for overflow
+		while (*cc >= '0' && *cc <= '9' && j < sizeof(num))
+			num[j++] = *(cc++);
+
+		if (j >= sizeof(num)) 
+			break;
+#else // REHLDS_FIXES
+		while (*cc >= '0' && *cc <= '9')
+			num[j++] = *(cc++);
+#endif // REHLDS_FIXES
+
+		num[j] = 0;
+		b[i] = Q_atoi(num);
+		if (b[i])
+			m[i] = -1;
+
+		if (*cc)
+		{
+			++cc;
+			++i;
+			if (i < 4)
+				continue;
+		}
+		f->mask = *(uint32 *)m;
+		f->compare.u32 = *(uint32 *)b;
+		return TRUE;
+	}
+	Con_Printf("Bad filter address: %s\n", cc);
+	return FALSE;
+}
+
+/* <aa365> ../engine/sv_main.c:7765 */
+USERID_t *SV_StringToUserID(const char *str)
+{
+	static USERID_t id;
+	Q_memset(&id, 0, sizeof(id));
+
+#ifdef REHLDS_FIXES
+	if (!str || Q_strlen(str) < 7) //also check the length of identifier
+		return &id;
+#else
+	if (!str || !*str)
+		return &id;
+#endif
+
+	char szTemp[128];
+	const char *pszUserID = str + 6;
+	if (Q_strnicmp(str, "STEAM_", 6))
+	{
+		Q_strncpy(szTemp, pszUserID, sizeof(szTemp) - 1);
+		id.idtype = AUTH_IDTYPE_VALVE;
+	}
+	else
+	{
+		Q_strncpy(szTemp, pszUserID, sizeof(szTemp) - 1);
+		id.idtype = AUTH_IDTYPE_STEAM;
+	}
+	szTemp[127] = 0;
+	id.m_SteamID = Steam_StringToSteamID(szTemp);
+
+	return &id;
+}
+
+void SV_SerializeSteamid(USERID_t* id, USERID_t* serialized)
+{
+	*serialized = *id;
+}
+
+/* <ab410> ../engine/sv_main.c:7799 */
+void SV_BanId_f(void)
+{
+	char szreason[256];
+	char idstring[64];
+
+	if (Cmd_Argc() < 3 || Cmd_Argc() > 8)
+	{
+		Con_Printf("Usage:  banid <minutes> <uniqueid or #userid> { kick }\n");
+		Con_Printf("Use 0 minutes for permanent\n");
+		return;
+	}
+
+	float banTime = Q_atof(Cmd_Argv(1));
+	if (banTime < 0.01f)
+		banTime = 0.0f;
+
+	Q_strncpy(idstring, Cmd_Argv(2), sizeof(idstring));
+	idstring[63] = 0;
+
+	qboolean bKick;
+	if (Cmd_Argc() > 3 && !Q_stricmp(Cmd_Argv(Cmd_Argc() - 1), "kick"))
+		bKick = TRUE;
+	else
+		bKick = FALSE;
+
+	USERID_t *id = NULL;
+	if (idstring[0] == '#')
+	{
+		int search;
+		if (Q_strlen(idstring) == 1)
+		{
+			if (Cmd_Argc() < 3)
+			{
+				Con_Printf("Insufficient arguments to banid\n");
+				return;
+			}
+			search = Q_atoi(Cmd_Argv(3));
+		}
+		else
+			search = Q_atoi(&idstring[1]);
+
+		for (int i = 0; i < g_psvs.maxclients; i++)
+		{
+			client_t *cl = &g_psvs.clients[i];
+			if ((!cl->active && !cl->connected && !cl->spawned) || cl->fakeclient)
+				continue;
+
+			if (cl->userid == search)
+			{
+				id = &cl->network_userid;
+				break;
+			}
+		}
+		if (id == NULL)
+		{
+			Con_Printf(__FUNCTION__ ":  Couldn't find #userid %u\n", search);
+			return;
+		}
+	}
+	else
+	{
+		if (!Q_strnicmp(idstring, "STEAM_", 6) || !Q_strnicmp(idstring, "VALVE_", 6))
+		{
+			Q_snprintf(idstring, sizeof(idstring) - 1, "%s:%s:%s", Cmd_Argv(2), Cmd_Argv(4), Cmd_Argv(6));
+			idstring[63] = 0;
+		}
+
+		for (int i = 0; i < g_psvs.maxclients; i++)
+		{
+			client_t *cl = &g_psvs.clients[i];
+			if (!cl->active && !cl->connected && !cl->spawned || cl->fakeclient)
+				continue;
+
+			if (!Q_stricmp(SV_GetClientIDString(cl), idstring))
+			{
+				id = &cl->network_userid;
+				break;
+			}
+		}
+		if (id == NULL)
+			id = SV_StringToUserID(idstring);
+		
+		if (id == NULL)
+		{
+			Con_Printf(__FUNCTION__ ":  Couldn't resolve uniqueid %s.\n", idstring);
+			Con_Printf("Usage:  banid <minutes> <uniqueid or #userid> { kick }\n");
+			Con_Printf("Use 0 minutes for permanent\n");
+			return;
+		}
+	}
+
+	int i = 0;
+	for (i = 0; i < numuserfilters; i++)
+	{
+		if (SV_CompareUserID(&userfilters[i].userid, id))
+			break;
+	}
+
+	if (i >= numuserfilters)
+	{
+		if (numuserfilters >= 32768)
+		{
+			Con_Printf(__FUNCTION__ ":  User filter list is full\n");
+			return;
+		}
+		numuserfilters++;
+	}
+
+	userfilters[i].banTime = banTime;
+	userfilters[i].banEndTime = (banTime == 0.0f) ? 0.0f : banTime * 60.0f + realtime;
+
+	// give 3-rd party plugins a chance to serialize ID
+	g_RehldsHookchains.m_SerializeSteamId.callChain(SV_SerializeSteamid, id, &userfilters[i].userid);
+
+	if (banTime == 0.0f)
+		Q_sprintf(szreason, "permanently");
+	else
+		Q_snprintf(szreason, sizeof(szreason), "for %.2f minutes", banTime);
+
+	const char *pszCmdGiver;
+	if (cmd_source == src_command)
+	{
+#ifndef SWDS
+		pszCmdGiver = (g_pcls.state != ca_dedicated) ? cv_name.string : "Console";
+#else
+		pszCmdGiver = "Console";
+#endif // SWDS
+	}
+	else
+		pszCmdGiver = host_client->name;
+
+	if (!bKick)
+	{
+		if (sv_logbans.value != 0.0f)
+			Log_Printf("Ban: \"<><%s><>\" was banned \"%s\" by \"%s\"\n", SV_GetIDString(id), szreason, pszCmdGiver);
+
+		return;
+	}
+
+	client_t *save = host_client;
+	for (int i = 0; i < g_psvs.maxclients; i++)
+	{
+		client_t *cl = &g_psvs.clients[i];
+		if (!cl->active && !cl->connected && !cl->spawned || cl->fakeclient)
+			continue;
+
+		if (SV_CompareUserID(&cl->network_userid, id))
+		{
+			host_client = cl;
+			if (sv_logbans.value != 0.0f)
+			{
+				Log_Printf(
+					"Ban: \"%s<%i><%s><>\" was kicked and banned \"%s\" by \"%s\"\n",
+					host_client->name, host_client->userid, SV_GetClientIDString(host_client), szreason, pszCmdGiver
+					);
+			}
+			SV_ClientPrintf("You have been kicked and banned %s by the server op.\n", szreason);
+			SV_DropClient(host_client, FALSE, "Kicked and banned");
+			break;
+		}
+	}
+	host_client = save;
+}
+
+#ifdef REHLDS_FIXES
+void ReplaceEscapeSequences(char *str)
+{
+	size_t len = 0;
+	for (size_t i = 0; str[i] != '\0'; i++)
+	{
+		if (str[i] == '\\')
+		{
+			switch (str[++i])
+			{
+			case 't':
+				str[len++] = '\t';
+				break;
+			case 'n':
+				str[len++] = '\n';
+				break;
+			case '\\':
+				str[len++] = '\\';
+				break;
+			// TODO: or ignore it?
+			default:
+				str[len++] = '\\';
+				str[len++] = str[i];
+				break;
+			}
+		}
+		else
+		{
+			str[len++] = str[i];
+		}
+	}
+
+	str[len] = '\0';
+}
+#endif // REHLDS_FIXES
+
+/* <ab1ec> ../engine/sv_main.c:8040 */
+void Host_Kick_f(void)
+{
+	const char *p;
+	char idstring[64];
+	int argsStartNum;
+
+	qboolean isSteam = FALSE;
+	qboolean found = FALSE;
+
+	if (Cmd_Argc() <= 1)
+	{
+		Con_Printf("usage:  kick < name > | < # userid >\n");
+		return;
+	}
+
+	if (cmd_source == src_command)
+	{
+		if (!g_psv.active)
+		{
+			Cmd_ForwardToServer();
+			return;
+		}
+	}
+	else
+	{
+		if (host_client->netchan.remote_address.type != NA_LOOPBACK)
+		{
+			SV_ClientPrintf("You can't 'kick' because you are not a server operator\n");
+			return;
+		}
+	}
+
+	client_t *save = host_client;
+	p = Cmd_Argv(1);
+	if (p && *p == '#')
+	{
+		int searchid;
+		if (Cmd_Argc() <= 2 || p[1])
+		{
+			p++;
+			argsStartNum = 2;
+			searchid = Q_atoi(p);
+		}
+		else
+		{
+			searchid = Q_atoi(Cmd_Argv(2));
+			p = Cmd_Argv(2);
+			argsStartNum = 3;
+		}
+
+		Q_strncpy(idstring, p, 63);
+		idstring[63] = 0;
+		
+		if (!Q_strnicmp(idstring, "STEAM_", 6) || !Q_strnicmp(idstring, "VALVE_", 6))
+		{
+			Q_snprintf(idstring, 63, "%s:%s:%s", p, Cmd_Argv(argsStartNum + 1), Cmd_Argv(argsStartNum + 3));
+
+			argsStartNum += 4;
+			idstring[63] = 0;
+			isSteam = 1;
+		}
+
+		for (int i = 0; i < g_psvs.maxclients; i++)
+		{
+			host_client = &g_psvs.clients[i];
+			if (!host_client->active && !host_client->connected)
+				continue;
+
+			if (searchid && host_client->userid == searchid)
+			{
+				found = TRUE;
+				break;
+			}
+
+			if (Q_stricmp(SV_GetClientIDString(host_client), idstring) == 0)
+			{
+				found = TRUE;
+				break;
+			}
+		}
+	}
+	else
+	{
+		for (int i = 0; i < g_psvs.maxclients; i++)
+		{
+			host_client = &g_psvs.clients[i];
+			if (!host_client->active && !host_client->connected)
+				continue;
+
+			if (!Q_stricmp(host_client->name, Cmd_Argv(1)))
+			{
+				found = TRUE;
+				break;
+			}
+
+		}
+		argsStartNum = 2;
+	}
+
+	if (found)
+	{
+		const char *who;
+		if (cmd_source == src_command)
+		{
+#ifndef SWDS
+			who = (g_pcls.state != ca_dedicated) ? cv_name.string : "Console";
+#else
+			who = "Console";
+#endif // SWDS
+		}
+		else
+		{
+			who = save->name;
+		}
+
+		if (host_client->netchan.remote_address.type == NA_LOOPBACK)
+		{
+			Con_Printf("The local player cannot be kicked!\n");
+#ifdef REHLDS_FIXES
+			host_client = save;
+#endif // REHLDS_FIXES
+			return;
+		}
+
+		if (Cmd_Argc() > argsStartNum)
+		{
+			unsigned int dataLen = 0;
+			for (int i = 1; i < argsStartNum; i++)
+			{
+				dataLen += Q_strlen(Cmd_Argv(i)) + 1;
+			}
+
+			if (isSteam)
+				dataLen -= 4;
+
+			p = Cmd_Args();
+			if (dataLen <= Q_strlen(p))
+			{
+				const char *message = dataLen + p;
+				if (message)
+				{
+#ifdef REHLDS_FIXES
+					char reason[256];
+					Q_strncpy(reason, message, sizeof(reason) - 1);
+					reason[sizeof(reason) - 1] = '\0';
+					ReplaceEscapeSequences(reason);
+					message = reason;
+#endif // REHLDS_FIXES
+					SV_ClientPrintf("Kicked by %s: %s\n", who, message);
+					Log_Printf(
+						"Kick: \"%s<%i><%s><>\" was kicked by \"%s\" (message \"%s\")\n",
+						host_client->name, host_client->userid, SV_GetClientIDString(host_client), who,	message
+					);
+					SV_DropClient(host_client, 0, va("Kicked :%s", message));
+					host_client = save;
+					return;
+				}
+			}
+		}
+
+		SV_ClientPrintf("Kicked by %s\n", who);
+		Log_Printf("Kick: \"%s<%i><%s><>\" was kicked by \"%s\"\n", host_client->name, host_client->userid, SV_GetClientIDString(host_client), who);
+		SV_DropClient(host_client, FALSE, "Kicked");
+	}
+	host_client = save;
+}
+
+/* <aafa6> ../engine/sv_main.c:8237 */
+void SV_RemoveId_f(void)
+{
+	if (Cmd_Argc() != 2 && Cmd_Argc() != 6)
+	{
+		Con_Printf("Usage:  removeid <uniqueid | #slotnumber>\n");
+		return;
+	}
+	
+#ifdef REHLDS_FIXES
+	const char* idstring = Cmd_Args();
+#else
+	char idstring[64];
+	Q_strncpy(idstring, Cmd_Argv(1), sizeof(idstring) - 1);
+	idstring[sizeof(idstring) - 1] = 0;
+#endif
+
+	if (!idstring[0])
+	{
+		Con_Printf(__FUNCTION__ ":  Id string is empty!\n");
+		return;
+	}
+	
+	if (idstring[0] == '#')
+	{
+		int slot = Q_atoi(&idstring[1]);
+		if (slot <= 0 || slot > numuserfilters)
+		{
+			Con_Printf(__FUNCTION__ ":  invalid slot #%i\n", slot);
+			return;
+		}
+		slot--;
+
+		USERID_t id;
+		Q_memcpy(&id, &userfilters[slot].userid, sizeof(id));
+
+		if (slot + 1 < numuserfilters)
+			Q_memcpy(&userfilters[slot], &userfilters[slot + 1], (numuserfilters - (slot + 1)) * sizeof(userfilter_t));
+		
+		numuserfilters--;
+		Con_Printf("UserID filter removed for %s, id %s\n", idstring, SV_GetIDString(&id));
+	}
+	else
+	{
+#ifdef REHLDS_FIXES
+		idstring = SV_GetIDString(SV_StringToUserID(idstring));
+#else
+		if (!Q_strnicmp(idstring, "STEAM_", 6) || !Q_strnicmp(idstring, "VALVE_", 6))
+		{
+			Q_snprintf(idstring, sizeof(idstring) - 1, "%s:%s:%s", Cmd_Argv(1), Cmd_Argv(3), Cmd_Argv(5));
+			idstring[63] = 0;
+		}
+#endif // REHLDS_FIXES
+		
+		for (int i = 0; i < numuserfilters; i++)
+		{
+			if (!Q_stricmp(SV_GetIDString(&userfilters[i].userid), idstring))
+			{
+				if (i + 1 < numuserfilters)
+					Q_memmove(&userfilters[i], &userfilters[i + 1], (numuserfilters - (i + 1)) * sizeof(userfilter_t));
+
+				numuserfilters--;
+				Con_Printf("UserID filter removed for %s\n", idstring);
+				return;
+			}
+		}
+
+		Con_Printf("removeid: couldn't find %s\n", idstring);
+	}
+}
+
+/* <aaf4f> ../engine/sv_main.c:8320 */
+void SV_WriteId_f(void)
+{
+	char name[MAX_PATH];
+	Q_snprintf(name, MAX_PATH, "%s", bannedcfgfile.string);
+	Con_Printf("Writing %s.\n", name);
+
+	FILE *f = FS_Open(name, "wt");
+	if (!f)
+	{
+		Con_Printf("Couldn't open %s\n", name);
+		return;
+	}
+
+	for (int i = 0; i < numuserfilters; i++)
+	{
+		if (userfilters[i].banTime != 0.0f)
+			continue;
+
+		FS_FPrintf(f, "banid 0.0 %s\n", SV_GetIDString(&userfilters[i].userid));
+	}
+
+	FS_Close(f);
+}
+
+/* <aaf26> ../engine/sv_main.c:8358 */
+void SV_ListId_f(void)
+{
+	if (numuserfilters <= 0)
+	{
+		Con_Printf("UserID filter list: empty\n");
+		return;
+	}
+	
+	Con_Printf("UserID filter list: %i entries\n", numuserfilters);
+	for (int i = 0; i < numuserfilters; i++)
+	{
+		if (userfilters[i].banTime == 0.0f)
+		{
+			Con_Printf("%i %s : permanent\n", i, SV_GetIDString(&userfilters[i].userid));
+		}
+		else
+		{
+			Con_Printf("%i %s : %.3f min\n", i, SV_GetIDString(&userfilters[i].userid), userfilters[i].banTime);
+		}
+	}
+}
+
+/* <a5eab> ../engine/sv_main.c:8388 */
+void SV_AddIP_f(void)
+{
+	if (Cmd_Argc() != 3)
+	{
+		Con_Printf("Usage: addip <minutes> <ipaddress>\nUse 0 minutes for permanent\n");
+		return;
+	}
+
+	float banTime = Q_atof(Cmd_Argv(1));
+	ipfilter_t tempFilter;
+	if (!StringToFilter(Cmd_Argv(2), &tempFilter))
+	{
+		Con_Printf("Invalid IP address!\nUsage: addip <minutes> <ipaddress>\nUse 0 minutes for permanent\n");
+		return;
+	}
+
+	int i = 0;
+	for (; i < numipfilters; i++)
+	{
+		if (ipfilters[i].mask == tempFilter.mask && ipfilters[i].compare.u32 == tempFilter.compare.u32)
+		{
+			ipfilters[i].banTime = banTime;
+			ipfilters[i].banEndTime = (banTime == 0.0f) ? 0.0f : banTime * 60.0f + realtime;
+			return;
+		}
+	}
+
+	if (numipfilters >= 32768)
+	{
+		Con_Printf("IP filter list is full\n");
+		return;
+	}
+	
+	++numipfilters;
+	if (banTime < 0.0099999998f)
+		banTime = 0.0f;
+
+	ipfilters[i].banTime = banTime;
+	ipfilters[i].compare = tempFilter.compare;
+	ipfilters[i].banEndTime = (banTime == 0.0f) ? 0.0f : banTime * 60.0f + realtime;
+	ipfilters[i].mask = tempFilter.mask;
+
+	for (int i = 0; i < g_psvs.maxclients; i++)
+	{
+		host_client = &g_psvs.clients[i];
+		if (!host_client->connected || !host_client->active || !host_client->spawned || host_client->fakeclient)
+			continue;
+
+		Q_memcpy(&net_from, &host_client->netchan.remote_address, sizeof(net_from));
+		if (SV_FilterPacket())
+		{
+			SV_ClientPrintf("The server operator has added you to banned list\n");
+			SV_DropClient(host_client, 0, "Added to banned list");;
+		}
+	}
+}
+
+/* <aa2c1> ../engine/sv_main.c:8470 */
+void SV_RemoveIP_f(void)
+{
+	ipfilter_t f;
+
+	if (!StringToFilter(Cmd_Argv(1), &f))
+		return;
+
+	for (int i = 0; i < numipfilters; i++)
+	{
+		if (ipfilters[i].mask == f.mask && ipfilters[i].compare.u32 == f.compare.u32)
+		{
+			if (i + 1 < numipfilters)
+				Q_memmove(&ipfilters[i], &ipfilters[i + 1], (numipfilters - (i + 1)) * sizeof(ipfilter_t));
+			numipfilters--;
+			ipfilters[numipfilters].banTime = 0.0f;
+			ipfilters[numipfilters].banEndTime = 0.0f;
+			ipfilters[numipfilters].compare.u32 = 0;
+			ipfilters[numipfilters].mask = 0;
+			Con_Printf("IP filter removed.\n");
+
+			return;
+		}
+	}
+	Con_Printf("removeip: couldn't find %s.\n", Cmd_Argv(1));
+}
+
+/* <a62ca> ../engine/sv_main.c:8507 */
+void SV_ListIP_f(void)
+{
+	if (numipfilters <= 0)
+	{
+		Con_Printf("IP filter list: empty\n");
+		return;
+	}
+
+	Con_Printf("IP filter list:\n");
+	for (int i = 0; i < numipfilters; i++)
+	{
+		uint8* b = ipfilters[i].compare.octets;
+		if (ipfilters[i].banTime == 0.0f) 
+			Con_Printf("%3i.%3i.%3i.%3i : permanent\n", b[0], b[1], b[2], b[3]);
+		else
+			Con_Printf("%3i.%3i.%3i.%3i : %.3f min\n", b[0], b[1], b[2], b[3], ipfilters[i].banTime);
+	}
+}
+
+/* <a6301> ../engine/sv_main.c:8535 */
+void SV_WriteIP_f(void)
+{
+	char name[MAX_PATH];
+#ifdef REHLDS_FIXES
+	Q_snprintf(name, MAX_PATH, "%s", listipcfgfile.string);
+#else
+	Q_snprintf(name, MAX_PATH, "listip.cfg");
+#endif
+	Con_Printf("Writing %s.\n", name);
+
+	FILE *f = FS_Open(name, "wb");
+	if (!f)
+	{
+		Con_Printf("Couldn't open %s\n", name);
+		return;
+	}
+
+	for (int i = 0; i < numipfilters; i++)
+	{
+		if (ipfilters[i].banTime != 0.0f)
+			continue;
+
+		uint8 *b = ipfilters[i].compare.octets;
+		FS_FPrintf(f, "addip 0.0 %i.%i.%i.%i\n", b[0], b[1], b[2], b[3]);
+	}
+	FS_Close(f);
+}
+
+/* <aaeb1> ../engine/sv_main.c:8569 */
+void SV_KickPlayer(int nPlayerSlot, int nReason)
+{
+	if (nPlayerSlot < 0 || nPlayerSlot >= g_psvs.maxclients)
+		return;
+
+	client_t * client = &g_psvs.clients[nPlayerSlot];
+	if (!client->connected || !g_psvs.isSecure)
+		return;
+
+	USERID_t id;
+	Q_memcpy(&id, &client->network_userid, sizeof(id));
+
+	Log_Printf("Secure: \"%s<%i><%s><>\" was detected cheating and dropped from the server.\n", client->name, client->userid, SV_GetIDString(&id), nReason);
+	
+	char rgchT[1024];
+	rgchT[0] = svc_print;
+	Q_sprintf(
+		&rgchT[1],
+		"\n********************************************\nYou have been automatically disconnected\nfrom this secure server because an illegal\ncheat was detected on your computer.\nRepeat violators may be permanently banned\nfrom all secure servers.\n\nFor help cleaning your system of cheats, visit:\nhttp://www.counter-strike.net/cheat.html\n********************************************\n\n"
+	);
+	Netchan_Transmit(&g_psvs.clients[nPlayerSlot].netchan, Q_strlen(rgchT) + 1, (byte *)rgchT);
+
+	Q_sprintf(rgchT, "%s was automatically disconnected\nfrom this secure server.\n", client->name);
+	for (int i = 0; i < g_psvs.maxclients; i++)
+	{
+		if (!g_psvs.clients[i].active && !g_psvs.clients[i].spawned || g_psvs.clients[i].fakeclient)
+			continue;
+
+		MSG_WriteByte(&g_psvs.clients[i].netchan.message, svc_centerprint);
+		MSG_WriteString(&g_psvs.clients[i].netchan.message, rgchT);
+	}
+
+	SV_DropClient(&g_psvs.clients[nPlayerSlot], FALSE, "Automatically dropped by cheat detector");
+}
+
+/* <aa3c7> ../engine/sv_main.c:8639 */
+void SV_InactivateClients(void)
+{
+	int i;
+	client_t *cl;
+	for (i = 0, cl = g_psvs.clients; i < g_psvs.maxclients; i++, cl++)
+	{
+		if (!cl->active && !cl->connected && !cl->spawned)
+			continue;
+
+		if (cl->fakeclient)
+			SV_DropClient(cl, FALSE, "Dropping fakeclient on level change");
+		else
+		{
+			cl->active = FALSE;
+			cl->connected = TRUE;
+			cl->spawned = FALSE;
+			cl->fully_connected = FALSE;
+
+			SZ_Clear(&cl->netchan.message);
+			SZ_Clear(&cl->datagram);
+
+			COM_ClearCustomizationList(&cl->customdata, FALSE);
+			Q_memset(cl->physinfo, 0, MAX_PHYSINFO_STRING);
+		}
+	}
+}
+
+/* <a5edd> ../engine/sv_main.c:8676 */
+void SV_FailDownload(const char *filename)
+{
+	if (filename && *filename)
+	{
+		MSG_WriteByte(&host_client->netchan.message, svc_filetxferfailed);
+		MSG_WriteString(&host_client->netchan.message, filename);
+	}
+}
+
+/* <aa437> ../engine/sv_main.c:8686 */
+//-----------------------------------------------------------------------------
+// Finds a string in another string with a case insensitive test
+//-----------------------------------------------------------------------------
+/*const char *Q_stristr(const char *pStr, const char *pSearch)
+{
+	if (!pStr || !pSearch)
+		return NULL;
+
+	char const *pLetter = pStr;
+
+	// Check the entire string
+	while (*pLetter != 0)
+	{
+		// Skip over non-matches
+		if (tolower(*pLetter) == tolower(*pSearch))
+		{
+			// Check for match
+			char const* pMatch = pLetter + 1;
+			char const* pTest = pSearch + 1;
+			while (*pTest != 0)
+			{
+				// We've run off the end; don't bother.
+				if (*pMatch == 0)
+					return NULL;
+
+				if (tolower(*pMatch) != tolower(*pTest))
+					break;
+
+				++pMatch;
+				++pTest;
+			}
+
+			// Found a match!
+			if (*pTest == 0)
+				return pLetter;
+		}
+
+		++pLetter;
+	}
+
+	return NULL;
+}*/
+
+/* <aa4f4> ../engine/sv_main.c:8736 */
+qboolean IsSafeFileToDownload(const char *filename)
+{
+	char *first;
+	char *last;
+	char lwrfilename[MAX_PATH];
+
+	if (!filename)
+		return FALSE;
+
+#ifdef REHLDS_FIXES
+	// FIXED: Allow to download customizations
+	if (filename[0] == '!')
+	{
+		return TRUE;
+	}
+#endif // REHLDS_FIXES
+
+	// Convert to lower case
+	Q_strncpy(lwrfilename, filename, ARRAYSIZE(lwrfilename));
+#ifdef REHLDS_CHECKS
+	lwrfilename[ARRAYSIZE(lwrfilename) - 1] = 0;
+#endif
+	Q_strlwr(lwrfilename);
+
+	first = Q_strchr(lwrfilename, '.');
+	last = Q_strrchr(lwrfilename, '.');
+
+	if (lwrfilename[0] == '/'
+		|| Q_strstr(lwrfilename, "\\")
+		|| Q_strstr(lwrfilename, ":")
+		|| Q_strstr(lwrfilename, "..")
+		|| Q_strstr(lwrfilename, "~")
+		|| first != last
+		|| !first
+		|| Q_strlen(first) != 4
+		|| Q_strstr(lwrfilename, ".cfg")
+		|| Q_strstr(lwrfilename, ".lst")
+		|| Q_strstr(lwrfilename, ".exe")
+		|| Q_strstr(lwrfilename, ".vbs")
+		|| Q_strstr(lwrfilename, ".com")
+		|| Q_strstr(lwrfilename, ".bat")
+		|| Q_strstr(lwrfilename, ".dll")
+		|| Q_strstr(lwrfilename, ".ini")
+		|| Q_strstr(lwrfilename, ".log")
+		|| Q_strstr(lwrfilename, "halflife.wad")
+		|| Q_strstr(lwrfilename, "pak0.pak")
+		|| Q_strstr(lwrfilename, "xeno.wad")
+		|| Q_strstr(lwrfilename, ".so")
+		|| Q_strstr(lwrfilename, ".dylib")
+		|| Q_strstr(lwrfilename, ".sys"))
+	{
+		return FALSE;
+	}
+	return TRUE;
+}
+
+/* <aa564> ../engine/sv_main.c:8835 */
+void SV_BeginFileDownload_f(void)
+{
+	const char *name;
+	char szModuleC[13] = "!ModuleC.dll";
+
+	if (Cmd_Argc() < 2 || cmd_source == src_command)
+	{
+		return;
+	}
+
+	name = Cmd_Argv(1);
+	if (!name || !name[0] || (!Q_strncmp(name, szModuleC, 12) && g_psvs.isSecure))
+	{
+		return;
+	}
+
+	if (!IsSafeFileToDownload(name) || sv_allow_download.value == 0.0f)
+	{
+		SV_FailDownload(name);
+		return;
+	}
+
+	// Regular downloads
+	if (name[0] != '!')
+	{
+		if (host_client->fully_connected ||
+			sv_send_resources.value == 0.0f ||
+			sv_downloadurl.string != NULL && sv_downloadurl.string[0] != 0 && Q_strlen(sv_downloadurl.string) <= 128 && sv_allow_dlfile.value == 0.0f ||
+			Netchan_CreateFileFragments(TRUE, &host_client->netchan, name) == 0)
+		{
+			SV_FailDownload(name);
+			return;
+		}
+		Netchan_FragSend(&host_client->netchan);
+		return;
+	}
+
+	// Customizations
+	if (Q_strlen(name) != 36 || Q_strnicmp(name, "!MD5", 4) != 0 || sv_send_logos.value == 0.0f)
+	{
+		SV_FailDownload(name);
+		return;
+	}
+
+	unsigned char md5[16];
+	resource_t custResource;
+	unsigned char *pbuf = NULL;
+	int size = 0;
+
+	Q_memset(&custResource, 0, sizeof(custResource));
+	COM_HexConvert(name + 4, 32, md5);
+	if (HPAK_ResourceForHash("custom.hpk", md5, &custResource))
+	{
+		HPAK_GetDataPointer("custom.hpk", &custResource, &pbuf, &size);
+#ifdef REHLDS_FIXES
+		if (pbuf && size)
+		{
+			Netchan_CreateFileFragmentsFromBuffer(TRUE, &host_client->netchan, name, pbuf, size);
+			Netchan_FragSend(&host_client->netchan);
+		}
+		// Mem_Free pbuf even if size is zero
+		if (pbuf)
+		{
+			Mem_Free((void *)pbuf);
+		}
+#else // REHLDS_FIXES
+		if (pbuf && size)
+		{
+			Netchan_CreateFileFragmentsFromBuffer(TRUE, &host_client->netchan, name, pbuf, size);
+			Netchan_FragSend(&host_client->netchan);
+			Mem_Free((void *)pbuf);
+		}
+#endif // REHLDS_FIXES
+	}
+
+#ifdef REHLDS_FIXES
+	// TODO: Shouldn't we SV_FailDownload if hpak do not contain resource? Ok, let's do it
+	if (pbuf == NULL || size == 0)
+	{
+		SV_FailDownload(name);
+	}
+#endif // REHLDS_FIXES
+}
+
+/* <aa65c> ../engine/sv_main.c:8942 */
+void SV_SetMaxclients(void)
+{
+	int i;
+	client_t *cl;
+
+	for (i = 0, cl = g_psvs.clients; i < g_psvs.maxclientslimit; i++, cl++)
+		SV_ClearFrames(&cl->frames);
+	
+	g_psvs.maxclients = 1;
+	i = COM_CheckParm("-maxplayers");
+
+	if (i)
+		g_psvs.maxclients = Q_atoi(com_argv[i + 1]);
+	else
+	{
+		if (g_bIsDedicatedServer)
+			g_psvs.maxclients = 6;
+	}
+
+	g_pcls.state = (cactive_t)(g_bIsDedicatedServer == FALSE);
+
+	if (g_psvs.maxclients > 32)
+		g_psvs.maxclients = 32;
+	if (g_psvs.maxclients < 1)
+		g_psvs.maxclients = 6;
+
+	if (g_bIsDedicatedServer)
+		g_psvs.maxclientslimit = 32;
+	else if(host_parms.memsize > 0x1000000)
+		g_psvs.maxclientslimit = 4;
+
+	SV_UPDATE_BACKUP = 8;
+	SV_UPDATE_MASK = 7;
+
+	if(g_psvs.maxclients != 1)
+	{
+		SV_UPDATE_BACKUP = 64;
+		SV_UPDATE_MASK = 63;
+	}
+
+	g_psvs.clients = (client_t *)Hunk_AllocName(sizeof(client_t) * g_psvs.maxclientslimit, "clients");
+	for (i = 0, cl = g_psvs.clients; i < g_psvs.maxclientslimit; i++, cl++)
+	{
+		Q_memset(cl, 0, sizeof(client_t));
+
+		cl->resourcesneeded.pPrev = &cl->resourcesneeded;
+		cl->resourcesneeded.pNext = &cl->resourcesneeded;
+		cl->resourcesonhand.pPrev = &cl->resourcesonhand;
+		cl->resourcesonhand.pNext = &cl->resourcesonhand;
+	}
+	if (g_psvs.maxclients >= 2)
+		Cvar_SetValue("deathmatch", 1.0);
+	else Cvar_SetValue("deathmatch", 0.0);
+	SV_AllocClientFrames();
+
+	if (g_psvs.maxclientslimit < g_psvs.maxclients)
+		g_psvs.maxclients = g_psvs.maxclientslimit;
+
+	Rehlds_Interfaces_InitClients();
+}
+
+/* <aa728> ../engine/sv_main.c:9033 */
+void SV_HandleRconPacket(void)
+{
+	MSG_BeginReading();
+	MSG_ReadLong();
+	char* s = MSG_ReadStringLine();
+	Cmd_TokenizeString(s);
+	const char* c = Cmd_Argv(0);
+	if (!Q_strcmp(c, "getchallenge"))
+	{
+		SVC_GetChallenge();
+	} 
+	else if (!Q_stricmp(c, "challenge"))
+	{
+		SVC_ServiceChallenge();
+	}
+	else if (!Q_strcmp(c, "rcon"))
+	{
+		SV_Rcon(&net_from);
+	}
+}
+
+/* <aa7b0> ../engine/sv_main.c:9065 */
+void SV_CheckCmdTimes(void)
+{
+	static double lastreset;
+
+	if (Host_IsSinglePlayerGame())
+		return;
+
+	if (realtime - lastreset < 1.0)
+		return;
+
+	lastreset = realtime;
+	for (int i = g_psvs.maxclients - 1; i >= 0; i--)
+	{
+		client_t* cl = &g_psvs.clients[i];
+		if (!cl->connected || !cl->active)
+			continue;
+
+		if (cl->connecttime == 0.0)
+			cl->connecttime = realtime;
+
+		float dif = cl->connecttime + cl->cmdtime - realtime;
+		if (dif > clockwindow.value)
+		{
+			cl->ignorecmdtime = clockwindow.value + realtime;
+			cl->cmdtime = realtime - cl->connecttime;
+		}
+
+		if (dif < -clockwindow.value)
+			cl->cmdtime = realtime - cl->connecttime;
+	}
+}
+
+/* <aa80a> ../engine/sv_main.c:9122 */
+void SV_CheckForRcon(void)
+{
+	if (g_psv.active || g_pcls.state != ca_dedicated || giActive == DLL_CLOSE || !host_initialized)
+		return;
+
+	while (NET_GetPacket(NS_SERVER))
+	{
+		if (SV_FilterPacket())
+		{
+			SV_SendBan();
+		}
+		else
+		{
+			if (*(uint32 *)net_message.data == 0xFFFFFFFF)
+				SV_HandleRconPacket();
+		}
+	}
+}
+
+/* <aa8ac> ../engine/sv_main.c:9144 */
+qboolean SV_IsSimulating(void)
+{
+	if (g_psv.paused)
+		return FALSE;
+
+	if (g_psvs.maxclients > 1)
+		return TRUE;
+
+	if (!key_dest && (g_pcls.state == ca_active || g_pcls.state == ca_dedicated))
+		return TRUE;
+
+	return FALSE;
+}
+
+/* <aa8fc> ../engine/sv_main.c:9156 */
+void SV_CheckMapDifferences(void)
+{
+	static double lastcheck;
+
+	if (realtime - lastcheck < 5.0)
+		return;
+
+	lastcheck = realtime;
+	for (int i = 0; i < g_psvs.maxclients; i++)
+	{
+		client_t *cl = &g_psvs.clients[i];
+		if (!cl->active || !cl->crcValue)
+			continue;
+
+		if (cl->netchan.remote_address.type == NA_LOOPBACK)
+			continue;
+
+		if (cl->crcValue != g_psv.worldmapCRC)
+			cl->netchan.message.flags |= SIZEBUF_OVERFLOWED;
+	}
+}
+
+/* <aba46> ../engine/sv_main.c:9191 */
+void SV_Frame(void)
+{
+	if (!g_psv.active)
+		return;
+
+	gGlobalVariables.frametime = host_frametime;
+	g_psv.oldtime = g_psv.time;
+	SV_CheckCmdTimes();
+	SV_ReadPackets();
+	if (SV_IsSimulating())
+	{
+		SV_Physics();
+		g_psv.time += host_frametime;
+	}
+	SV_QueryMovevarsChanged();
+	SV_RequestMissingResourcesFromClients();
+	SV_CheckTimeouts();
+	SV_SendClientMessages();
+	SV_CheckMapDifferences();
+	SV_GatherStatistics();
+	Steam_RunFrame();
+}
+
+/* <a81ca> ../engine/sv_main.c:9252 */
+void SV_Drop_f(void)
+{
+	if (cmd_source == src_command)
+	{
+		Cmd_ForwardToServer();
+	}
+	else
+	{
+		SV_EndRedirect();
+		SV_BroadcastPrintf("%s dropped\n", host_client->name);
+		SV_DropClient(host_client, FALSE, "Client sent 'drop'");
+	}
+}
+
+/* <a6270> ../engine/sv_main.c:9265 */
+void SV_RegisterDelta(char *name, char *loadfile)
+{
+	delta_t *pdesc = NULL;
+	if (!DELTA_Load(name, &pdesc, loadfile))
+		Sys_Error("Error parsing %s!!!\n", loadfile);
+
+	delta_info_t *p = (delta_info_t *)Mem_ZeroMalloc(sizeof(delta_info_t));
+	p->loadfile = Mem_Strdup(loadfile);
+	p->name = Mem_Strdup(name);
+	p->delta = pdesc;
+	p->next = g_sv_delta;
+	g_sv_delta = p;
+
+#if defined(REHLDS_OPT_PEDANTIC) || defined(REHLDS_FIXES)
+	g_DeltaJitRegistry.CreateAndRegisterDeltaJIT(pdesc);
+#endif
+}
+
+/* <aa966> ../engine/sv_main.c:9284 */
+void SV_InitDeltas(void)
+{
+	Con_DPrintf("Initializing deltas\n");
+	SV_RegisterDelta("clientdata_t", "delta.lst");
+	SV_RegisterDelta("entity_state_t", "delta.lst");
+	SV_RegisterDelta("entity_state_player_t", "delta.lst");
+	SV_RegisterDelta("custom_entity_state_t", "delta.lst");
+	SV_RegisterDelta("usercmd_t", "delta.lst");
+	SV_RegisterDelta("weapon_data_t", "delta.lst");
+	SV_RegisterDelta("event_t", "delta.lst");
+
+	g_pplayerdelta = SV_LookupDelta("entity_state_player_t");
+	if (!g_pplayerdelta)
+		Sys_Error("No entity_state_player_t encoder on server!\n");
+
+	g_pentitydelta = SV_LookupDelta("entity_state_t");
+	if (!g_pentitydelta)
+		Sys_Error("No entity_state_t encoder on server!\n");
+
+	g_pcustomentitydelta = SV_LookupDelta("custom_entity_state_t");
+	if (!g_pcustomentitydelta)
+		Sys_Error("No custom_entity_state_t encoder on server!\n");
+
+	g_pclientdelta = SV_LookupDelta("clientdata_t");
+	if (!g_pclientdelta)
+		Sys_Error("No clientdata_t encoder on server!\n");
+
+	g_pweapondelta = SV_LookupDelta("weapon_data_t");
+	if (!g_pweapondelta)
+		Sys_Error("No weapon_data_t encoder on server!\n");
+
+	g_peventdelta = SV_LookupDelta("event_t");
+	if (!g_peventdelta)
+		Sys_Error("No event_t encoder on server!\n");
+
+#ifdef REHLDS_OPT_PEDANTIC
+	g_pusercmddelta = SV_LookupDelta("usercmd_t");
+	if (!g_pusercmddelta)
+		Sys_Error("No usercmd_t encoder on server!\n");
+#endif
+
+#if defined(REHLDS_OPT_PEDANTIC) || defined(REHLDS_FIXES)
+	g_DeltaJitRegistry.CreateAndRegisterDeltaJIT(&g_MetaDelta[0]);
+#endif
+}
+
+/* <aac49> ../engine/sv_main.c:9339 */
+void SV_InitEncoders(void)
+{
+	delta_t *pdesc;
+	delta_info_t *p;
+	for (p = g_sv_delta; p != NULL; p = p->next)
+	{
+		pdesc = p->delta;
+		if (Q_strlen(pdesc->conditionalencodename) > 0)
+			pdesc->conditionalencode = DELTA_LookupEncoder(pdesc->conditionalencodename);
+	}
+}
+
+/* <aac82> ../engine/sv_main.c:9362 */
+void SV_Init(void)
+{
+#ifdef HOOK_ENGINE
+
+	Cmd_AddCommand("banid", (xcommand_t)GetOriginalFuncAddrOrDefault("SV_BanId_f", (void *)SV_BanId_f));
+	Cmd_AddCommand("removeid", (xcommand_t)GetOriginalFuncAddrOrDefault("SV_RemoveId_f", (void *)SV_RemoveId_f));
+	Cmd_AddCommand("listid", (xcommand_t)GetOriginalFuncAddrOrDefault("SV_ListId_f", (void *)SV_ListId_f));
+	Cmd_AddCommand("writeid", (xcommand_t)GetOriginalFuncAddrOrDefault("SV_WriteId_f", (void *)SV_WriteId_f));
+	Cmd_AddCommand("resetrcon", (xcommand_t)GetOriginalFuncAddrOrDefault("SV_ResetRcon_f", (void *)SV_ResetRcon_f));
+	Cmd_AddCommand("logaddress", (xcommand_t)GetOriginalFuncAddrOrDefault("SV_SetLogAddress_f", (void *)SV_SetLogAddress_f));
+	Cmd_AddCommand("logaddress_add", (xcommand_t)GetOriginalFuncAddrOrDefault("SV_AddLogAddress_f", (void *)SV_AddLogAddress_f));
+	Cmd_AddCommand("logaddress_del", (xcommand_t)GetOriginalFuncAddrOrDefault("SV_DelLogAddress_f", (void *)SV_DelLogAddress_f));
+	Cmd_AddCommand("log", (xcommand_t)GetOriginalFuncAddrOrDefault("SV_ServerLog_f", (void *)SV_ServerLog_f));
+	Cmd_AddCommand("serverinfo", (xcommand_t)GetOriginalFuncAddrOrDefault("SV_Serverinfo_f", (void *)SV_Serverinfo_f));
+	Cmd_AddCommand("localinfo", (xcommand_t)GetOriginalFuncAddrOrDefault("SV_Localinfo_f", (void *)SV_Localinfo_f));
+	Cmd_AddCommand("showinfo", (xcommand_t)GetOriginalFuncAddrOrDefault("SV_ShowServerinfo_f", (void *)SV_ShowServerinfo_f));
+	Cmd_AddCommand("user", (xcommand_t)GetOriginalFuncAddrOrDefault("SV_User_f", (void *)SV_User_f));
+	Cmd_AddCommand("users", (xcommand_t)GetOriginalFuncAddrOrDefault("SV_Users_f", (void *)SV_Users_f));
+	Cmd_AddCommand("dlfile", (xcommand_t)GetOriginalFuncAddrOrDefault("SV_BeginFileDownload_f", (void *)SV_BeginFileDownload_f));
+	Cmd_AddCommand("addip", (xcommand_t)GetOriginalFuncAddrOrDefault("SV_AddIP_f", (void *)SV_AddIP_f));
+	Cmd_AddCommand("removeip", (xcommand_t)GetOriginalFuncAddrOrDefault("SV_RemoveIP_f", (void *)SV_RemoveIP_f));
+	Cmd_AddCommand("listip", (xcommand_t)GetOriginalFuncAddrOrDefault("SV_ListIP_f", (void *)SV_ListIP_f));
+	Cmd_AddCommand("writeip", (xcommand_t)GetOriginalFuncAddrOrDefault("SV_WriteIP_f", (void *)SV_WriteIP_f));
+	Cmd_AddCommand("dropclient", (xcommand_t)GetOriginalFuncAddrOrDefault("SV_Drop_f", (void *)SV_Drop_f));
+	Cmd_AddCommand("spawn", (xcommand_t)GetOriginalFuncAddrOrDefault("SV_Spawn_f", (void *)SV_Spawn_f));
+	Cmd_AddCommand("new", (xcommand_t)GetOriginalFuncAddrOrDefault("SV_New_f", (void *)SV_New_f));
+	Cmd_AddCommand("sendres", (xcommand_t)GetOriginalFuncAddrOrDefault("SV_SendRes_f", (void *)SV_SendRes_f));
+	Cmd_AddCommand("sendents", (xcommand_t)GetOriginalFuncAddrOrDefault("SV_SendEnts_f", (void *)SV_SendEnts_f));
+	Cmd_AddCommand("fullupdate", (xcommand_t)GetOriginalFuncAddrOrDefault("SV_FullUpdate_f", (void *)SV_FullUpdate_f));
+
+#else // HOOK_ENGINE
+
+	Cmd_AddCommand("banid", SV_BanId_f);
+	Cmd_AddCommand("removeid", SV_RemoveId_f);
+	Cmd_AddCommand("listid", SV_ListId_f);
+	Cmd_AddCommand("writeid", SV_WriteId_f);
+	Cmd_AddCommand("resetrcon", SV_ResetRcon_f);
+	Cmd_AddCommand("logaddress", SV_SetLogAddress_f);
+	Cmd_AddCommand("logaddress_add", SV_AddLogAddress_f);
+	Cmd_AddCommand("logaddress_del", SV_DelLogAddress_f);
+	Cmd_AddCommand("log", SV_ServerLog_f);
+	Cmd_AddCommand("serverinfo", SV_Serverinfo_f);
+	Cmd_AddCommand("localinfo", SV_Localinfo_f);
+	Cmd_AddCommand("showinfo", SV_ShowServerinfo_f);
+	Cmd_AddCommand("user", SV_User_f);
+	Cmd_AddCommand("users", SV_Users_f);
+	Cmd_AddCommand("dlfile", SV_BeginFileDownload_f);
+	Cmd_AddCommand("addip", SV_AddIP_f);
+	Cmd_AddCommand("removeip", SV_RemoveIP_f);
+	Cmd_AddCommand("listip", SV_ListIP_f);
+	Cmd_AddCommand("writeip", SV_WriteIP_f);
+	Cmd_AddCommand("dropclient", SV_Drop_f);
+	Cmd_AddCommand("spawn", SV_Spawn_f);
+	Cmd_AddCommand("new", SV_New_f);
+	Cmd_AddCommand("sendres", SV_SendRes_f);
+	Cmd_AddCommand("sendents", SV_SendEnts_f);
+	Cmd_AddCommand("fullupdate", SV_FullUpdate_f);
+
+#endif // HOOK_ENGINE
+
+	Cvar_RegisterVariable(&sv_failuretime);
+	Cvar_RegisterVariable(&sv_voiceenable);
+	Cvar_RegisterVariable(&rcon_password);
+	Cvar_RegisterVariable(&sv_enableoldqueries);
+	Cvar_RegisterVariable(&mp_consistency);
+	Cvar_RegisterVariable(&sv_instancedbaseline);
+	Cvar_RegisterVariable(&sv_contact);
+	Cvar_RegisterVariable(&sv_unlag);
+	Cvar_RegisterVariable(&sv_maxunlag);
+	Cvar_RegisterVariable(&sv_unlagpush);
+	Cvar_RegisterVariable(&sv_unlagsamples);
+	Cvar_RegisterVariable(&sv_filterban);
+	Cvar_RegisterVariable(&sv_maxupdaterate);
+	Cvar_RegisterVariable(&sv_minupdaterate);
+	Cvar_RegisterVariable(&sv_logrelay);
+	Cvar_RegisterVariable(&sv_lan);
+	Cvar_DirectSet(&sv_lan, PF_IsDedicatedServer() ? "0" : "1");
+	Cvar_RegisterVariable(&sv_lan_rate);
+	Cvar_RegisterVariable(&sv_proxies);
+	Cvar_RegisterVariable(&sv_outofdatetime);
+	Cvar_RegisterVariable(&sv_visiblemaxplayers);
+	Cvar_RegisterVariable(&sv_password);
+	Cvar_RegisterVariable(&sv_aim);
+	Cvar_RegisterVariable(&violence_hblood);
+	Cvar_RegisterVariable(&violence_ablood);
+	Cvar_RegisterVariable(&violence_hgibs);
+	Cvar_RegisterVariable(&violence_agibs);
+	Cvar_RegisterVariable(&sv_newunit);
+	Cvar_RegisterVariable(&sv_gravity);
+	Cvar_RegisterVariable(&sv_friction);
+	Cvar_RegisterVariable(&sv_edgefriction);
+	Cvar_RegisterVariable(&sv_stopspeed);
+	Cvar_RegisterVariable(&sv_maxspeed);
+	Cvar_RegisterVariable(&sv_footsteps);
+	Cvar_RegisterVariable(&sv_accelerate);
+	Cvar_RegisterVariable(&sv_stepsize);
+	Cvar_RegisterVariable(&sv_bounce);
+	Cvar_RegisterVariable(&sv_airaccelerate);
+	Cvar_RegisterVariable(&sv_wateraccelerate);
+	Cvar_RegisterVariable(&sv_waterfriction);
+	Cvar_RegisterVariable(&sv_skycolor_r);
+	Cvar_RegisterVariable(&sv_skycolor_g);
+	Cvar_RegisterVariable(&sv_skycolor_b);
+	Cvar_RegisterVariable(&sv_skyvec_x);
+	Cvar_RegisterVariable(&sv_skyvec_y);
+	Cvar_RegisterVariable(&sv_skyvec_z);
+	Cvar_RegisterVariable(&sv_timeout);
+	Cvar_RegisterVariable(&sv_clienttrace);
+	Cvar_RegisterVariable(&sv_zmax);
+	Cvar_RegisterVariable(&sv_wateramp);
+	Cvar_RegisterVariable(&sv_skyname);
+	Cvar_RegisterVariable(&sv_maxvelocity);
+	Cvar_RegisterVariable(&sv_cheats);
+	if (COM_CheckParm("-dev"))
+		Cvar_SetValue("sv_cheats", 1.0);
+	Cvar_RegisterVariable(&sv_spectatormaxspeed);
+	Cvar_RegisterVariable(&sv_allow_download);
+	Cvar_RegisterVariable(&sv_allow_upload);
+	Cvar_RegisterVariable(&sv_max_upload);
+	Cvar_RegisterVariable(&sv_send_logos);
+	Cvar_RegisterVariable(&sv_send_resources);
+	Cvar_RegisterVariable(&sv_logbans);
+	Cvar_RegisterVariable(&hpk_maxsize);
+	Cvar_RegisterVariable(&mapcyclefile);
+	Cvar_RegisterVariable(&motdfile);
+	Cvar_RegisterVariable(&servercfgfile);
+	Cvar_RegisterVariable(&mapchangecfgfile);
+	Cvar_RegisterVariable(&lservercfgfile);
+	Cvar_RegisterVariable(&logsdir);
+	Cvar_RegisterVariable(&bannedcfgfile);
+#ifdef REHLDS_FIXES
+	Cvar_RegisterVariable(&listipcfgfile);
+#endif
+	Cvar_RegisterVariable(&sv_rcon_minfailures);
+	Cvar_RegisterVariable(&sv_rcon_maxfailures);
+	Cvar_RegisterVariable(&sv_rcon_minfailuretime);
+	Cvar_RegisterVariable(&sv_rcon_banpenalty);
+	Cvar_RegisterVariable(&sv_minrate);
+	Cvar_RegisterVariable(&sv_maxrate);
+	Cvar_RegisterVariable(&max_queries_sec);
+	Cvar_RegisterVariable(&max_queries_sec_global);
+	Cvar_RegisterVariable(&max_queries_window);
+	Cvar_RegisterVariable(&sv_logblocks);
+	Cvar_RegisterVariable(&sv_downloadurl);
+	Cvar_RegisterVariable(&sv_version);
+	Cvar_RegisterVariable(&sv_allow_dlfile);
+#ifdef REHLDS_FIXES
+	Cvar_RegisterVariable(&sv_force_ent_intersection);
+	Cvar_RegisterVariable(&sv_echo_unknown_cmd);
+	Cvar_RegisterVariable(&sv_auto_precache_sounds_in_models);
+#endif
+	
+	for (int i = 0; i < MAX_MODELS; i++)
+	{
+		Q_snprintf(localmodels[i], sizeof(localmodels[i]), "*%i", i);
+	}
+
+	g_psvs.isSecure = FALSE;
+
+	for (int i = 0; i < g_psvs.maxclientslimit; i++)
+	{
+		client_t *cl = &g_psvs.clients[i];
+		SV_ClearFrames(&cl->frames);
+		Q_memset(cl, 0, sizeof(client_t));
+		cl->resourcesonhand.pPrev = &cl->resourcesonhand;
+		cl->resourcesonhand.pNext = &cl->resourcesonhand;
+		cl->resourcesneeded.pPrev = &cl->resourcesneeded;
+		cl->resourcesneeded.pNext = &cl->resourcesneeded;
+	}
+
+	PM_Init(&g_svmove);
+	SV_AllocClientFrames();
+	SV_InitDeltas();
+}
+
+/* <aad4b> ../engine/sv_main.c:9558 */
+void SV_Shutdown(void)
+{
+	g_DeltaJitRegistry.Cleanup();
+	delta_info_t *p = g_sv_delta;
+	while (p)
+	{
+		delta_info_t *n = p->next;
+		if (p->delta)
+			DELTA_FreeDescription(&p->delta);
+
+		Mem_Free(p->name);
+		Mem_Free(p->loadfile);
+		Mem_Free(p);
+		p = n;
+	}
+
+	g_sv_delta = NULL;
+}
+
+qboolean SV_CompareUserID(USERID_t *id1, USERID_t *id2)
+{
+	return g_RehldsHookchains.m_SV_CompareUserID.callChain(SV_CompareUserID_internal, id1, id2);
+}
+
+/* <a5ef9> ../engine/sv_main.c:9585 */
+qboolean EXT_FUNC SV_CompareUserID_internal(USERID_t *id1, USERID_t *id2)
+{
+	if (id1 == NULL || id2 == NULL)
+		return FALSE;
+
+	if (id1->idtype != id2->idtype)
+		return FALSE;
+
+	if (id1->idtype != AUTH_IDTYPE_STEAM && id1->idtype != AUTH_IDTYPE_VALVE)
+		return FALSE;
+
+	char szID1[64];
+	char szID2[64];
+
+	Q_strncpy(szID1, SV_GetIDString(id1), sizeof(szID1) - 1);
+	szID1[sizeof(szID1) - 1] = 0;
+
+	Q_strncpy(szID2, SV_GetIDString(id2), sizeof(szID2) - 1);
+	szID2[sizeof(szID2) - 1] = 0;
+
+	return Q_stricmp(szID1, szID2) ? FALSE : TRUE;
+}
+
+char* SV_GetIDString(USERID_t *id)
+{
+	return g_RehldsHookchains.m_SV_GetIDString.callChain(SV_GetIDString_internal, id);
+}
+
+/* <aad82> ../engine/sv_main.c:9625 */
+char* EXT_FUNC SV_GetIDString_internal(USERID_t *id)
+{
+	static char idstr[64];
+
+	idstr[0] = 0;
+
+	if (!id)
+	{
+		return idstr;
+	}
+
+	switch (id->idtype)
+	{
+	case AUTH_IDTYPE_STEAM:
+		if (sv_lan.value != 0.0f)
+		{
+			Q_strncpy(idstr, "STEAM_ID_LAN", ARRAYSIZE(idstr) - 1);
+		}
+		else if (!id->m_SteamID)
+		{
+			Q_strncpy(idstr, "STEAM_ID_PENDING", ARRAYSIZE(idstr) - 1);
+		}
+		else
+		{
+			TSteamGlobalUserID steam2ID = Steam_Steam3IDtoSteam2(id->m_SteamID);
+			Q_snprintf(idstr, ARRAYSIZE(idstr) - 1, "STEAM_%u:%u:%u", steam2ID.m_SteamInstanceID, steam2ID.m_SteamLocalUserID.Split.High32bits, steam2ID.m_SteamLocalUserID.Split.Low32bits);
+		}
+		break;
+	case AUTH_IDTYPE_VALVE:
+		if (sv_lan.value != 0.0f)
+		{
+			Q_strncpy(idstr, "VALVE_ID_LAN", ARRAYSIZE(idstr) - 1);
+		}
+		else if (!id->m_SteamID)
+		{
+			Q_strncpy(idstr, "VALVE_ID_PENDING", ARRAYSIZE(idstr) - 1);
+		}
+		else
+		{
+			TSteamGlobalUserID steam2ID = Steam_Steam3IDtoSteam2(id->m_SteamID);
+			Q_snprintf(idstr, ARRAYSIZE(idstr) - 1, "VALVE_%u:%u:%u", steam2ID.m_SteamInstanceID, steam2ID.m_SteamLocalUserID.Split.High32bits, steam2ID.m_SteamLocalUserID.Split.Low32bits);
+		}
+		break;
+	case AUTH_IDTYPE_LOCAL:
+		Q_strncpy(idstr, "HLTV", ARRAYSIZE(idstr) - 1);
+		break;
+	default:
+		Q_strncpy(idstr, "UNKNOWN", ARRAYSIZE(idstr) - 1);
+		break;
+	}
+	// Don't be paranoid
+	//idstr[ARRAYSIZE(idstr) - 1] = 0;
+
+	return idstr;
+}
+
+/* <a5f45> ../engine/sv_main.c:9697 */
+char *SV_GetClientIDString(client_t *client)
+{
+	static char idstr[64];
+
+	idstr[0] = 0;
+
+	if (!client)
+	{
+		return idstr;
+	}
+
+	if (client->netchan.remote_address.type == NA_LOOPBACK && client->network_userid.idtype == AUTH_IDTYPE_VALVE)
+	{
+		Q_snprintf(idstr, ARRAYSIZE(idstr) - 1, "VALVE_ID_LOOPBACK");
+	}
+	else
+	{
+		USERID_t *id = &client->network_userid;
+		Q_snprintf(idstr, ARRAYSIZE(idstr) - 1, "%s", SV_GetIDString(id));
+		idstr[ARRAYSIZE(idstr) - 1] = 0;
+	}
+
+	return idstr;
+}
+
+/* <a5b9a> ../engine/sv_main.c:9719 */
+typedef struct GameToAppIDMapItem_s
+{
+	unsigned int iAppID;
+	const char *pGameDir;
+} GameToAppIDMapItem_t;
+
+GameToAppIDMapItem_t g_GameToAppIDMap[11] = {
+	0x0A, "cstrike",
+	0x14, "tfc",
+	0x1E, "dod",
+	0x28, "dmc",
+	0x32, "gearbox",
+	0x3C, "ricochet",
+	0x46, "valve",
+	0x50, "czero",
+	0x64, "czeror",
+	0x82, "bshift",
+	0x96, "cstrike_beta",
+};
+
+/* <abae3> ../engine/sv_main.c:9748 */
+int GetGameAppID(void)
+{
+	char arg[260];
+	char gd[260];
+
+	COM_ParseDirectoryFromCmd("-game", gd, "valve");
+	COM_FileBase(gd, arg);
+	for (int i = 0; i < ARRAYSIZE(g_GameToAppIDMap); i++)
+	{
+		if (!Q_stricmp(g_GameToAppIDMap[i].pGameDir, arg))
+			return g_GameToAppIDMap[i].iAppID;
+	}
+
+	return 70;
+}
+
+/* <abb2e> ../engine/sv_main.c:9772 */
+qboolean IsGameSubscribed(const char *gameName)
+{
+#ifdef _WIN32
+	for (int i = 0; i < ARRAYSIZE(g_GameToAppIDMap); i++)
+	{
+		if (!Q_stricmp(g_GameToAppIDMap[i].pGameDir, gameName))
+		{
+			return ISteamApps_BIsSubscribedApp(g_GameToAppIDMap[i].iAppID);
+		}
+	}
+
+	return ISteamApps_BIsSubscribedApp(70);
+#else //_WIN32
+	return 0;
+#endif
+}
+
+/* <abb5b> ../engine/sv_main.c:9796 */
+NOXREF qboolean BIsValveGame(void)
+{
+	for (int i = 0; i < ARRAYSIZE(g_GameToAppIDMap); i++)
+	{
+		if (!Q_stricmp(g_GameToAppIDMap[i].pGameDir, com_gamedir))
+			return TRUE;
+	}
+	return FALSE;
 }