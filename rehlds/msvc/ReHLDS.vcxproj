﻿<?xml version="1.0" encoding="utf-8"?>
<Project DefaultTargets="Build" ToolsVersion="12.0" xmlns="http://schemas.microsoft.com/developer/msbuild/2003">
  <ItemGroup Label="ProjectConfigurations">
    <ProjectConfiguration Include="Debug Play|Win32">
      <Configuration>Debug Play</Configuration>
      <Platform>Win32</Platform>
    </ProjectConfiguration>
    <ProjectConfiguration Include="Debug Record|Win32">
      <Configuration>Debug Record</Configuration>
      <Platform>Win32</Platform>
    </ProjectConfiguration>
    <ProjectConfiguration Include="Debug Swds Play|Win32">
      <Configuration>Debug Swds Play</Configuration>
      <Platform>Win32</Platform>
    </ProjectConfiguration>
    <ProjectConfiguration Include="Debug Swds|Win32">
      <Configuration>Debug Swds</Configuration>
      <Platform>Win32</Platform>
    </ProjectConfiguration>
    <ProjectConfiguration Include="Debug|Win32">
      <Configuration>Debug</Configuration>
      <Platform>Win32</Platform>
    </ProjectConfiguration>
    <ProjectConfiguration Include="Release Play|Win32">
      <Configuration>Release Play</Configuration>
      <Platform>Win32</Platform>
    </ProjectConfiguration>
    <ProjectConfiguration Include="Release Swds Play|Win32">
      <Configuration>Release Swds Play</Configuration>
      <Platform>Win32</Platform>
    </ProjectConfiguration>
    <ProjectConfiguration Include="Release|Win32">
      <Configuration>Release</Configuration>
      <Platform>Win32</Platform>
    </ProjectConfiguration>
    <ProjectConfiguration Include="Test Fixes|Win32">
      <Configuration>Test Fixes</Configuration>
      <Platform>Win32</Platform>
    </ProjectConfiguration>
    <ProjectConfiguration Include="Tests|Win32">
      <Configuration>Tests</Configuration>
      <Platform>Win32</Platform>
    </ProjectConfiguration>
  </ItemGroup>
  <ItemGroup>
    <ClCompile Include="..\engine\buildnum.cpp" />
    <ClCompile Include="..\engine\cl_null.cpp" />
    <ClCompile Include="..\engine\cmd.cpp" />
    <ClCompile Include="..\engine\cmodel.cpp" />
    <ClCompile Include="..\engine\common.cpp" />
    <ClCompile Include="..\engine\com_custom.cpp" />
    <ClCompile Include="..\engine\crc.cpp" />
    <ClCompile Include="..\engine\cvar.cpp" />
    <ClCompile Include="..\engine\decals.cpp" />
    <ClCompile Include="..\engine\delta.cpp" />
    <ClCompile Include="..\engine\delta_jit.cpp" />
    <ClCompile Include="..\engine\ed_strpool.cpp" />
    <ClCompile Include="..\engine\filesystem.cpp" />
    <ClCompile Include="..\engine\filesystem_internal.cpp" />
    <ClCompile Include="..\engine\hashpak.cpp" />
    <ClCompile Include="..\engine\host.cpp" />
    <ClCompile Include="..\engine\host_cmd.cpp" />
    <ClCompile Include="..\engine\info.cpp" />
    <ClCompile Include="..\engine\ipratelimit.cpp" />
    <ClCompile Include="..\engine\ipratelimitWrapper.cpp" />
    <ClCompile Include="..\engine\l_studio.cpp" />
    <ClCompile Include="..\engine\mathlib.cpp" />
    <ClCompile Include="..\engine\mem.cpp" />
    <ClCompile Include="..\engine\model.cpp" />
    <ClCompile Include="..\engine\module.cpp" />
    <ClCompile Include="..\engine\net_chan.cpp" />
    <ClCompile Include="..\engine\net_ws.cpp" />
    <ClCompile Include="..\engine\pmove.cpp" />
    <ClCompile Include="..\engine\pmovetst.cpp" />
    <ClCompile Include="..\engine\pr_cmds.cpp" />
    <ClCompile Include="..\engine\pr_edict.cpp" />
    <ClCompile Include="..\engine\public_amalgamation.cpp" />
    <ClCompile Include="..\engine\r_studio.cpp" />
    <ClCompile Include="..\engine\snd_null.cpp" />
    <ClCompile Include="..\engine\sv_log.cpp" />
    <ClCompile Include="..\engine\sv_main.cpp" />
    <ClCompile Include="..\engine\sv_move.cpp" />
    <ClCompile Include="..\engine\sv_phys.cpp" />
    <ClCompile Include="..\engine\sv_pmove.cpp" />
    <ClCompile Include="..\engine\sv_remoteaccess.cpp" />
    <ClCompile Include="..\engine\sv_steam3.cpp" />
    <ClCompile Include="..\engine\sv_upld.cpp" />
    <ClCompile Include="..\engine\sv_user.cpp" />
    <ClCompile Include="..\engine\sys_dll.cpp" />
    <ClCompile Include="..\engine\sys_dll2.cpp" />
    <ClCompile Include="..\engine\sys_engine.cpp" />
    <ClCompile Include="..\engine\sys_linuxwind.cpp" />
    <ClCompile Include="..\engine\textures.cpp" />
    <ClCompile Include="..\engine\tmessage.cpp" />
    <ClCompile Include="..\engine\traceinit.cpp" />
    <ClCompile Include="..\engine\unicode_strtools.cpp" />
    <ClCompile Include="..\engine\vid_null.cpp" />
    <ClCompile Include="..\engine\wad.cpp" />
    <ClCompile Include="..\engine\world.cpp" />
    <ClCompile Include="..\engine\zone.cpp" />
    <ClCompile Include="..\hookers\6132_hooker.cpp">
      <ExcludedFromBuild Condition="'$(Configuration)|$(Platform)'=='Tests|Win32'">true</ExcludedFromBuild>
      <ExcludedFromBuild Condition="'$(Configuration)|$(Platform)'=='Test Fixes|Win32'">true</ExcludedFromBuild>
      <ExcludedFromBuild Condition="'$(Configuration)|$(Platform)'=='Debug Swds Play|Win32'">true</ExcludedFromBuild>
      <ExcludedFromBuild Condition="'$(Configuration)|$(Platform)'=='Debug Swds|Win32'">true</ExcludedFromBuild>
      <ExcludedFromBuild Condition="'$(Configuration)|$(Platform)'=='Release Swds Play|Win32'">true</ExcludedFromBuild>
    </ClCompile>
    <ClCompile Include="..\hookers\hooker.cpp">
      <ExcludedFromBuild Condition="'$(Configuration)|$(Platform)'=='Tests|Win32'">true</ExcludedFromBuild>
      <ExcludedFromBuild Condition="'$(Configuration)|$(Platform)'=='Test Fixes|Win32'">true</ExcludedFromBuild>
      <ExcludedFromBuild Condition="'$(Configuration)|$(Platform)'=='Debug Swds Play|Win32'">true</ExcludedFromBuild>
      <ExcludedFromBuild Condition="'$(Configuration)|$(Platform)'=='Debug Swds|Win32'">true</ExcludedFromBuild>
      <ExcludedFromBuild Condition="'$(Configuration)|$(Platform)'=='Release Swds Play|Win32'">true</ExcludedFromBuild>
    </ClCompile>
    <ClCompile Include="..\hookers\main.cpp">
      <ExcludedFromBuild Condition="'$(Configuration)|$(Platform)'=='Debug Swds Play|Win32'">true</ExcludedFromBuild>
      <ExcludedFromBuild Condition="'$(Configuration)|$(Platform)'=='Debug Swds|Win32'">true</ExcludedFromBuild>
      <ExcludedFromBuild Condition="'$(Configuration)|$(Platform)'=='Release Swds Play|Win32'">true</ExcludedFromBuild>
    </ClCompile>
    <ClCompile Include="..\hookers\main_swds.cpp">
      <ExcludedFromBuild Condition="'$(Configuration)|$(Platform)'=='Debug Play|Win32'">true</ExcludedFromBuild>
      <ExcludedFromBuild Condition="'$(Configuration)|$(Platform)'=='Debug Record|Win32'">true</ExcludedFromBuild>
      <ExcludedFromBuild Condition="'$(Configuration)|$(Platform)'=='Release Play|Win32'">true</ExcludedFromBuild>
      <ExcludedFromBuild Condition="'$(Configuration)|$(Platform)'=='Release Swds Play|Win32'">false</ExcludedFromBuild>
      <ExcludedFromBuild Condition="'$(Configuration)|$(Platform)'=='Tests|Win32'">true</ExcludedFromBuild>
      <ExcludedFromBuild Condition="'$(Configuration)|$(Platform)'=='Test Fixes|Win32'">true</ExcludedFromBuild>
      <ExcludedFromBuild Condition="'$(Configuration)|$(Platform)'=='Debug|Win32'">true</ExcludedFromBuild>
      <ExcludedFromBuild Condition="'$(Configuration)|$(Platform)'=='Debug Swds|Win32'">false</ExcludedFromBuild>
      <ExcludedFromBuild Condition="'$(Configuration)|$(Platform)'=='Release|Win32'">true</ExcludedFromBuild>
    </ClCompile>
    <ClCompile Include="..\hookers\memory.cpp">
      <ExcludedFromBuild Condition="'$(Configuration)|$(Platform)'=='Debug Swds Play|Win32'">false</ExcludedFromBuild>
    </ClCompile>
    <ClCompile Include="..\hookers\rehlds_debug.cpp" />
    <ClCompile Include="..\public\interface.cpp">
      <ExcludedFromBuild Condition="'$(Configuration)|$(Platform)'=='Debug|Win32'">true</ExcludedFromBuild>
      <ExcludedFromBuild Condition="'$(Configuration)|$(Platform)'=='Debug Swds|Win32'">true</ExcludedFromBuild>
      <ExcludedFromBuild Condition="'$(Configuration)|$(Platform)'=='Debug Play|Win32'">true</ExcludedFromBuild>
      <ExcludedFromBuild Condition="'$(Configuration)|$(Platform)'=='Debug Swds Play|Win32'">true</ExcludedFromBuild>
      <ExcludedFromBuild Condition="'$(Configuration)|$(Platform)'=='Debug Record|Win32'">true</ExcludedFromBuild>
      <ExcludedFromBuild Condition="'$(Configuration)|$(Platform)'=='Release|Win32'">true</ExcludedFromBuild>
      <ExcludedFromBuild Condition="'$(Configuration)|$(Platform)'=='Release Play|Win32'">true</ExcludedFromBuild>
      <ExcludedFromBuild Condition="'$(Configuration)|$(Platform)'=='Release Swds Play|Win32'">true</ExcludedFromBuild>
      <ExcludedFromBuild Condition="'$(Configuration)|$(Platform)'=='Tests|Win32'">true</ExcludedFromBuild>
      <ExcludedFromBuild Condition="'$(Configuration)|$(Platform)'=='Test Fixes|Win32'">true</ExcludedFromBuild>
    </ClCompile>
    <ClCompile Include="..\public\registry.cpp" />
    <ClCompile Include="..\public\rehlds\crc32.cpp">
      <ExcludedFromBuild Condition="'$(Configuration)|$(Platform)'=='Debug|Win32'">true</ExcludedFromBuild>
      <ExcludedFromBuild Condition="'$(Configuration)|$(Platform)'=='Debug Swds|Win32'">true</ExcludedFromBuild>
      <ExcludedFromBuild Condition="'$(Configuration)|$(Platform)'=='Debug Play|Win32'">true</ExcludedFromBuild>
      <ExcludedFromBuild Condition="'$(Configuration)|$(Platform)'=='Debug Swds Play|Win32'">true</ExcludedFromBuild>
      <ExcludedFromBuild Condition="'$(Configuration)|$(Platform)'=='Debug Record|Win32'">true</ExcludedFromBuild>
      <ExcludedFromBuild Condition="'$(Configuration)|$(Platform)'=='Release|Win32'">true</ExcludedFromBuild>
      <ExcludedFromBuild Condition="'$(Configuration)|$(Platform)'=='Release Play|Win32'">true</ExcludedFromBuild>
      <ExcludedFromBuild Condition="'$(Configuration)|$(Platform)'=='Release Swds Play|Win32'">true</ExcludedFromBuild>
      <ExcludedFromBuild Condition="'$(Configuration)|$(Platform)'=='Tests|Win32'">true</ExcludedFromBuild>
      <ExcludedFromBuild Condition="'$(Configuration)|$(Platform)'=='Test Fixes|Win32'">true</ExcludedFromBuild>
    </ClCompile>
    <ClCompile Include="..\public\rehlds\sys_shared.cpp">
      <ExcludedFromBuild Condition="'$(Configuration)|$(Platform)'=='Debug|Win32'">true</ExcludedFromBuild>
      <ExcludedFromBuild Condition="'$(Configuration)|$(Platform)'=='Debug Swds|Win32'">true</ExcludedFromBuild>
      <ExcludedFromBuild Condition="'$(Configuration)|$(Platform)'=='Debug Play|Win32'">true</ExcludedFromBuild>
      <ExcludedFromBuild Condition="'$(Configuration)|$(Platform)'=='Debug Swds Play|Win32'">true</ExcludedFromBuild>
      <ExcludedFromBuild Condition="'$(Configuration)|$(Platform)'=='Debug Record|Win32'">true</ExcludedFromBuild>
      <ExcludedFromBuild Condition="'$(Configuration)|$(Platform)'=='Release|Win32'">true</ExcludedFromBuild>
      <ExcludedFromBuild Condition="'$(Configuration)|$(Platform)'=='Release Play|Win32'">true</ExcludedFromBuild>
      <ExcludedFromBuild Condition="'$(Configuration)|$(Platform)'=='Release Swds Play|Win32'">true</ExcludedFromBuild>
      <ExcludedFromBuild Condition="'$(Configuration)|$(Platform)'=='Tests|Win32'">true</ExcludedFromBuild>
      <ExcludedFromBuild Condition="'$(Configuration)|$(Platform)'=='Test Fixes|Win32'">true</ExcludedFromBuild>
    </ClCompile>
    <ClCompile Include="..\public\steamid.cpp" />
    <ClCompile Include="..\public\tier0\dbg.cpp" />
    <ClCompile Include="..\public\tier0\platform_linux.cpp">
      <ExcludedFromBuild Condition="'$(Configuration)|$(Platform)'=='Debug|Win32'">true</ExcludedFromBuild>
      <ExcludedFromBuild Condition="'$(Configuration)|$(Platform)'=='Debug Swds|Win32'">true</ExcludedFromBuild>
      <ExcludedFromBuild Condition="'$(Configuration)|$(Platform)'=='Debug Play|Win32'">true</ExcludedFromBuild>
      <ExcludedFromBuild Condition="'$(Configuration)|$(Platform)'=='Debug Swds Play|Win32'">true</ExcludedFromBuild>
      <ExcludedFromBuild Condition="'$(Configuration)|$(Platform)'=='Debug Record|Win32'">true</ExcludedFromBuild>
      <ExcludedFromBuild Condition="'$(Configuration)|$(Platform)'=='Release|Win32'">true</ExcludedFromBuild>
      <ExcludedFromBuild Condition="'$(Configuration)|$(Platform)'=='Release Play|Win32'">true</ExcludedFromBuild>
      <ExcludedFromBuild Condition="'$(Configuration)|$(Platform)'=='Release Swds Play|Win32'">true</ExcludedFromBuild>
      <ExcludedFromBuild Condition="'$(Configuration)|$(Platform)'=='Tests|Win32'">true</ExcludedFromBuild>
      <ExcludedFromBuild Condition="'$(Configuration)|$(Platform)'=='Test Fixes|Win32'">true</ExcludedFromBuild>
    </ClCompile>
    <ClCompile Include="..\public\tier0\platform_win32.cpp" />
    <ClCompile Include="..\public\utlbuffer.cpp" />
    <ClCompile Include="..\rehlds\FlightRecorderImpl.cpp" />
    <ClCompile Include="..\rehlds\flight_recorder.cpp" />
    <ClCompile Include="..\rehlds\rehlds_api_impl.cpp" />
    <ClCompile Include="..\rehlds\rehlds_interfaces_impl.cpp" />
    <ClCompile Include="..\rehlds\hookchains_impl.cpp" />
    <ClCompile Include="..\rehlds\platform.cpp" />
    <ClCompile Include="..\rehlds\precompiled.cpp">
      <PrecompiledHeader Condition="'$(Configuration)|$(Platform)'=='Debug|Win32'">Create</PrecompiledHeader>
      <PrecompiledHeader Condition="'$(Configuration)|$(Platform)'=='Debug Swds|Win32'">Create</PrecompiledHeader>
      <PrecompiledHeaderFile Condition="'$(Configuration)|$(Platform)'=='Debug|Win32'">precompiled.h</PrecompiledHeaderFile>
      <PrecompiledHeaderFile Condition="'$(Configuration)|$(Platform)'=='Debug Swds|Win32'">precompiled.h</PrecompiledHeaderFile>
      <PrecompiledHeader Condition="'$(Configuration)|$(Platform)'=='Debug Play|Win32'">Create</PrecompiledHeader>
      <PrecompiledHeader Condition="'$(Configuration)|$(Platform)'=='Debug Swds Play|Win32'">Create</PrecompiledHeader>
      <PrecompiledHeaderFile Condition="'$(Configuration)|$(Platform)'=='Debug Play|Win32'">precompiled.h</PrecompiledHeaderFile>
      <PrecompiledHeaderFile Condition="'$(Configuration)|$(Platform)'=='Debug Swds Play|Win32'">precompiled.h</PrecompiledHeaderFile>
      <PrecompiledHeader Condition="'$(Configuration)|$(Platform)'=='Debug Record|Win32'">Create</PrecompiledHeader>
      <PrecompiledHeaderFile Condition="'$(Configuration)|$(Platform)'=='Debug Record|Win32'">precompiled.h</PrecompiledHeaderFile>
      <PrecompiledHeader Condition="'$(Configuration)|$(Platform)'=='Release|Win32'">Create</PrecompiledHeader>
      <PrecompiledHeader Condition="'$(Configuration)|$(Platform)'=='Release Play|Win32'">Create</PrecompiledHeader>
      <PrecompiledHeader Condition="'$(Configuration)|$(Platform)'=='Release Swds Play|Win32'">Create</PrecompiledHeader>
      <PrecompiledHeaderFile Condition="'$(Configuration)|$(Platform)'=='Release|Win32'">precompiled.h</PrecompiledHeaderFile>
      <PrecompiledHeaderFile Condition="'$(Configuration)|$(Platform)'=='Release Play|Win32'">precompiled.h</PrecompiledHeaderFile>
      <PrecompiledHeaderFile Condition="'$(Configuration)|$(Platform)'=='Release Swds Play|Win32'">precompiled.h</PrecompiledHeaderFile>
      <PrecompiledHeader Condition="'$(Configuration)|$(Platform)'=='Tests|Win32'">Create</PrecompiledHeader>
      <PrecompiledHeader Condition="'$(Configuration)|$(Platform)'=='Test Fixes|Win32'">Create</PrecompiledHeader>
      <PrecompiledHeaderFile Condition="'$(Configuration)|$(Platform)'=='Tests|Win32'">precompiled.h</PrecompiledHeaderFile>
      <PrecompiledHeaderFile Condition="'$(Configuration)|$(Platform)'=='Test Fixes|Win32'">precompiled.h</PrecompiledHeaderFile>
    </ClCompile>
    <ClCompile Include="..\rehlds\RehldsRuntimeConfig.cpp" />
    <ClCompile Include="..\rehlds\structSizeCheck.cpp" />
    <ClCompile Include="..\testsuite\anonymizer.cpp" />
    <ClCompile Include="..\testsuite\funccalls.cpp" />
    <ClCompile Include="..\testsuite\player.cpp" />
    <ClCompile Include="..\testsuite\recorder.cpp" />
    <ClCompile Include="..\testsuite\testsuite.cpp" />
    <ClCompile Include="..\unittests\common_tests.cpp">
      <ExcludedFromBuild Condition="'$(Configuration)|$(Platform)'=='Debug|Win32'">true</ExcludedFromBuild>
      <ExcludedFromBuild Condition="'$(Configuration)|$(Platform)'=='Debug Swds|Win32'">true</ExcludedFromBuild>
      <ExcludedFromBuild Condition="'$(Configuration)|$(Platform)'=='Debug Play|Win32'">true</ExcludedFromBuild>
      <ExcludedFromBuild Condition="'$(Configuration)|$(Platform)'=='Debug Swds Play|Win32'">true</ExcludedFromBuild>
      <ExcludedFromBuild Condition="'$(Configuration)|$(Platform)'=='Debug Record|Win32'">true</ExcludedFromBuild>
      <ExcludedFromBuild Condition="'$(Configuration)|$(Platform)'=='Release|Win32'">true</ExcludedFromBuild>
      <ExcludedFromBuild Condition="'$(Configuration)|$(Platform)'=='Release Play|Win32'">true</ExcludedFromBuild>
      <ExcludedFromBuild Condition="'$(Configuration)|$(Platform)'=='Release Swds Play|Win32'">true</ExcludedFromBuild>
    </ClCompile>
    <ClCompile Include="..\unittests\delta_tests.cpp">
      <ExcludedFromBuild Condition="'$(Configuration)|$(Platform)'=='Debug|Win32'">true</ExcludedFromBuild>
      <ExcludedFromBuild Condition="'$(Configuration)|$(Platform)'=='Debug Swds|Win32'">true</ExcludedFromBuild>
      <ExcludedFromBuild Condition="'$(Configuration)|$(Platform)'=='Debug Play|Win32'">true</ExcludedFromBuild>
      <ExcludedFromBuild Condition="'$(Configuration)|$(Platform)'=='Debug Swds Play|Win32'">true</ExcludedFromBuild>
      <ExcludedFromBuild Condition="'$(Configuration)|$(Platform)'=='Debug Record|Win32'">true</ExcludedFromBuild>
      <ExcludedFromBuild Condition="'$(Configuration)|$(Platform)'=='Release|Win32'">true</ExcludedFromBuild>
      <ExcludedFromBuild Condition="'$(Configuration)|$(Platform)'=='Release Play|Win32'">true</ExcludedFromBuild>
      <ExcludedFromBuild Condition="'$(Configuration)|$(Platform)'=='Release Swds Play|Win32'">true</ExcludedFromBuild>
    </ClCompile>
    <ClCompile Include="..\unittests\mathlib_tests.cpp">
      <ExcludedFromBuild Condition="'$(Configuration)|$(Platform)'=='Debug|Win32'">true</ExcludedFromBuild>
      <ExcludedFromBuild Condition="'$(Configuration)|$(Platform)'=='Debug Swds|Win32'">true</ExcludedFromBuild>
      <ExcludedFromBuild Condition="'$(Configuration)|$(Platform)'=='Debug Play|Win32'">true</ExcludedFromBuild>
      <ExcludedFromBuild Condition="'$(Configuration)|$(Platform)'=='Debug Swds Play|Win32'">true</ExcludedFromBuild>
      <ExcludedFromBuild Condition="'$(Configuration)|$(Platform)'=='Debug Record|Win32'">true</ExcludedFromBuild>
      <ExcludedFromBuild Condition="'$(Configuration)|$(Platform)'=='Release|Win32'">true</ExcludedFromBuild>
      <ExcludedFromBuild Condition="'$(Configuration)|$(Platform)'=='Release Play|Win32'">true</ExcludedFromBuild>
      <ExcludedFromBuild Condition="'$(Configuration)|$(Platform)'=='Release Swds Play|Win32'">true</ExcludedFromBuild>
    </ClCompile>
    <ClCompile Include="..\unittests\struct_offsets_tests.cpp">
      <ExcludedFromBuild Condition="'$(Configuration)|$(Platform)'=='Debug|Win32'">true</ExcludedFromBuild>
      <ExcludedFromBuild Condition="'$(Configuration)|$(Platform)'=='Debug Swds|Win32'">true</ExcludedFromBuild>
      <ExcludedFromBuild Condition="'$(Configuration)|$(Platform)'=='Debug Play|Win32'">true</ExcludedFromBuild>
      <ExcludedFromBuild Condition="'$(Configuration)|$(Platform)'=='Debug Swds Play|Win32'">true</ExcludedFromBuild>
      <ExcludedFromBuild Condition="'$(Configuration)|$(Platform)'=='Debug Record|Win32'">true</ExcludedFromBuild>
      <ExcludedFromBuild Condition="'$(Configuration)|$(Platform)'=='Release|Win32'">true</ExcludedFromBuild>
      <ExcludedFromBuild Condition="'$(Configuration)|$(Platform)'=='Release Play|Win32'">true</ExcludedFromBuild>
      <ExcludedFromBuild Condition="'$(Configuration)|$(Platform)'=='Release Swds Play|Win32'">true</ExcludedFromBuild>
    </ClCompile>
    <ClCompile Include="..\unittests\TestRunner.cpp">
      <ExcludedFromBuild Condition="'$(Configuration)|$(Platform)'=='Debug|Win32'">true</ExcludedFromBuild>
      <ExcludedFromBuild Condition="'$(Configuration)|$(Platform)'=='Debug Swds|Win32'">true</ExcludedFromBuild>
      <ExcludedFromBuild Condition="'$(Configuration)|$(Platform)'=='Debug Play|Win32'">true</ExcludedFromBuild>
      <ExcludedFromBuild Condition="'$(Configuration)|$(Platform)'=='Debug Swds Play|Win32'">true</ExcludedFromBuild>
      <ExcludedFromBuild Condition="'$(Configuration)|$(Platform)'=='Debug Record|Win32'">true</ExcludedFromBuild>
      <ExcludedFromBuild Condition="'$(Configuration)|$(Platform)'=='Release|Win32'">true</ExcludedFromBuild>
      <ExcludedFromBuild Condition="'$(Configuration)|$(Platform)'=='Release Play|Win32'">true</ExcludedFromBuild>
      <ExcludedFromBuild Condition="'$(Configuration)|$(Platform)'=='Release Swds Play|Win32'">true</ExcludedFromBuild>
    </ClCompile>
    <ClCompile Include="..\unittests\tmessage_tests.cpp">
      <ExcludedFromBuild Condition="'$(Configuration)|$(Platform)'=='Debug|Win32'">true</ExcludedFromBuild>
      <ExcludedFromBuild Condition="'$(Configuration)|$(Platform)'=='Debug Swds|Win32'">true</ExcludedFromBuild>
      <ExcludedFromBuild Condition="'$(Configuration)|$(Platform)'=='Debug Play|Win32'">true</ExcludedFromBuild>
      <ExcludedFromBuild Condition="'$(Configuration)|$(Platform)'=='Debug Swds Play|Win32'">true</ExcludedFromBuild>
      <ExcludedFromBuild Condition="'$(Configuration)|$(Platform)'=='Debug Record|Win32'">true</ExcludedFromBuild>
      <ExcludedFromBuild Condition="'$(Configuration)|$(Platform)'=='Release|Win32'">true</ExcludedFromBuild>
      <ExcludedFromBuild Condition="'$(Configuration)|$(Platform)'=='Release Play|Win32'">true</ExcludedFromBuild>
      <ExcludedFromBuild Condition="'$(Configuration)|$(Platform)'=='Release Swds Play|Win32'">true</ExcludedFromBuild>
    </ClCompile>
  </ItemGroup>
  <ItemGroup>
    <ClInclude Include="..\common\beamdef.h" />
    <ClInclude Include="..\common\cl_entity.h" />
    <ClInclude Include="..\common\com_model.h" />
    <ClInclude Include="..\common\const.h" />
    <ClInclude Include="..\common\con_nprint.h" />
    <ClInclude Include="..\common\crc.h" />
    <ClInclude Include="..\common\cvardef.h" />
    <ClInclude Include="..\common\demo_api.h" />
    <ClInclude Include="..\common\director_cmds.h" />
    <ClInclude Include="..\common\dlight.h" />
    <ClInclude Include="..\common\dll_state.h" />
    <ClInclude Include="..\common\entity_state.h" />
    <ClInclude Include="..\common\entity_types.h" />
    <ClInclude Include="..\common\enums.h" />
    <ClInclude Include="..\common\event_api.h" />
    <ClInclude Include="..\common\event_args.h" />
    <ClInclude Include="..\common\event_flags.h" />
    <ClInclude Include="..\common\hltv.h" />
    <ClInclude Include="..\common\IGameServerData.h" />
    <ClInclude Include="..\common\in_buttons.h" />
    <ClInclude Include="..\common\ivoicetweak.h" />
    <ClInclude Include="..\common\kbutton.h" />
    <ClInclude Include="..\common\mathlib.h" />
    <ClInclude Include="..\common\netadr.h" />
    <ClInclude Include="..\common\net_api.h" />
    <ClInclude Include="..\common\nowin.h" />
    <ClInclude Include="..\common\parsemsg.h" />
    <ClInclude Include="..\common\particledef.h" />
    <ClInclude Include="..\common\pmtrace.h" />
    <ClInclude Include="..\common\port.h" />
    <ClInclude Include="..\common\qfont.h" />
    <ClInclude Include="..\common\quakedef.h" />
    <ClInclude Include="..\common\ref_params.h" />
    <ClInclude Include="..\common\r_efx.h" />
    <ClInclude Include="..\common\r_studioint.h" />
    <ClInclude Include="..\common\screenfade.h" />
    <ClInclude Include="..\common\Sequence.h" />
    <ClInclude Include="..\common\SteamCommon.h" />
    <ClInclude Include="..\common\studio_event.h" />
    <ClInclude Include="..\common\triangleapi.h" />
    <ClInclude Include="..\common\usercmd.h" />
    <ClInclude Include="..\common\vmodes.h" />
    <ClInclude Include="..\common\weaponinfo.h" />
    <ClInclude Include="..\common\winsani_in.h" />
    <ClInclude Include="..\common\winsani_out.h" />
    <ClInclude Include="..\dlls\activity.h" />
    <ClInclude Include="..\dlls\activitymap.h" />
    <ClInclude Include="..\dlls\animation.h" />
    <ClInclude Include="..\dlls\basemonster.h" />
    <ClInclude Include="..\dlls\cbase.h" />
    <ClInclude Include="..\dlls\cdll_dll.h" />
    <ClInclude Include="..\dlls\client.h" />
    <ClInclude Include="..\dlls\decals.h" />
    <ClInclude Include="..\dlls\doors.h" />
    <ClInclude Include="..\dlls\effects.h" />
    <ClInclude Include="..\dlls\enginecallback.h" />
    <ClInclude Include="..\dlls\explode.h" />
    <ClInclude Include="..\dlls\extdll.h" />
    <ClInclude Include="..\dlls\func_break.h" />
    <ClInclude Include="..\dlls\game.h" />
    <ClInclude Include="..\dlls\gamerules.h" />
    <ClInclude Include="..\dlls\hornet.h" />
    <ClInclude Include="..\dlls\items.h" />
    <ClInclude Include="..\dlls\maprules.h" />
    <ClInclude Include="..\dlls\monsterevent.h" />
    <ClInclude Include="..\dlls\monsters.h" />
    <ClInclude Include="..\dlls\nodes.h" />
    <ClInclude Include="..\dlls\plane.h" />
    <ClInclude Include="..\dlls\player.h" />
    <ClInclude Include="..\dlls\saverestore.h" />
    <ClInclude Include="..\dlls\schedule.h" />
    <ClInclude Include="..\dlls\scriptevent.h" />
    <ClInclude Include="..\dlls\skill.h" />
    <ClInclude Include="..\dlls\soundent.h" />
    <ClInclude Include="..\dlls\spectator.h" />
    <ClInclude Include="..\dlls\talkmonster.h" />
    <ClInclude Include="..\dlls\teamplay_gamerules.h" />
    <ClInclude Include="..\dlls\trains.h" />
    <ClInclude Include="..\dlls\util.h" />
    <ClInclude Include="..\dlls\vector.h" />
    <ClInclude Include="..\dlls\weapons.h" />
    <ClInclude Include="..\engine\APIProxy.h" />
    <ClInclude Include="..\engine\cdll_int.h" />
    <ClInclude Include="..\engine\client.h" />
    <ClInclude Include="..\engine\cmd.h" />
    <ClInclude Include="..\engine\cmodel.h" />
    <ClInclude Include="..\engine\common.h" />
    <ClInclude Include="..\engine\com_custom.h" />
    <ClInclude Include="..\engine\consistency.h" />
    <ClInclude Include="..\engine\custom_int.h" />
    <ClInclude Include="..\engine\cvar.h" />
    <ClInclude Include="..\engine\decal.h" />
    <ClInclude Include="..\engine\delta.h" />
    <ClInclude Include="..\engine\delta_jit.h" />
    <ClInclude Include="..\engine\delta_packet.h" />
    <ClInclude Include="..\engine\ed_strpool.h" />
    <ClInclude Include="..\engine\event.h" />
    <ClInclude Include="..\engine\filesystem_.h" />
    <ClInclude Include="..\engine\filesystem_internal.h" />
    <ClInclude Include="..\engine\filter.h" />
    <ClInclude Include="..\engine\hashpak.h" />
    <ClInclude Include="..\engine\host.h" />
    <ClInclude Include="..\engine\host_cmd.h" />
    <ClInclude Include="..\engine\igame.h" />
    <ClInclude Include="..\engine\info.h" />
    <ClInclude Include="..\engine\inst_baseline.h" />
    <ClInclude Include="..\engine\ipratelimit.h" />
    <ClInclude Include="..\engine\ipratelimitWrapper.h" />
    <ClInclude Include="..\engine\keys.h" />
    <ClInclude Include="..\engine\l_studio.h" />
    <ClInclude Include="..\engine\mathlib_e.h" />
    <ClInclude Include="..\engine\mem.h" />
    <ClInclude Include="..\engine\model_rehlds.h" />
    <ClInclude Include="..\engine\modinfo.h" />
    <ClInclude Include="..\engine\net.h" />
    <ClInclude Include="..\engine\net_chan.h" />
    <ClInclude Include="..\engine\net_ws.h" />
    <ClInclude Include="..\engine\pmove.h" />
    <ClInclude Include="..\engine\pmovetst.h" />
    <ClInclude Include="..\engine\pr_cmds.h" />
    <ClInclude Include="..\engine\pr_dlls.h" />
    <ClInclude Include="..\engine\pr_edict.h" />
    <ClInclude Include="..\engine\server.h" />
    <ClInclude Include="..\engine\server_static.h" />
    <ClInclude Include="..\engine\sound.h" />
    <ClInclude Include="..\engine\studio_rehlds.h" />
    <ClInclude Include="..\engine\sv_log.h" />
    <ClInclude Include="..\engine\sv_move.h" />
    <ClInclude Include="..\engine\sv_phys.h" />
    <ClInclude Include="..\engine\sv_pmove.h" />
    <ClInclude Include="..\engine\sv_remoteaccess.h" />
    <ClInclude Include="..\engine\sv_steam3.h" />
    <ClInclude Include="..\engine\sv_upld.h" />
    <ClInclude Include="..\engine\sv_user.h" />
    <ClInclude Include="..\engine\sys_dll.h" />
    <ClInclude Include="..\engine\sys_dll2.h" />
    <ClInclude Include="..\engine\iengine.h" />
    <ClInclude Include="..\engine\sys_engine.h" />
    <ClInclude Include="..\engine\sys_linuxwnd.h" />
    <ClInclude Include="..\engine\textures.h" />
    <ClInclude Include="..\engine\tmessage.h" />
    <ClInclude Include="..\engine\traceinit.h" />
    <ClInclude Include="..\engine\unicode_strtools.h" />
    <ClInclude Include="..\engine\userid.h" />
    <ClInclude Include="..\engine\usermsg.h" />
    <ClInclude Include="..\engine\vid_null.h" />
    <ClInclude Include="..\engine\wad.h" />
    <ClInclude Include="..\engine\world.h" />
    <ClInclude Include="..\engine\zone.h" />
    <ClInclude Include="..\hookers\engine.h" />
    <ClInclude Include="..\hookers\hooker.h" />
    <ClInclude Include="..\hookers\memory.h" />
    <ClInclude Include="..\hookers\rehlds_debug.h" />
    <ClInclude Include="..\public\basetypes.h" />
    <ClInclude Include="..\public\commonmacros.h" />
    <ClInclude Include="..\public\engine_hlds_api.h" />
    <ClInclude Include="..\public\engine_launcher_api.h" />
    <ClInclude Include="..\public\FileSystem.h" />
    <ClInclude Include="..\public\idedicatedexports.h" />
    <ClInclude Include="..\public\interface.h" />
    <ClInclude Include="..\public\iregistry.h" />
    <ClInclude Include="..\public\protected_things.h" />
    <ClInclude Include="..\public\rehlds\archtypes.h" />
    <ClInclude Include="..\public\rehlds\bspfile.h" />
    <ClInclude Include="..\public\rehlds\cmd_rehlds.h" />
    <ClInclude Include="..\public\rehlds\common_rehlds.h" />
    <ClInclude Include="..\public\rehlds\crc32.h" />
    <ClInclude Include="..\public\rehlds\custom.h" />
    <ClInclude Include="..\public\rehlds\customentity.h" />
    <ClInclude Include="..\public\rehlds\d_local.h" />
    <ClInclude Include="..\public\rehlds\edict.h" />
    <ClInclude Include="..\public\rehlds\eiface.h" />
    <ClInclude Include="..\public\rehlds\FlightRecorder.h" />
    <ClInclude Include="..\public\rehlds\hookchains.h" />
    <ClInclude Include="..\public\rehlds\keydefs.h" />
    <ClInclude Include="..\public\rehlds\maintypes.h" />
    <ClInclude Include="..\public\rehlds\osconfig.h" />
    <ClInclude Include="..\public\rehlds\progdefs.h" />
    <ClInclude Include="..\public\rehlds\progs.h" />
    <ClInclude Include="..\public\rehlds\rehlds_api.h" />
    <ClInclude Include="..\public\rehlds\rehlds_interfaces.h" />
    <ClInclude Include="..\public\rehlds\Sequence.h" />
    <ClInclude Include="..\public\rehlds\shake.h" />
    <ClInclude Include="..\public\rehlds\static_map.h" />
    <ClInclude Include="..\public\rehlds\sys_shared.h" />
    <ClInclude Include="..\public\rehlds\userid_rehlds.h" />
    <ClInclude Include="..\public\savegame_version.h" />
    <ClInclude Include="..\public\steam\isteamapps.h" />
    <ClInclude Include="..\public\steam\isteambilling.h" />
    <ClInclude Include="..\public\steam\isteamclient.h" />
    <ClInclude Include="..\public\steam\isteamcontroller.h" />
    <ClInclude Include="..\public\steam\isteamfriends.h" />
    <ClInclude Include="..\public\steam\isteamgameserver.h" />
    <ClInclude Include="..\public\steam\isteamgameserverstats.h" />
    <ClInclude Include="..\public\steam\isteamhttp.h" />
    <ClInclude Include="..\public\steam\isteammatchmaking.h" />
    <ClInclude Include="..\public\steam\isteamnetworking.h" />
    <ClInclude Include="..\public\steam\isteamremotestorage.h" />
    <ClInclude Include="..\public\steam\isteamscreenshots.h" />
    <ClInclude Include="..\public\steam\isteamunifiedmessages.h" />
    <ClInclude Include="..\public\steam\isteamuser.h" />
    <ClInclude Include="..\public\steam\isteamuserstats.h" />
    <ClInclude Include="..\public\steam\isteamutils.h" />
    <ClInclude Include="..\public\steam\matchmakingtypes.h" />
    <ClInclude Include="..\public\steam\steamclientpublic.h" />
    <ClInclude Include="..\public\steam\steamhttpenums.h" />
    <ClInclude Include="..\public\steam\steamtypes.h" />
    <ClInclude Include="..\public\steam\steam_api.h" />
    <ClInclude Include="..\public\steam\steam_gameserver.h" />
    <ClInclude Include="..\public\string_t.h" />
    <ClInclude Include="..\public\tier0\dbg.h" />
    <ClInclude Include="..\public\tier0\fasttimer.h" />
    <ClInclude Include="..\public\tier0\mem.h" />
    <ClInclude Include="..\public\tier0\memalloc.h" />
    <ClInclude Include="..\public\tier0\memdbgoff.h" />
    <ClInclude Include="..\public\tier0\memdbgon.h" />
    <ClInclude Include="..\public\tier0\platform.h" />
    <ClInclude Include="..\public\utlbuffer.h" />
    <ClInclude Include="..\public\utllinkedlist.h" />
    <ClInclude Include="..\public\utlmemory.h" />
    <ClInclude Include="..\public\utlrbtree.h" />
    <ClInclude Include="..\public\utlvector.h" />
    <ClInclude Include="..\rehlds\FlightRecorderImpl.h" />
    <ClInclude Include="..\rehlds\flight_recorder.h" />
    <ClInclude Include="..\rehlds\hookchains_impl.h" />
    <ClInclude Include="..\rehlds\platform.h" />
    <ClInclude Include="..\rehlds\precompiled.h" />
    <ClInclude Include="..\rehlds\RehldsRuntimeConfig.h" />
    <ClInclude Include="..\rehlds\rehlds_api_impl.h" />
    <ClInclude Include="..\rehlds\rehlds_interfaces_impl.h" />
    <ClInclude Include="..\testsuite\anonymizer.h" />
    <ClInclude Include="..\testsuite\funccalls.h" />
    <ClInclude Include="..\testsuite\player.h" />
    <ClInclude Include="..\testsuite\recorder.h" />
    <ClInclude Include="..\testsuite\testsuite.h" />
    <ClInclude Include="..\version\version.h" />
  </ItemGroup>
  <ItemGroup>
    <None Include="..\linux\appversion.sh">
      <ExcludedFromBuild Condition="'$(Configuration)|$(Platform)'=='Debug|Win32'">true</ExcludedFromBuild>
      <ExcludedFromBuild Condition="'$(Configuration)|$(Platform)'=='Debug Swds|Win32'">true</ExcludedFromBuild>
      <ExcludedFromBuild Condition="'$(Configuration)|$(Platform)'=='Debug Play|Win32'">true</ExcludedFromBuild>
      <ExcludedFromBuild Condition="'$(Configuration)|$(Platform)'=='Debug Swds Play|Win32'">true</ExcludedFromBuild>
      <ExcludedFromBuild Condition="'$(Configuration)|$(Platform)'=='Debug Record|Win32'">true</ExcludedFromBuild>
      <ExcludedFromBuild Condition="'$(Configuration)|$(Platform)'=='Tests|Win32'">true</ExcludedFromBuild>
      <ExcludedFromBuild Condition="'$(Configuration)|$(Platform)'=='Test Fixes|Win32'">true</ExcludedFromBuild>
    </None>
    <None Include="..\linux\Makefile">
      <ExcludedFromBuild Condition="'$(Configuration)|$(Platform)'=='Debug|Win32'">true</ExcludedFromBuild>
      <ExcludedFromBuild Condition="'$(Configuration)|$(Platform)'=='Debug Swds|Win32'">true</ExcludedFromBuild>
      <ExcludedFromBuild Condition="'$(Configuration)|$(Platform)'=='Debug Play|Win32'">true</ExcludedFromBuild>
      <ExcludedFromBuild Condition="'$(Configuration)|$(Platform)'=='Debug Swds Play|Win32'">true</ExcludedFromBuild>
      <ExcludedFromBuild Condition="'$(Configuration)|$(Platform)'=='Debug Record|Win32'">true</ExcludedFromBuild>
      <ExcludedFromBuild Condition="'$(Configuration)|$(Platform)'=='Tests|Win32'">true</ExcludedFromBuild>
      <ExcludedFromBuild Condition="'$(Configuration)|$(Platform)'=='Test Fixes|Win32'">true</ExcludedFromBuild>
    </None>
  </ItemGroup>
  <ItemGroup>
    <ProjectReference Include="..\..\dep\bzip2\msvc\bzip2.vcxproj">
      <Project>{792df067-9904-4579-99b9-46c17277ade3}</Project>
    </ProjectReference>
    <ProjectReference Include="..\..\dep\cppunitlite\msvc\cppunitlite.vcxproj">
      <Project>{ceb94f7c-e459-4673-aabb-36e2074396c0}</Project>
    </ProjectReference>
  </ItemGroup>
  <PropertyGroup Label="Globals">
    <ProjectGuid>{70A2B904-B7DB-4C48-8DE0-AF567360D572}</ProjectGuid>
    <RootNamespace>ReHLDS</RootNamespace>
  </PropertyGroup>
  <Import Project="$(VCTargetsPath)\Microsoft.Cpp.Default.props" />
  <PropertyGroup Condition="'$(Configuration)|$(Platform)'=='Debug|Win32'" Label="Configuration">
    <ConfigurationType>DynamicLibrary</ConfigurationType>
    <UseDebugLibraries>true</UseDebugLibraries>
    <PlatformToolset>v120_xp</PlatformToolset>
    <CharacterSet>MultiByte</CharacterSet>
  </PropertyGroup>
  <PropertyGroup Condition="'$(Configuration)|$(Platform)'=='Debug Swds|Win32'" Label="Configuration">
    <ConfigurationType>DynamicLibrary</ConfigurationType>
    <UseDebugLibraries>true</UseDebugLibraries>
    <PlatformToolset>v120_xp</PlatformToolset>
    <CharacterSet>MultiByte</CharacterSet>
  </PropertyGroup>
  <PropertyGroup Condition="'$(Configuration)|$(Platform)'=='Debug Play|Win32'" Label="Configuration">
    <ConfigurationType>DynamicLibrary</ConfigurationType>
    <UseDebugLibraries>true</UseDebugLibraries>
    <PlatformToolset>v120_xp</PlatformToolset>
    <CharacterSet>MultiByte</CharacterSet>
  </PropertyGroup>
  <PropertyGroup Condition="'$(Configuration)|$(Platform)'=='Debug Swds Play|Win32'" Label="Configuration">
    <ConfigurationType>DynamicLibrary</ConfigurationType>
    <UseDebugLibraries>true</UseDebugLibraries>
    <PlatformToolset>v120_xp</PlatformToolset>
    <CharacterSet>MultiByte</CharacterSet>
  </PropertyGroup>
  <PropertyGroup Condition="'$(Configuration)|$(Platform)'=='Debug Record|Win32'" Label="Configuration">
    <ConfigurationType>DynamicLibrary</ConfigurationType>
    <UseDebugLibraries>true</UseDebugLibraries>
    <PlatformToolset>v120_xp</PlatformToolset>
    <CharacterSet>MultiByte</CharacterSet>
  </PropertyGroup>
  <PropertyGroup Condition="'$(Configuration)|$(Platform)'=='Tests|Win32'" Label="Configuration">
    <ConfigurationType>Application</ConfigurationType>
    <UseDebugLibraries>true</UseDebugLibraries>
    <PlatformToolset>v120_xp</PlatformToolset>
    <CharacterSet>MultiByte</CharacterSet>
  </PropertyGroup>
  <PropertyGroup Condition="'$(Configuration)|$(Platform)'=='Test Fixes|Win32'" Label="Configuration">
    <ConfigurationType>Application</ConfigurationType>
    <UseDebugLibraries>true</UseDebugLibraries>
    <PlatformToolset>v120_xp</PlatformToolset>
    <CharacterSet>MultiByte</CharacterSet>
  </PropertyGroup>
  <PropertyGroup Condition="'$(Configuration)|$(Platform)'=='Release|Win32'" Label="Configuration">
    <ConfigurationType>DynamicLibrary</ConfigurationType>
    <UseDebugLibraries>false</UseDebugLibraries>
    <PlatformToolset>v120_xp</PlatformToolset>
    <WholeProgramOptimization>true</WholeProgramOptimization>
    <CharacterSet>MultiByte</CharacterSet>
  </PropertyGroup>
  <PropertyGroup Condition="'$(Configuration)|$(Platform)'=='Release Play|Win32'" Label="Configuration">
    <ConfigurationType>DynamicLibrary</ConfigurationType>
    <UseDebugLibraries>false</UseDebugLibraries>
    <PlatformToolset>v120_xp</PlatformToolset>
    <WholeProgramOptimization>true</WholeProgramOptimization>
    <CharacterSet>MultiByte</CharacterSet>
  </PropertyGroup>
  <PropertyGroup Condition="'$(Configuration)|$(Platform)'=='Release Swds Play|Win32'" Label="Configuration">
    <ConfigurationType>DynamicLibrary</ConfigurationType>
    <UseDebugLibraries>false</UseDebugLibraries>
    <PlatformToolset>v120_xp</PlatformToolset>
    <WholeProgramOptimization>true</WholeProgramOptimization>
    <CharacterSet>MultiByte</CharacterSet>
  </PropertyGroup>
  <Import Project="$(VCTargetsPath)\Microsoft.Cpp.props" />
  <ImportGroup Label="ExtensionSettings">
  </ImportGroup>
  <ImportGroup Label="PropertySheets" Condition="'$(Configuration)|$(Platform)'=='Debug|Win32'">
    <Import Project="$(UserRootDir)\Microsoft.Cpp.$(Platform).user.props" Condition="exists('$(UserRootDir)\Microsoft.Cpp.$(Platform).user.props')" Label="LocalAppDataPlatform" />
  </ImportGroup>
  <ImportGroup Condition="'$(Configuration)|$(Platform)'=='Debug Swds|Win32'" Label="PropertySheets">
    <Import Project="$(UserRootDir)\Microsoft.Cpp.$(Platform).user.props" Condition="exists('$(UserRootDir)\Microsoft.Cpp.$(Platform).user.props')" Label="LocalAppDataPlatform" />
  </ImportGroup>
  <ImportGroup Condition="'$(Configuration)|$(Platform)'=='Debug Play|Win32'" Label="PropertySheets">
    <Import Project="$(UserRootDir)\Microsoft.Cpp.$(Platform).user.props" Condition="exists('$(UserRootDir)\Microsoft.Cpp.$(Platform).user.props')" Label="LocalAppDataPlatform" />
  </ImportGroup>
  <ImportGroup Condition="'$(Configuration)|$(Platform)'=='Debug Swds Play|Win32'" Label="PropertySheets">
    <Import Project="$(UserRootDir)\Microsoft.Cpp.$(Platform).user.props" Condition="exists('$(UserRootDir)\Microsoft.Cpp.$(Platform).user.props')" Label="LocalAppDataPlatform" />
  </ImportGroup>
  <ImportGroup Condition="'$(Configuration)|$(Platform)'=='Debug Record|Win32'" Label="PropertySheets">
    <Import Project="$(UserRootDir)\Microsoft.Cpp.$(Platform).user.props" Condition="exists('$(UserRootDir)\Microsoft.Cpp.$(Platform).user.props')" Label="LocalAppDataPlatform" />
  </ImportGroup>
  <ImportGroup Condition="'$(Configuration)|$(Platform)'=='Tests|Win32'" Label="PropertySheets">
    <Import Project="$(UserRootDir)\Microsoft.Cpp.$(Platform).user.props" Condition="exists('$(UserRootDir)\Microsoft.Cpp.$(Platform).user.props')" Label="LocalAppDataPlatform" />
  </ImportGroup>
  <ImportGroup Condition="'$(Configuration)|$(Platform)'=='Test Fixes|Win32'" Label="PropertySheets">
    <Import Project="$(UserRootDir)\Microsoft.Cpp.$(Platform).user.props" Condition="exists('$(UserRootDir)\Microsoft.Cpp.$(Platform).user.props')" Label="LocalAppDataPlatform" />
  </ImportGroup>
  <ImportGroup Label="PropertySheets" Condition="'$(Configuration)|$(Platform)'=='Release|Win32'">
    <Import Project="$(UserRootDir)\Microsoft.Cpp.$(Platform).user.props" Condition="exists('$(UserRootDir)\Microsoft.Cpp.$(Platform).user.props')" Label="LocalAppDataPlatform" />
  </ImportGroup>
  <ImportGroup Condition="'$(Configuration)|$(Platform)'=='Release Play|Win32'" Label="PropertySheets">
    <Import Project="$(UserRootDir)\Microsoft.Cpp.$(Platform).user.props" Condition="exists('$(UserRootDir)\Microsoft.Cpp.$(Platform).user.props')" Label="LocalAppDataPlatform" />
  </ImportGroup>
  <ImportGroup Condition="'$(Configuration)|$(Platform)'=='Release Swds Play|Win32'" Label="PropertySheets">
    <Import Project="$(UserRootDir)\Microsoft.Cpp.$(Platform).user.props" Condition="exists('$(UserRootDir)\Microsoft.Cpp.$(Platform).user.props')" Label="LocalAppDataPlatform" />
  </ImportGroup>
  <PropertyGroup Label="UserMacros" />
  <PropertyGroup Condition="'$(Configuration)|$(Platform)'=='Debug|Win32'">
    <TargetName>filesystem_stdio</TargetName>
  </PropertyGroup>
  <PropertyGroup Condition="'$(Configuration)|$(Platform)'=='Debug Swds|Win32'">
    <TargetName>swds</TargetName>
  </PropertyGroup>
  <PropertyGroup Condition="'$(Configuration)|$(Platform)'=='Debug Play|Win32'">
    <TargetName>filesystem_stdio</TargetName>
  </PropertyGroup>
  <PropertyGroup Condition="'$(Configuration)|$(Platform)'=='Debug Swds Play|Win32'">
    <TargetName>swds</TargetName>
  </PropertyGroup>
  <PropertyGroup Condition="'$(Configuration)|$(Platform)'=='Debug Record|Win32'">
    <TargetName>filesystem_stdio</TargetName>
  </PropertyGroup>
  <PropertyGroup Condition="'$(Configuration)|$(Platform)'=='Tests|Win32'">
    <TargetName>filesystem_stdio</TargetName>
  </PropertyGroup>
  <PropertyGroup Condition="'$(Configuration)|$(Platform)'=='Test Fixes|Win32'">
    <TargetName>filesystem_stdio</TargetName>
  </PropertyGroup>
  <PropertyGroup Condition="'$(Configuration)|$(Platform)'=='Release|Win32'">
    <TargetName>filesystem_stdio</TargetName>
  </PropertyGroup>
  <PropertyGroup Condition="'$(Configuration)|$(Platform)'=='Release Play|Win32'">
    <TargetName>filesystem_stdio</TargetName>
  </PropertyGroup>
  <PropertyGroup Condition="'$(Configuration)|$(Platform)'=='Release Swds Play|Win32'">
    <TargetName>swds</TargetName>
  </PropertyGroup>
  <ItemDefinitionGroup Condition="'$(Configuration)|$(Platform)'=='Debug|Win32'">
    <PreBuildEvent>
      <Command>IF EXIST "$(ProjectDir)PreBuild.bat" (CALL "$(ProjectDir)PreBuild.bat" "$(ProjectDir)..\version\" "$(ProjectDir)..\")</Command>
      <Message>Setup version from SVN revision</Message>
    </PreBuildEvent>
    <ClCompile>
      <AdditionalIncludeDirectories>$(ProjectDir)\..\;$(ProjectDir)\..\hookers\;$(ProjectDir)\..\metamod\include\;$(ProjectDir)\..\public\rehlds\;$(ProjectDir)\..\common;$(ProjectDir)\..\engine;$(ProjectDir)\..\public;$(ProjectDir)\..\pm_shared;$(ProjectDir)\..\rehlds\;$(ProjectDir)\..\testsuite\;$(VCInstallDir)UnitTest\include;$(SolutionDir)..\dep\bzip2\include\;$(SolutionDir)..\dep\cppunitlite\include\;%(AdditionalIncludeDirectories)</AdditionalIncludeDirectories>
      <WarningLevel>Level3</WarningLevel>
      <Optimization>Disabled</Optimization>
      <SDLCheck>true</SDLCheck>
      <PreprocessorDefinitions>REHLDS_FLIGHT_REC;REHLDS_OPT_PEDANTIC;REHLDS_SELF;HOOK_ENGINE;REHLDS_FIXES;REHLDS_CHECKS;USE_BREAKPAD_HANDLER;DEDICATED;SWDS;_CRT_SECURE_NO_WARNINGS;_DEBUG;%(PreprocessorDefinitions)</PreprocessorDefinitions>
      <FloatingPointModel>Precise</FloatingPointModel>
      <AdditionalOptions>/arch:IA32 %(AdditionalOptions)</AdditionalOptions>
      <RuntimeLibrary>MultiThreadedDebug</RuntimeLibrary>
      <PrecompiledHeader>Use</PrecompiledHeader>
      <PrecompiledHeaderFile>precompiled.h</PrecompiledHeaderFile>
    </ClCompile>
    <Link>
      <GenerateDebugInformation>true</GenerateDebugInformation>
      <AdditionalDependencies>psapi.lib;ws2_32.lib;$(ProjectDir)../lib/steam_api.lib;%(AdditionalDependencies)</AdditionalDependencies>
      <MinimumRequiredVersion />
      <ModuleDefinitionFile>
      </ModuleDefinitionFile>
      <AdditionalLibraryDirectories>$(VCInstallDir)UnitTest\lib;%(AdditionalLibraryDirectories)</AdditionalLibraryDirectories>
      <ImageHasSafeExceptionHandlers>
      </ImageHasSafeExceptionHandlers>
    </Link>
    <PostBuildEvent>
      <Command>IF EXIST "$(ProjectDir)PostBuild.bat" (CALL "$(ProjectDir)PostBuild.bat" "$(TargetDir)" "$(TargetName)" "$(TargetExt)" "$(ProjectDir)")</Command>
      <Message>Automatic deployment script</Message>
    </PostBuildEvent>
    <CustomBuildStep>
      <Command>echo Empty Action</Command>
      <Message>Force build to run Pre-Build event</Message>
      <Outputs>subversion.always.run</Outputs>
      <Inputs>subversion.always.run</Inputs>
    </CustomBuildStep>
  </ItemDefinitionGroup>
  <ItemDefinitionGroup Condition="'$(Configuration)|$(Platform)'=='Debug Swds|Win32'">
    <PreBuildEvent>
      <Command>IF EXIST "$(ProjectDir)PreBuild.bat" (CALL "$(ProjectDir)PreBuild.bat" "$(ProjectDir)..\version\" "$(ProjectDir)..\")</Command>
      <Message>Setup version from SVN revision</Message>
    </PreBuildEvent>
    <ClCompile>
      <AdditionalIncludeDirectories>$(ProjectDir)\..\;$(ProjectDir)\..\hookers\;$(ProjectDir)\..\metamod\include\;$(ProjectDir)\..\public\rehlds\;$(ProjectDir)\..\common;$(ProjectDir)\..\engine;$(ProjectDir)\..\public;$(ProjectDir)\..\pm_shared;$(ProjectDir)\..\rehlds\;$(ProjectDir)\..\testsuite\;$(VCInstallDir)UnitTest\include;$(SolutionDir)..\dep\bzip2\include\;$(SolutionDir)..\dep\cppunitlite\include\;%(AdditionalIncludeDirectories)</AdditionalIncludeDirectories>
      <WarningLevel>Level3</WarningLevel>
      <Optimization>Disabled</Optimization>
      <SDLCheck>true</SDLCheck>
<<<<<<< HEAD
      <PreprocessorDefinitions>REHLDS_FLIGHT_REC;REHLDS_OPT_PEDANTIC;REHLDS_SELF;REHLDS_FIXES;REHLDS_CHECKS;USE_BREAKPAD_HANDLER;DEDICATED;SWDS;_CRT_SECURE_NO_WARNINGS;_DEBUG;%(PreprocessorDefinitions)</PreprocessorDefinitions>
=======
      <PreprocessorDefinitions>REHLDS_OPT_PEDANTIC;REHLDS_SELF;REHLDS_CHECKS;USE_BREAKPAD_HANDLER;DEDICATED;SWDS;_CRT_SECURE_NO_WARNINGS;_DEBUG;%(PreprocessorDefinitions)</PreprocessorDefinitions>
>>>>>>> a7bc3330
      <FloatingPointModel>Precise</FloatingPointModel>
      <AdditionalOptions>/arch:IA32 %(AdditionalOptions)</AdditionalOptions>
      <RuntimeLibrary>MultiThreadedDebug</RuntimeLibrary>
      <PrecompiledHeader>Use</PrecompiledHeader>
      <PrecompiledHeaderFile>precompiled.h</PrecompiledHeaderFile>
    </ClCompile>
    <Link>
      <GenerateDebugInformation>true</GenerateDebugInformation>
      <AdditionalDependencies>psapi.lib;ws2_32.lib;$(ProjectDir)../lib/steam_api.lib;%(AdditionalDependencies)</AdditionalDependencies>
      <MinimumRequiredVersion>
      </MinimumRequiredVersion>
      <ModuleDefinitionFile>
      </ModuleDefinitionFile>
      <AdditionalLibraryDirectories>$(VCInstallDir)UnitTest\lib;%(AdditionalLibraryDirectories)</AdditionalLibraryDirectories>
    </Link>
    <PostBuildEvent>
      <Command>IF EXIST "$(ProjectDir)PostBuild_swds.bat" (CALL "$(ProjectDir)PostBuild_swds.bat" "$(TargetDir)" "$(TargetName)" "$(TargetExt)" "$(ProjectDir)")</Command>
      <Message>Automatic deployment script</Message>
    </PostBuildEvent>
    <CustomBuildStep>
      <Command>echo Empty Action</Command>
      <Message>Force build to run Pre-Build event</Message>
      <Outputs>subversion.always.run</Outputs>
      <Inputs>subversion.always.run</Inputs>
    </CustomBuildStep>
  </ItemDefinitionGroup>
  <ItemDefinitionGroup Condition="'$(Configuration)|$(Platform)'=='Debug Play|Win32'">
    <PreBuildEvent>
      <Command>IF EXIST "$(ProjectDir)PreBuild.bat" (CALL "$(ProjectDir)PreBuild.bat" "$(ProjectDir)..\version\" "$(ProjectDir)..\")</Command>
      <Message>Setup version from SVN revision</Message>
    </PreBuildEvent>
    <ClCompile>
      <AdditionalIncludeDirectories>$(ProjectDir)\..\;$(ProjectDir)\..\hookers\;$(ProjectDir)\..\metamod\include\;$(ProjectDir)\..\public\rehlds\;$(ProjectDir)\..\common;$(ProjectDir)\..\engine;$(ProjectDir)\..\public;$(ProjectDir)\..\pm_shared;$(ProjectDir)\..\rehlds\;$(ProjectDir)\..\testsuite\;$(VCInstallDir)UnitTest\include;$(SolutionDir)..\dep\bzip2\include\;$(SolutionDir)..\dep\cppunitlite\include\;%(AdditionalIncludeDirectories)</AdditionalIncludeDirectories>
      <WarningLevel>Level3</WarningLevel>
      <Optimization>Disabled</Optimization>
      <SDLCheck>true</SDLCheck>
      <PreprocessorDefinitions>REHLDS_FLIGHT_REC;REHLDS_OPT_PEDANTIC;REHLDS_SELF;HOOK_ENGINE;REHLDS_CHECKS;USE_BREAKPAD_HANDLER;DEDICATED;SWDS;_CRT_SECURE_NO_WARNINGS;_DEBUG;%(PreprocessorDefinitions)</PreprocessorDefinitions>
      <FloatingPointModel>Precise</FloatingPointModel>
      <AdditionalOptions>/arch:IA32 %(AdditionalOptions)</AdditionalOptions>
      <RuntimeLibrary>MultiThreadedDebug</RuntimeLibrary>
      <PrecompiledHeader>Use</PrecompiledHeader>
      <PrecompiledHeaderFile>precompiled.h</PrecompiledHeaderFile>
    </ClCompile>
    <Link>
      <GenerateDebugInformation>true</GenerateDebugInformation>
      <AdditionalDependencies>psapi.lib;ws2_32.lib;$(ProjectDir)../lib/steam_api.lib;%(AdditionalDependencies)</AdditionalDependencies>
      <MinimumRequiredVersion />
      <ModuleDefinitionFile>
      </ModuleDefinitionFile>
      <AdditionalLibraryDirectories>$(VCInstallDir)UnitTest\lib;%(AdditionalLibraryDirectories)</AdditionalLibraryDirectories>
    </Link>
    <PostBuildEvent>
      <Command>IF EXIST "$(ProjectDir)PostBuild.bat" (CALL "$(ProjectDir)PostBuild.bat" "$(TargetDir)" "$(TargetName)" "$(TargetExt)" "$(ProjectDir)")</Command>
      <Message>Automatic deployment script</Message>
    </PostBuildEvent>
    <CustomBuildStep>
      <Command>echo Empty Action</Command>
      <Message>Force build to run Pre-Build event</Message>
      <Outputs>subversion.always.run</Outputs>
      <Inputs>subversion.always.run</Inputs>
    </CustomBuildStep>
  </ItemDefinitionGroup>
  <ItemDefinitionGroup Condition="'$(Configuration)|$(Platform)'=='Debug Swds Play|Win32'">
    <PreBuildEvent>
      <Command>IF EXIST "$(ProjectDir)PreBuild.bat" (CALL "$(ProjectDir)PreBuild.bat" "$(ProjectDir)..\version\" "$(ProjectDir)..\")</Command>
      <Message>Setup version from SVN revision</Message>
    </PreBuildEvent>
    <ClCompile>
      <AdditionalIncludeDirectories>$(ProjectDir)\..\;$(ProjectDir)\..\hookers\;$(ProjectDir)\..\metamod\include\;$(ProjectDir)\..\public\rehlds\;$(ProjectDir)\..\common;$(ProjectDir)\..\engine;$(ProjectDir)\..\public;$(ProjectDir)\..\pm_shared;$(ProjectDir)\..\rehlds\;$(ProjectDir)\..\testsuite\;$(VCInstallDir)UnitTest\include;$(SolutionDir)..\dep\bzip2\include\;$(SolutionDir)..\dep\cppunitlite\include\;%(AdditionalIncludeDirectories)</AdditionalIncludeDirectories>
      <WarningLevel>Level3</WarningLevel>
      <Optimization>Disabled</Optimization>
      <SDLCheck>true</SDLCheck>
      <PreprocessorDefinitions>REHLDS_FLIGHT_REC;REHLDS_OPT_PEDANTIC;REHLDS_SELF;REHLDS_CHECKS;USE_BREAKPAD_HANDLER;DEDICATED;SWDS;_CRT_SECURE_NO_WARNINGS;_DEBUG;%(PreprocessorDefinitions)</PreprocessorDefinitions>
      <FloatingPointModel>Precise</FloatingPointModel>
      <AdditionalOptions>/arch:IA32 %(AdditionalOptions)</AdditionalOptions>
      <RuntimeLibrary>MultiThreadedDebug</RuntimeLibrary>
      <PrecompiledHeader>Use</PrecompiledHeader>
      <PrecompiledHeaderFile>precompiled.h</PrecompiledHeaderFile>
    </ClCompile>
    <Link>
      <GenerateDebugInformation>true</GenerateDebugInformation>
      <AdditionalDependencies>psapi.lib;ws2_32.lib;$(ProjectDir)../lib/steam_api.lib;%(AdditionalDependencies)</AdditionalDependencies>
      <MinimumRequiredVersion>
      </MinimumRequiredVersion>
      <ModuleDefinitionFile>
      </ModuleDefinitionFile>
      <AdditionalLibraryDirectories>$(VCInstallDir)UnitTest\lib;%(AdditionalLibraryDirectories)</AdditionalLibraryDirectories>
      <BaseAddress>0x4970000</BaseAddress>
      <RandomizedBaseAddress>false</RandomizedBaseAddress>
    </Link>
    <PostBuildEvent>
      <Command>IF EXIST "$(ProjectDir)PostBuild_swds.bat" (CALL "$(ProjectDir)PostBuild_swds.bat" "$(TargetDir)" "$(TargetName)" "$(TargetExt)" "$(ProjectDir)")</Command>
      <Message>Automatic deployment script</Message>
    </PostBuildEvent>
    <CustomBuildStep>
      <Command>echo Empty Action</Command>
      <Message>Force build to run Pre-Build event</Message>
      <Outputs>subversion.always.run</Outputs>
      <Inputs>subversion.always.run</Inputs>
    </CustomBuildStep>
  </ItemDefinitionGroup>
  <ItemDefinitionGroup Condition="'$(Configuration)|$(Platform)'=='Debug Record|Win32'">
    <PreBuildEvent>
      <Command>IF EXIST "$(ProjectDir)PreBuild.bat" (CALL "$(ProjectDir)PreBuild.bat" "$(ProjectDir)..\version\" "$(ProjectDir)..\")</Command>
      <Message>Setup version from SVN revision</Message>
    </PreBuildEvent>
    <ClCompile>
      <AdditionalIncludeDirectories>$(ProjectDir)\..\;$(ProjectDir)\..\hookers\;$(ProjectDir)\..\metamod\include\;$(ProjectDir)\..\public\rehlds\;$(ProjectDir)\..\common;$(ProjectDir)\..\engine;$(ProjectDir)\..\public;$(ProjectDir)\..\pm_shared;$(ProjectDir)\..\rehlds\;$(ProjectDir)\..\testsuite\;$(VCInstallDir)UnitTest\include;$(SolutionDir)..\dep\bzip2\include\;$(SolutionDir)..\dep\cppunitlite\include\;%(AdditionalIncludeDirectories)</AdditionalIncludeDirectories>
      <WarningLevel>Level3</WarningLevel>
      <Optimization>Disabled</Optimization>
      <SDLCheck>true</SDLCheck>
      <PreprocessorDefinitions>REHLDS_FLIGHT_REC;REHLDS_OPT_PEDANTIC;REHLDS_SELF;HOOK_ENGINE;USE_BREAKPAD_HANDLER;DEDICATED;SWDS;_CRT_SECURE_NO_WARNINGS;_DEBUG;%(PreprocessorDefinitions)</PreprocessorDefinitions>
      <FloatingPointModel>Precise</FloatingPointModel>
      <AdditionalOptions>/arch:IA32 %(AdditionalOptions)</AdditionalOptions>
      <RuntimeLibrary>MultiThreadedDebug</RuntimeLibrary>
      <PrecompiledHeader>Use</PrecompiledHeader>
      <PrecompiledHeaderFile>precompiled.h</PrecompiledHeaderFile>
    </ClCompile>
    <Link>
      <GenerateDebugInformation>true</GenerateDebugInformation>
      <AdditionalDependencies>psapi.lib;ws2_32.lib;$(ProjectDir)../lib/steam_api.lib;%(AdditionalDependencies)</AdditionalDependencies>
      <MinimumRequiredVersion />
      <ModuleDefinitionFile>
      </ModuleDefinitionFile>
      <AdditionalLibraryDirectories>$(VCInstallDir)UnitTest\lib;%(AdditionalLibraryDirectories)</AdditionalLibraryDirectories>
    </Link>
    <PostBuildEvent>
      <Command>IF EXIST "$(ProjectDir)PostBuild.bat" (CALL "$(ProjectDir)PostBuild.bat" "$(TargetDir)" "$(TargetName)" "$(TargetExt)" "$(ProjectDir)")</Command>
      <Message>Automatic deployment script</Message>
    </PostBuildEvent>
    <CustomBuildStep>
      <Command>echo Empty Action</Command>
      <Message>Force build to run Pre-Build event</Message>
      <Outputs>subversion.always.run</Outputs>
      <Inputs>subversion.always.run</Inputs>
    </CustomBuildStep>
  </ItemDefinitionGroup>
  <ItemDefinitionGroup Condition="'$(Configuration)|$(Platform)'=='Tests|Win32'">
    <PreBuildEvent>
      <Command>IF EXIST "$(ProjectDir)PreBuild.bat" (CALL "$(ProjectDir)PreBuild.bat" "$(ProjectDir)..\version\" "$(ProjectDir)..\")</Command>
      <Message>Setup version from SVN revision</Message>
    </PreBuildEvent>
    <ClCompile>
      <AdditionalIncludeDirectories>$(ProjectDir)\..\;$(ProjectDir)\..\hookers\;$(ProjectDir)\..\metamod\include\;$(ProjectDir)\..\public\rehlds\;$(ProjectDir)\..\common;$(ProjectDir)\..\engine;$(ProjectDir)\..\public;$(ProjectDir)\..\pm_shared;$(ProjectDir)\..\rehlds\;$(ProjectDir)\..\testsuite\;$(VCInstallDir)UnitTest\include;$(SolutionDir)..\dep\bzip2\include\;$(SolutionDir)..\dep\cppunitlite\include\;%(AdditionalIncludeDirectories)</AdditionalIncludeDirectories>
      <WarningLevel>Level3</WarningLevel>
      <Optimization>Disabled</Optimization>
      <SDLCheck>true</SDLCheck>
      <PreprocessorDefinitions>REHLDS_FLIGHT_REC;REHLDS_OPT_PEDANTIC;REHLDS_SELF;_BUILD_FROM_IDE;USE_BREAKPAD_HANDLER;DEDICATED;SWDS;_CRT_SECURE_NO_WARNINGS;_DEBUG;%(PreprocessorDefinitions)</PreprocessorDefinitions>
      <RuntimeLibrary>MultiThreadedDebug</RuntimeLibrary>
      <PrecompiledHeader>Use</PrecompiledHeader>
      <PrecompiledHeaderFile>precompiled.h</PrecompiledHeaderFile>
      <EnableEnhancedInstructionSet>NoExtensions</EnableEnhancedInstructionSet>
    </ClCompile>
    <Link>
      <GenerateDebugInformation>true</GenerateDebugInformation>
      <AdditionalDependencies>psapi.lib;ws2_32.lib;$(ProjectDir)../lib/steam_api.lib;%(AdditionalDependencies)</AdditionalDependencies>
      <MinimumRequiredVersion>
      </MinimumRequiredVersion>
      <ModuleDefinitionFile>
      </ModuleDefinitionFile>
      <AdditionalLibraryDirectories>$(VCInstallDir)UnitTest\lib;%(AdditionalLibraryDirectories)</AdditionalLibraryDirectories>
    </Link>
    <PostBuildEvent>
      <Command>copy /Y $(ProjectDir)..\lib\steam_api.dll $(OutDir)</Command>
      <Message>Automatic deployment script</Message>
    </PostBuildEvent>
    <CustomBuildStep>
      <Command>echo Empty Action</Command>
      <Message>Force build to run Pre-Build event</Message>
      <Outputs>subversion.always.run</Outputs>
      <Inputs>subversion.always.run</Inputs>
    </CustomBuildStep>
  </ItemDefinitionGroup>
  <ItemDefinitionGroup Condition="'$(Configuration)|$(Platform)'=='Test Fixes|Win32'">
    <PreBuildEvent>
      <Command>IF EXIST "$(ProjectDir)PreBuild.bat" (CALL "$(ProjectDir)PreBuild.bat" "$(ProjectDir)..\version\" "$(ProjectDir)..\")</Command>
      <Message>Setup version from SVN revision</Message>
    </PreBuildEvent>
    <ClCompile>
      <AdditionalIncludeDirectories>$(ProjectDir)\..\;$(ProjectDir)\..\hookers\;$(ProjectDir)\..\metamod\include\;$(ProjectDir)\..\public\rehlds\;$(ProjectDir)\..\common;$(ProjectDir)\..\engine;$(ProjectDir)\..\public;$(ProjectDir)\..\pm_shared;$(ProjectDir)\..\rehlds\;$(ProjectDir)\..\testsuite\;$(VCInstallDir)UnitTest\include;$(SolutionDir)..\dep\bzip2\include\;$(SolutionDir)..\dep\cppunitlite\include\;%(AdditionalIncludeDirectories)</AdditionalIncludeDirectories>
      <WarningLevel>Level3</WarningLevel>
      <Optimization>Disabled</Optimization>
      <SDLCheck>true</SDLCheck>
      <PreprocessorDefinitions>REHLDS_FLIGHT_REC;REHLDS_OPT_PEDANTIC;REHLDS_FIXES;REHLDS_SELF;_BUILD_FROM_IDE;USE_BREAKPAD_HANDLER;DEDICATED;SWDS;_CRT_SECURE_NO_WARNINGS;_DEBUG;%(PreprocessorDefinitions)</PreprocessorDefinitions>
      <RuntimeLibrary>MultiThreadedDebug</RuntimeLibrary>
      <PrecompiledHeader>Use</PrecompiledHeader>
      <PrecompiledHeaderFile>precompiled.h</PrecompiledHeaderFile>
    </ClCompile>
    <Link>
      <GenerateDebugInformation>true</GenerateDebugInformation>
      <AdditionalDependencies>psapi.lib;ws2_32.lib;$(ProjectDir)../lib/steam_api.lib;%(AdditionalDependencies)</AdditionalDependencies>
      <MinimumRequiredVersion>
      </MinimumRequiredVersion>
      <ModuleDefinitionFile>
      </ModuleDefinitionFile>
      <AdditionalLibraryDirectories>$(VCInstallDir)UnitTest\lib;%(AdditionalLibraryDirectories)</AdditionalLibraryDirectories>
    </Link>
    <PostBuildEvent>
      <Command>copy /Y "$(ProjectDir)..\lib\steam_api.dll" "$(OutDir)"</Command>
      <Message>Automatic deployment script</Message>
    </PostBuildEvent>
    <CustomBuildStep>
      <Command>echo Empty Action</Command>
      <Message>Force build to run Pre-Build event</Message>
      <Outputs>subversion.always.run</Outputs>
      <Inputs>subversion.always.run</Inputs>
    </CustomBuildStep>
  </ItemDefinitionGroup>
  <ItemDefinitionGroup Condition="'$(Configuration)|$(Platform)'=='Release|Win32'">
    <PreBuildEvent>
      <Command>IF EXIST "$(ProjectDir)PreBuild.bat" (CALL "$(ProjectDir)PreBuild.bat" "$(ProjectDir)..\version\" "$(ProjectDir)..\")</Command>
      <Message>Setup version from SVN revision</Message>
    </PreBuildEvent>
    <ClCompile>
      <AdditionalIncludeDirectories>$(ProjectDir)\..\;$(ProjectDir)\..\hookers\;$(ProjectDir)\..\metamod\include\;$(ProjectDir)\..\public\rehlds\;$(ProjectDir)\..\common;$(ProjectDir)\..\engine;$(ProjectDir)\..\public;$(ProjectDir)\..\pm_shared;$(ProjectDir)\..\rehlds\;$(ProjectDir)\..\testsuite\;$(VCInstallDir)UnitTest\include;$(SolutionDir)..\dep\bzip2\include\;$(SolutionDir)..\dep\cppunitlite\include\;%(AdditionalIncludeDirectories)</AdditionalIncludeDirectories>
      <WarningLevel>Level3</WarningLevel>
      <Optimization>MaxSpeed</Optimization>
      <FunctionLevelLinking>true</FunctionLevelLinking>
      <IntrinsicFunctions>true</IntrinsicFunctions>
      <SDLCheck>true</SDLCheck>
      <PreprocessorDefinitions>REHLDS_FLIGHT_REC;REHLDS_OPT_PEDANTIC;REHLDS_SELF;HOOK_ENGINE;REHLDS_CHECKS;USE_BREAKPAD_HANDLER;DEDICATED;SWDS;_CRT_SECURE_NO_WARNINGS;%(PreprocessorDefinitions)</PreprocessorDefinitions>
      <RuntimeLibrary>MultiThreaded</RuntimeLibrary>
      <AdditionalOptions>/arch:IA32 %(AdditionalOptions)</AdditionalOptions>
      <PrecompiledHeader>Use</PrecompiledHeader>
      <PrecompiledHeaderFile>precompiled.h</PrecompiledHeaderFile>
    </ClCompile>
    <Link>
      <GenerateDebugInformation>true</GenerateDebugInformation>
      <EnableCOMDATFolding>true</EnableCOMDATFolding>
      <OptimizeReferences>true</OptimizeReferences>
      <AdditionalDependencies>psapi.lib;ws2_32.lib;$(ProjectDir)../lib/steam_api.lib;%(AdditionalDependencies)</AdditionalDependencies>
      <MinimumRequiredVersion />
      <ModuleDefinitionFile>
      </ModuleDefinitionFile>
      <AdditionalLibraryDirectories>$(VCInstallDir)UnitTest\lib;%(AdditionalLibraryDirectories)</AdditionalLibraryDirectories>
    </Link>
    <PostBuildEvent>
      <Command>IF EXIST "$(ProjectDir)PostBuild.bat" (CALL "$(ProjectDir)PostBuild.bat" "$(TargetDir)" "$(TargetName)" "$(TargetExt)" "$(ProjectDir)")</Command>
      <Message>Automatic deployment script</Message>
    </PostBuildEvent>
    <CustomBuildStep>
      <Command>echo Empty Action</Command>
      <Message>Force build to run Pre-Build event</Message>
      <Outputs>subversion.always.run</Outputs>
      <Inputs>subversion.always.run</Inputs>
    </CustomBuildStep>
  </ItemDefinitionGroup>
  <ItemDefinitionGroup Condition="'$(Configuration)|$(Platform)'=='Release Play|Win32'">
    <PreBuildEvent>
      <Command>IF EXIST "$(ProjectDir)PreBuild.bat" (CALL "$(ProjectDir)PreBuild.bat" "$(ProjectDir)..\version\" "$(ProjectDir)..\")</Command>
      <Message>Setup version from SVN revision</Message>
    </PreBuildEvent>
    <ClCompile>
      <AdditionalIncludeDirectories>$(ProjectDir)\..\;$(ProjectDir)\..\hookers\;$(ProjectDir)\..\metamod\include\;$(ProjectDir)\..\public\rehlds\;$(ProjectDir)\..\common;$(ProjectDir)\..\engine;$(ProjectDir)\..\public;$(ProjectDir)\..\pm_shared;$(ProjectDir)\..\rehlds\;$(ProjectDir)\..\testsuite\;$(VCInstallDir)UnitTest\include;$(SolutionDir)..\dep\bzip2\include\;$(SolutionDir)..\dep\cppunitlite\include\;%(AdditionalIncludeDirectories)</AdditionalIncludeDirectories>
      <WarningLevel>Level3</WarningLevel>
      <Optimization>MaxSpeed</Optimization>
      <FunctionLevelLinking>true</FunctionLevelLinking>
      <IntrinsicFunctions>true</IntrinsicFunctions>
      <SDLCheck>true</SDLCheck>
<<<<<<< HEAD
      <PreprocessorDefinitions>REHLDS_FLIGHT_REC;REHLDS_OPT_PEDANTIC;REHLDS_SELF;HOOK_ENGINE;REHLDS_CHECKS;USE_BREAKPAD_HANDLER;DEDICATED;SWDS;_CRT_SECURE_NO_WARNINGS;%(PreprocessorDefinitions)</PreprocessorDefinitions>
=======
      <PreprocessorDefinitions>REHLDS_SELF;HOOK_ENGINE;REHLDS_CHECKS;USE_BREAKPAD_HANDLER;DEDICATED;SWDS;_CRT_SECURE_NO_WARNINGS;%(PreprocessorDefinitions)</PreprocessorDefinitions>
>>>>>>> a7bc3330
      <RuntimeLibrary>MultiThreaded</RuntimeLibrary>
      <AdditionalOptions>/arch:IA32 %(AdditionalOptions)</AdditionalOptions>
      <PrecompiledHeader>Use</PrecompiledHeader>
      <PrecompiledHeaderFile>precompiled.h</PrecompiledHeaderFile>
    </ClCompile>
    <Link>
      <GenerateDebugInformation>true</GenerateDebugInformation>
      <EnableCOMDATFolding>true</EnableCOMDATFolding>
      <OptimizeReferences>true</OptimizeReferences>
      <AdditionalDependencies>psapi.lib;ws2_32.lib;$(ProjectDir)../lib/steam_api.lib;%(AdditionalDependencies)</AdditionalDependencies>
      <MinimumRequiredVersion>
      </MinimumRequiredVersion>
      <ModuleDefinitionFile>
      </ModuleDefinitionFile>
      <AdditionalLibraryDirectories>$(VCInstallDir)UnitTest\lib;%(AdditionalLibraryDirectories)</AdditionalLibraryDirectories>
    </Link>
    <PostBuildEvent>
      <Command>IF EXIST "$(ProjectDir)PostBuild.bat" (CALL "$(ProjectDir)PostBuild.bat" "$(TargetDir)" "$(TargetName)" "$(TargetExt)" "$(ProjectDir)")</Command>
      <Message>Automatic deployment script</Message>
    </PostBuildEvent>
    <CustomBuildStep>
      <Command>echo Empty Action</Command>
      <Message>Force build to run Pre-Build event</Message>
      <Outputs>subversion.always.run</Outputs>
      <Inputs>subversion.always.run</Inputs>
    </CustomBuildStep>
  </ItemDefinitionGroup>
  <ItemDefinitionGroup Condition="'$(Configuration)|$(Platform)'=='Release Swds Play|Win32'">
    <PreBuildEvent>
      <Command>IF EXIST "$(ProjectDir)PreBuild.bat" (CALL "$(ProjectDir)PreBuild.bat" "$(ProjectDir)..\version\" "$(ProjectDir)..\")</Command>
      <Message>Setup version from SVN revision</Message>
    </PreBuildEvent>
    <ClCompile>
      <AdditionalIncludeDirectories>$(ProjectDir)\..\;$(ProjectDir)\..\hookers\;$(ProjectDir)\..\metamod\include\;$(ProjectDir)\..\public\rehlds\;$(ProjectDir)\..\common;$(ProjectDir)\..\engine;$(ProjectDir)\..\public;$(ProjectDir)\..\pm_shared;$(ProjectDir)\..\rehlds\;$(ProjectDir)\..\testsuite\;$(VCInstallDir)UnitTest\include;$(SolutionDir)..\dep\bzip2\include\;$(SolutionDir)..\dep\cppunitlite\include\;%(AdditionalIncludeDirectories)</AdditionalIncludeDirectories>
      <WarningLevel>Level3</WarningLevel>
      <Optimization>MaxSpeed</Optimization>
      <FunctionLevelLinking>true</FunctionLevelLinking>
      <IntrinsicFunctions>true</IntrinsicFunctions>
      <SDLCheck>true</SDLCheck>
      <PreprocessorDefinitions>REHLDS_OPT_PEDANTIC;REHLDS_SELF;REHLDS_CHECKS;USE_BREAKPAD_HANDLER;DEDICATED;SWDS;_CRT_SECURE_NO_WARNINGS;%(PreprocessorDefinitions)</PreprocessorDefinitions>
      <RuntimeLibrary>MultiThreaded</RuntimeLibrary>
      <AdditionalOptions>/arch:IA32 %(AdditionalOptions)</AdditionalOptions>
      <PrecompiledHeader>Use</PrecompiledHeader>
      <PrecompiledHeaderFile>precompiled.h</PrecompiledHeaderFile>
    </ClCompile>
    <Link>
      <GenerateDebugInformation>true</GenerateDebugInformation>
      <EnableCOMDATFolding>true</EnableCOMDATFolding>
      <OptimizeReferences>true</OptimizeReferences>
      <AdditionalDependencies>psapi.lib;ws2_32.lib;$(ProjectDir)../lib/steam_api.lib;%(AdditionalDependencies)</AdditionalDependencies>
      <MinimumRequiredVersion>
      </MinimumRequiredVersion>
      <ModuleDefinitionFile>
      </ModuleDefinitionFile>
      <AdditionalLibraryDirectories>$(VCInstallDir)UnitTest\lib;%(AdditionalLibraryDirectories)</AdditionalLibraryDirectories>
      <RandomizedBaseAddress>false</RandomizedBaseAddress>
      <FixedBaseAddress>
      </FixedBaseAddress>
      <BaseAddress>0x4970000</BaseAddress>
    </Link>
    <PostBuildEvent>
      <Command>IF EXIST "$(ProjectDir)PostBuild_swds.bat" (CALL "$(ProjectDir)PostBuild_swds.bat" "$(TargetDir)" "$(TargetName)" "$(TargetExt)" "$(ProjectDir)")</Command>
      <Message>Automatic deployment script</Message>
    </PostBuildEvent>
    <CustomBuildStep>
      <Command>echo Empty Action</Command>
      <Message>Force build to run Pre-Build event</Message>
      <Outputs>subversion.always.run</Outputs>
      <Inputs>subversion.always.run</Inputs>
    </CustomBuildStep>
  </ItemDefinitionGroup>
  <Import Project="$(VCTargetsPath)\Microsoft.Cpp.targets" />
  <ImportGroup Label="ExtensionTargets">
  </ImportGroup>
</Project><|MERGE_RESOLUTION|>--- conflicted
+++ resolved
@@ -1,1073 +1,1064 @@
-﻿<?xml version="1.0" encoding="utf-8"?>
-<Project DefaultTargets="Build" ToolsVersion="12.0" xmlns="http://schemas.microsoft.com/developer/msbuild/2003">
-  <ItemGroup Label="ProjectConfigurations">
-    <ProjectConfiguration Include="Debug Play|Win32">
-      <Configuration>Debug Play</Configuration>
-      <Platform>Win32</Platform>
-    </ProjectConfiguration>
-    <ProjectConfiguration Include="Debug Record|Win32">
-      <Configuration>Debug Record</Configuration>
-      <Platform>Win32</Platform>
-    </ProjectConfiguration>
-    <ProjectConfiguration Include="Debug Swds Play|Win32">
-      <Configuration>Debug Swds Play</Configuration>
-      <Platform>Win32</Platform>
-    </ProjectConfiguration>
-    <ProjectConfiguration Include="Debug Swds|Win32">
-      <Configuration>Debug Swds</Configuration>
-      <Platform>Win32</Platform>
-    </ProjectConfiguration>
-    <ProjectConfiguration Include="Debug|Win32">
-      <Configuration>Debug</Configuration>
-      <Platform>Win32</Platform>
-    </ProjectConfiguration>
-    <ProjectConfiguration Include="Release Play|Win32">
-      <Configuration>Release Play</Configuration>
-      <Platform>Win32</Platform>
-    </ProjectConfiguration>
-    <ProjectConfiguration Include="Release Swds Play|Win32">
-      <Configuration>Release Swds Play</Configuration>
-      <Platform>Win32</Platform>
-    </ProjectConfiguration>
-    <ProjectConfiguration Include="Release|Win32">
-      <Configuration>Release</Configuration>
-      <Platform>Win32</Platform>
-    </ProjectConfiguration>
-    <ProjectConfiguration Include="Test Fixes|Win32">
-      <Configuration>Test Fixes</Configuration>
-      <Platform>Win32</Platform>
-    </ProjectConfiguration>
-    <ProjectConfiguration Include="Tests|Win32">
-      <Configuration>Tests</Configuration>
-      <Platform>Win32</Platform>
-    </ProjectConfiguration>
-  </ItemGroup>
-  <ItemGroup>
-    <ClCompile Include="..\engine\buildnum.cpp" />
-    <ClCompile Include="..\engine\cl_null.cpp" />
-    <ClCompile Include="..\engine\cmd.cpp" />
-    <ClCompile Include="..\engine\cmodel.cpp" />
-    <ClCompile Include="..\engine\common.cpp" />
-    <ClCompile Include="..\engine\com_custom.cpp" />
-    <ClCompile Include="..\engine\crc.cpp" />
-    <ClCompile Include="..\engine\cvar.cpp" />
-    <ClCompile Include="..\engine\decals.cpp" />
-    <ClCompile Include="..\engine\delta.cpp" />
-    <ClCompile Include="..\engine\delta_jit.cpp" />
-    <ClCompile Include="..\engine\ed_strpool.cpp" />
-    <ClCompile Include="..\engine\filesystem.cpp" />
-    <ClCompile Include="..\engine\filesystem_internal.cpp" />
-    <ClCompile Include="..\engine\hashpak.cpp" />
-    <ClCompile Include="..\engine\host.cpp" />
-    <ClCompile Include="..\engine\host_cmd.cpp" />
-    <ClCompile Include="..\engine\info.cpp" />
-    <ClCompile Include="..\engine\ipratelimit.cpp" />
-    <ClCompile Include="..\engine\ipratelimitWrapper.cpp" />
-    <ClCompile Include="..\engine\l_studio.cpp" />
-    <ClCompile Include="..\engine\mathlib.cpp" />
-    <ClCompile Include="..\engine\mem.cpp" />
-    <ClCompile Include="..\engine\model.cpp" />
-    <ClCompile Include="..\engine\module.cpp" />
-    <ClCompile Include="..\engine\net_chan.cpp" />
-    <ClCompile Include="..\engine\net_ws.cpp" />
-    <ClCompile Include="..\engine\pmove.cpp" />
-    <ClCompile Include="..\engine\pmovetst.cpp" />
-    <ClCompile Include="..\engine\pr_cmds.cpp" />
-    <ClCompile Include="..\engine\pr_edict.cpp" />
-    <ClCompile Include="..\engine\public_amalgamation.cpp" />
-    <ClCompile Include="..\engine\r_studio.cpp" />
-    <ClCompile Include="..\engine\snd_null.cpp" />
-    <ClCompile Include="..\engine\sv_log.cpp" />
-    <ClCompile Include="..\engine\sv_main.cpp" />
-    <ClCompile Include="..\engine\sv_move.cpp" />
-    <ClCompile Include="..\engine\sv_phys.cpp" />
-    <ClCompile Include="..\engine\sv_pmove.cpp" />
-    <ClCompile Include="..\engine\sv_remoteaccess.cpp" />
-    <ClCompile Include="..\engine\sv_steam3.cpp" />
-    <ClCompile Include="..\engine\sv_upld.cpp" />
-    <ClCompile Include="..\engine\sv_user.cpp" />
-    <ClCompile Include="..\engine\sys_dll.cpp" />
-    <ClCompile Include="..\engine\sys_dll2.cpp" />
-    <ClCompile Include="..\engine\sys_engine.cpp" />
-    <ClCompile Include="..\engine\sys_linuxwind.cpp" />
-    <ClCompile Include="..\engine\textures.cpp" />
-    <ClCompile Include="..\engine\tmessage.cpp" />
-    <ClCompile Include="..\engine\traceinit.cpp" />
-    <ClCompile Include="..\engine\unicode_strtools.cpp" />
-    <ClCompile Include="..\engine\vid_null.cpp" />
-    <ClCompile Include="..\engine\wad.cpp" />
-    <ClCompile Include="..\engine\world.cpp" />
-    <ClCompile Include="..\engine\zone.cpp" />
-    <ClCompile Include="..\hookers\6132_hooker.cpp">
-      <ExcludedFromBuild Condition="'$(Configuration)|$(Platform)'=='Tests|Win32'">true</ExcludedFromBuild>
-      <ExcludedFromBuild Condition="'$(Configuration)|$(Platform)'=='Test Fixes|Win32'">true</ExcludedFromBuild>
-      <ExcludedFromBuild Condition="'$(Configuration)|$(Platform)'=='Debug Swds Play|Win32'">true</ExcludedFromBuild>
-      <ExcludedFromBuild Condition="'$(Configuration)|$(Platform)'=='Debug Swds|Win32'">true</ExcludedFromBuild>
-      <ExcludedFromBuild Condition="'$(Configuration)|$(Platform)'=='Release Swds Play|Win32'">true</ExcludedFromBuild>
-    </ClCompile>
-    <ClCompile Include="..\hookers\hooker.cpp">
-      <ExcludedFromBuild Condition="'$(Configuration)|$(Platform)'=='Tests|Win32'">true</ExcludedFromBuild>
-      <ExcludedFromBuild Condition="'$(Configuration)|$(Platform)'=='Test Fixes|Win32'">true</ExcludedFromBuild>
-      <ExcludedFromBuild Condition="'$(Configuration)|$(Platform)'=='Debug Swds Play|Win32'">true</ExcludedFromBuild>
-      <ExcludedFromBuild Condition="'$(Configuration)|$(Platform)'=='Debug Swds|Win32'">true</ExcludedFromBuild>
-      <ExcludedFromBuild Condition="'$(Configuration)|$(Platform)'=='Release Swds Play|Win32'">true</ExcludedFromBuild>
-    </ClCompile>
-    <ClCompile Include="..\hookers\main.cpp">
-      <ExcludedFromBuild Condition="'$(Configuration)|$(Platform)'=='Debug Swds Play|Win32'">true</ExcludedFromBuild>
-      <ExcludedFromBuild Condition="'$(Configuration)|$(Platform)'=='Debug Swds|Win32'">true</ExcludedFromBuild>
-      <ExcludedFromBuild Condition="'$(Configuration)|$(Platform)'=='Release Swds Play|Win32'">true</ExcludedFromBuild>
-    </ClCompile>
-    <ClCompile Include="..\hookers\main_swds.cpp">
-      <ExcludedFromBuild Condition="'$(Configuration)|$(Platform)'=='Debug Play|Win32'">true</ExcludedFromBuild>
-      <ExcludedFromBuild Condition="'$(Configuration)|$(Platform)'=='Debug Record|Win32'">true</ExcludedFromBuild>
-      <ExcludedFromBuild Condition="'$(Configuration)|$(Platform)'=='Release Play|Win32'">true</ExcludedFromBuild>
-      <ExcludedFromBuild Condition="'$(Configuration)|$(Platform)'=='Release Swds Play|Win32'">false</ExcludedFromBuild>
-      <ExcludedFromBuild Condition="'$(Configuration)|$(Platform)'=='Tests|Win32'">true</ExcludedFromBuild>
-      <ExcludedFromBuild Condition="'$(Configuration)|$(Platform)'=='Test Fixes|Win32'">true</ExcludedFromBuild>
-      <ExcludedFromBuild Condition="'$(Configuration)|$(Platform)'=='Debug|Win32'">true</ExcludedFromBuild>
-      <ExcludedFromBuild Condition="'$(Configuration)|$(Platform)'=='Debug Swds|Win32'">false</ExcludedFromBuild>
-      <ExcludedFromBuild Condition="'$(Configuration)|$(Platform)'=='Release|Win32'">true</ExcludedFromBuild>
-    </ClCompile>
-    <ClCompile Include="..\hookers\memory.cpp">
-      <ExcludedFromBuild Condition="'$(Configuration)|$(Platform)'=='Debug Swds Play|Win32'">false</ExcludedFromBuild>
-    </ClCompile>
-    <ClCompile Include="..\hookers\rehlds_debug.cpp" />
-    <ClCompile Include="..\public\interface.cpp">
-      <ExcludedFromBuild Condition="'$(Configuration)|$(Platform)'=='Debug|Win32'">true</ExcludedFromBuild>
-      <ExcludedFromBuild Condition="'$(Configuration)|$(Platform)'=='Debug Swds|Win32'">true</ExcludedFromBuild>
-      <ExcludedFromBuild Condition="'$(Configuration)|$(Platform)'=='Debug Play|Win32'">true</ExcludedFromBuild>
-      <ExcludedFromBuild Condition="'$(Configuration)|$(Platform)'=='Debug Swds Play|Win32'">true</ExcludedFromBuild>
-      <ExcludedFromBuild Condition="'$(Configuration)|$(Platform)'=='Debug Record|Win32'">true</ExcludedFromBuild>
-      <ExcludedFromBuild Condition="'$(Configuration)|$(Platform)'=='Release|Win32'">true</ExcludedFromBuild>
-      <ExcludedFromBuild Condition="'$(Configuration)|$(Platform)'=='Release Play|Win32'">true</ExcludedFromBuild>
-      <ExcludedFromBuild Condition="'$(Configuration)|$(Platform)'=='Release Swds Play|Win32'">true</ExcludedFromBuild>
-      <ExcludedFromBuild Condition="'$(Configuration)|$(Platform)'=='Tests|Win32'">true</ExcludedFromBuild>
-      <ExcludedFromBuild Condition="'$(Configuration)|$(Platform)'=='Test Fixes|Win32'">true</ExcludedFromBuild>
-    </ClCompile>
-    <ClCompile Include="..\public\registry.cpp" />
-    <ClCompile Include="..\public\rehlds\crc32.cpp">
-      <ExcludedFromBuild Condition="'$(Configuration)|$(Platform)'=='Debug|Win32'">true</ExcludedFromBuild>
-      <ExcludedFromBuild Condition="'$(Configuration)|$(Platform)'=='Debug Swds|Win32'">true</ExcludedFromBuild>
-      <ExcludedFromBuild Condition="'$(Configuration)|$(Platform)'=='Debug Play|Win32'">true</ExcludedFromBuild>
-      <ExcludedFromBuild Condition="'$(Configuration)|$(Platform)'=='Debug Swds Play|Win32'">true</ExcludedFromBuild>
-      <ExcludedFromBuild Condition="'$(Configuration)|$(Platform)'=='Debug Record|Win32'">true</ExcludedFromBuild>
-      <ExcludedFromBuild Condition="'$(Configuration)|$(Platform)'=='Release|Win32'">true</ExcludedFromBuild>
-      <ExcludedFromBuild Condition="'$(Configuration)|$(Platform)'=='Release Play|Win32'">true</ExcludedFromBuild>
-      <ExcludedFromBuild Condition="'$(Configuration)|$(Platform)'=='Release Swds Play|Win32'">true</ExcludedFromBuild>
-      <ExcludedFromBuild Condition="'$(Configuration)|$(Platform)'=='Tests|Win32'">true</ExcludedFromBuild>
-      <ExcludedFromBuild Condition="'$(Configuration)|$(Platform)'=='Test Fixes|Win32'">true</ExcludedFromBuild>
-    </ClCompile>
-    <ClCompile Include="..\public\rehlds\sys_shared.cpp">
-      <ExcludedFromBuild Condition="'$(Configuration)|$(Platform)'=='Debug|Win32'">true</ExcludedFromBuild>
-      <ExcludedFromBuild Condition="'$(Configuration)|$(Platform)'=='Debug Swds|Win32'">true</ExcludedFromBuild>
-      <ExcludedFromBuild Condition="'$(Configuration)|$(Platform)'=='Debug Play|Win32'">true</ExcludedFromBuild>
-      <ExcludedFromBuild Condition="'$(Configuration)|$(Platform)'=='Debug Swds Play|Win32'">true</ExcludedFromBuild>
-      <ExcludedFromBuild Condition="'$(Configuration)|$(Platform)'=='Debug Record|Win32'">true</ExcludedFromBuild>
-      <ExcludedFromBuild Condition="'$(Configuration)|$(Platform)'=='Release|Win32'">true</ExcludedFromBuild>
-      <ExcludedFromBuild Condition="'$(Configuration)|$(Platform)'=='Release Play|Win32'">true</ExcludedFromBuild>
-      <ExcludedFromBuild Condition="'$(Configuration)|$(Platform)'=='Release Swds Play|Win32'">true</ExcludedFromBuild>
-      <ExcludedFromBuild Condition="'$(Configuration)|$(Platform)'=='Tests|Win32'">true</ExcludedFromBuild>
-      <ExcludedFromBuild Condition="'$(Configuration)|$(Platform)'=='Test Fixes|Win32'">true</ExcludedFromBuild>
-    </ClCompile>
-    <ClCompile Include="..\public\steamid.cpp" />
-    <ClCompile Include="..\public\tier0\dbg.cpp" />
-    <ClCompile Include="..\public\tier0\platform_linux.cpp">
-      <ExcludedFromBuild Condition="'$(Configuration)|$(Platform)'=='Debug|Win32'">true</ExcludedFromBuild>
-      <ExcludedFromBuild Condition="'$(Configuration)|$(Platform)'=='Debug Swds|Win32'">true</ExcludedFromBuild>
-      <ExcludedFromBuild Condition="'$(Configuration)|$(Platform)'=='Debug Play|Win32'">true</ExcludedFromBuild>
-      <ExcludedFromBuild Condition="'$(Configuration)|$(Platform)'=='Debug Swds Play|Win32'">true</ExcludedFromBuild>
-      <ExcludedFromBuild Condition="'$(Configuration)|$(Platform)'=='Debug Record|Win32'">true</ExcludedFromBuild>
-      <ExcludedFromBuild Condition="'$(Configuration)|$(Platform)'=='Release|Win32'">true</ExcludedFromBuild>
-      <ExcludedFromBuild Condition="'$(Configuration)|$(Platform)'=='Release Play|Win32'">true</ExcludedFromBuild>
-      <ExcludedFromBuild Condition="'$(Configuration)|$(Platform)'=='Release Swds Play|Win32'">true</ExcludedFromBuild>
-      <ExcludedFromBuild Condition="'$(Configuration)|$(Platform)'=='Tests|Win32'">true</ExcludedFromBuild>
-      <ExcludedFromBuild Condition="'$(Configuration)|$(Platform)'=='Test Fixes|Win32'">true</ExcludedFromBuild>
-    </ClCompile>
-    <ClCompile Include="..\public\tier0\platform_win32.cpp" />
-    <ClCompile Include="..\public\utlbuffer.cpp" />
-    <ClCompile Include="..\rehlds\FlightRecorderImpl.cpp" />
-    <ClCompile Include="..\rehlds\flight_recorder.cpp" />
-    <ClCompile Include="..\rehlds\rehlds_api_impl.cpp" />
-    <ClCompile Include="..\rehlds\rehlds_interfaces_impl.cpp" />
-    <ClCompile Include="..\rehlds\hookchains_impl.cpp" />
-    <ClCompile Include="..\rehlds\platform.cpp" />
-    <ClCompile Include="..\rehlds\precompiled.cpp">
-      <PrecompiledHeader Condition="'$(Configuration)|$(Platform)'=='Debug|Win32'">Create</PrecompiledHeader>
-      <PrecompiledHeader Condition="'$(Configuration)|$(Platform)'=='Debug Swds|Win32'">Create</PrecompiledHeader>
-      <PrecompiledHeaderFile Condition="'$(Configuration)|$(Platform)'=='Debug|Win32'">precompiled.h</PrecompiledHeaderFile>
-      <PrecompiledHeaderFile Condition="'$(Configuration)|$(Platform)'=='Debug Swds|Win32'">precompiled.h</PrecompiledHeaderFile>
-      <PrecompiledHeader Condition="'$(Configuration)|$(Platform)'=='Debug Play|Win32'">Create</PrecompiledHeader>
-      <PrecompiledHeader Condition="'$(Configuration)|$(Platform)'=='Debug Swds Play|Win32'">Create</PrecompiledHeader>
-      <PrecompiledHeaderFile Condition="'$(Configuration)|$(Platform)'=='Debug Play|Win32'">precompiled.h</PrecompiledHeaderFile>
-      <PrecompiledHeaderFile Condition="'$(Configuration)|$(Platform)'=='Debug Swds Play|Win32'">precompiled.h</PrecompiledHeaderFile>
-      <PrecompiledHeader Condition="'$(Configuration)|$(Platform)'=='Debug Record|Win32'">Create</PrecompiledHeader>
-      <PrecompiledHeaderFile Condition="'$(Configuration)|$(Platform)'=='Debug Record|Win32'">precompiled.h</PrecompiledHeaderFile>
-      <PrecompiledHeader Condition="'$(Configuration)|$(Platform)'=='Release|Win32'">Create</PrecompiledHeader>
-      <PrecompiledHeader Condition="'$(Configuration)|$(Platform)'=='Release Play|Win32'">Create</PrecompiledHeader>
-      <PrecompiledHeader Condition="'$(Configuration)|$(Platform)'=='Release Swds Play|Win32'">Create</PrecompiledHeader>
-      <PrecompiledHeaderFile Condition="'$(Configuration)|$(Platform)'=='Release|Win32'">precompiled.h</PrecompiledHeaderFile>
-      <PrecompiledHeaderFile Condition="'$(Configuration)|$(Platform)'=='Release Play|Win32'">precompiled.h</PrecompiledHeaderFile>
-      <PrecompiledHeaderFile Condition="'$(Configuration)|$(Platform)'=='Release Swds Play|Win32'">precompiled.h</PrecompiledHeaderFile>
-      <PrecompiledHeader Condition="'$(Configuration)|$(Platform)'=='Tests|Win32'">Create</PrecompiledHeader>
-      <PrecompiledHeader Condition="'$(Configuration)|$(Platform)'=='Test Fixes|Win32'">Create</PrecompiledHeader>
-      <PrecompiledHeaderFile Condition="'$(Configuration)|$(Platform)'=='Tests|Win32'">precompiled.h</PrecompiledHeaderFile>
-      <PrecompiledHeaderFile Condition="'$(Configuration)|$(Platform)'=='Test Fixes|Win32'">precompiled.h</PrecompiledHeaderFile>
-    </ClCompile>
-    <ClCompile Include="..\rehlds\RehldsRuntimeConfig.cpp" />
-    <ClCompile Include="..\rehlds\structSizeCheck.cpp" />
-    <ClCompile Include="..\testsuite\anonymizer.cpp" />
-    <ClCompile Include="..\testsuite\funccalls.cpp" />
-    <ClCompile Include="..\testsuite\player.cpp" />
-    <ClCompile Include="..\testsuite\recorder.cpp" />
-    <ClCompile Include="..\testsuite\testsuite.cpp" />
-    <ClCompile Include="..\unittests\common_tests.cpp">
-      <ExcludedFromBuild Condition="'$(Configuration)|$(Platform)'=='Debug|Win32'">true</ExcludedFromBuild>
-      <ExcludedFromBuild Condition="'$(Configuration)|$(Platform)'=='Debug Swds|Win32'">true</ExcludedFromBuild>
-      <ExcludedFromBuild Condition="'$(Configuration)|$(Platform)'=='Debug Play|Win32'">true</ExcludedFromBuild>
-      <ExcludedFromBuild Condition="'$(Configuration)|$(Platform)'=='Debug Swds Play|Win32'">true</ExcludedFromBuild>
-      <ExcludedFromBuild Condition="'$(Configuration)|$(Platform)'=='Debug Record|Win32'">true</ExcludedFromBuild>
-      <ExcludedFromBuild Condition="'$(Configuration)|$(Platform)'=='Release|Win32'">true</ExcludedFromBuild>
-      <ExcludedFromBuild Condition="'$(Configuration)|$(Platform)'=='Release Play|Win32'">true</ExcludedFromBuild>
-      <ExcludedFromBuild Condition="'$(Configuration)|$(Platform)'=='Release Swds Play|Win32'">true</ExcludedFromBuild>
-    </ClCompile>
-    <ClCompile Include="..\unittests\delta_tests.cpp">
-      <ExcludedFromBuild Condition="'$(Configuration)|$(Platform)'=='Debug|Win32'">true</ExcludedFromBuild>
-      <ExcludedFromBuild Condition="'$(Configuration)|$(Platform)'=='Debug Swds|Win32'">true</ExcludedFromBuild>
-      <ExcludedFromBuild Condition="'$(Configuration)|$(Platform)'=='Debug Play|Win32'">true</ExcludedFromBuild>
-      <ExcludedFromBuild Condition="'$(Configuration)|$(Platform)'=='Debug Swds Play|Win32'">true</ExcludedFromBuild>
-      <ExcludedFromBuild Condition="'$(Configuration)|$(Platform)'=='Debug Record|Win32'">true</ExcludedFromBuild>
-      <ExcludedFromBuild Condition="'$(Configuration)|$(Platform)'=='Release|Win32'">true</ExcludedFromBuild>
-      <ExcludedFromBuild Condition="'$(Configuration)|$(Platform)'=='Release Play|Win32'">true</ExcludedFromBuild>
-      <ExcludedFromBuild Condition="'$(Configuration)|$(Platform)'=='Release Swds Play|Win32'">true</ExcludedFromBuild>
-    </ClCompile>
-    <ClCompile Include="..\unittests\mathlib_tests.cpp">
-      <ExcludedFromBuild Condition="'$(Configuration)|$(Platform)'=='Debug|Win32'">true</ExcludedFromBuild>
-      <ExcludedFromBuild Condition="'$(Configuration)|$(Platform)'=='Debug Swds|Win32'">true</ExcludedFromBuild>
-      <ExcludedFromBuild Condition="'$(Configuration)|$(Platform)'=='Debug Play|Win32'">true</ExcludedFromBuild>
-      <ExcludedFromBuild Condition="'$(Configuration)|$(Platform)'=='Debug Swds Play|Win32'">true</ExcludedFromBuild>
-      <ExcludedFromBuild Condition="'$(Configuration)|$(Platform)'=='Debug Record|Win32'">true</ExcludedFromBuild>
-      <ExcludedFromBuild Condition="'$(Configuration)|$(Platform)'=='Release|Win32'">true</ExcludedFromBuild>
-      <ExcludedFromBuild Condition="'$(Configuration)|$(Platform)'=='Release Play|Win32'">true</ExcludedFromBuild>
-      <ExcludedFromBuild Condition="'$(Configuration)|$(Platform)'=='Release Swds Play|Win32'">true</ExcludedFromBuild>
-    </ClCompile>
-    <ClCompile Include="..\unittests\struct_offsets_tests.cpp">
-      <ExcludedFromBuild Condition="'$(Configuration)|$(Platform)'=='Debug|Win32'">true</ExcludedFromBuild>
-      <ExcludedFromBuild Condition="'$(Configuration)|$(Platform)'=='Debug Swds|Win32'">true</ExcludedFromBuild>
-      <ExcludedFromBuild Condition="'$(Configuration)|$(Platform)'=='Debug Play|Win32'">true</ExcludedFromBuild>
-      <ExcludedFromBuild Condition="'$(Configuration)|$(Platform)'=='Debug Swds Play|Win32'">true</ExcludedFromBuild>
-      <ExcludedFromBuild Condition="'$(Configuration)|$(Platform)'=='Debug Record|Win32'">true</ExcludedFromBuild>
-      <ExcludedFromBuild Condition="'$(Configuration)|$(Platform)'=='Release|Win32'">true</ExcludedFromBuild>
-      <ExcludedFromBuild Condition="'$(Configuration)|$(Platform)'=='Release Play|Win32'">true</ExcludedFromBuild>
-      <ExcludedFromBuild Condition="'$(Configuration)|$(Platform)'=='Release Swds Play|Win32'">true</ExcludedFromBuild>
-    </ClCompile>
-    <ClCompile Include="..\unittests\TestRunner.cpp">
-      <ExcludedFromBuild Condition="'$(Configuration)|$(Platform)'=='Debug|Win32'">true</ExcludedFromBuild>
-      <ExcludedFromBuild Condition="'$(Configuration)|$(Platform)'=='Debug Swds|Win32'">true</ExcludedFromBuild>
-      <ExcludedFromBuild Condition="'$(Configuration)|$(Platform)'=='Debug Play|Win32'">true</ExcludedFromBuild>
-      <ExcludedFromBuild Condition="'$(Configuration)|$(Platform)'=='Debug Swds Play|Win32'">true</ExcludedFromBuild>
-      <ExcludedFromBuild Condition="'$(Configuration)|$(Platform)'=='Debug Record|Win32'">true</ExcludedFromBuild>
-      <ExcludedFromBuild Condition="'$(Configuration)|$(Platform)'=='Release|Win32'">true</ExcludedFromBuild>
-      <ExcludedFromBuild Condition="'$(Configuration)|$(Platform)'=='Release Play|Win32'">true</ExcludedFromBuild>
-      <ExcludedFromBuild Condition="'$(Configuration)|$(Platform)'=='Release Swds Play|Win32'">true</ExcludedFromBuild>
-    </ClCompile>
-    <ClCompile Include="..\unittests\tmessage_tests.cpp">
-      <ExcludedFromBuild Condition="'$(Configuration)|$(Platform)'=='Debug|Win32'">true</ExcludedFromBuild>
-      <ExcludedFromBuild Condition="'$(Configuration)|$(Platform)'=='Debug Swds|Win32'">true</ExcludedFromBuild>
-      <ExcludedFromBuild Condition="'$(Configuration)|$(Platform)'=='Debug Play|Win32'">true</ExcludedFromBuild>
-      <ExcludedFromBuild Condition="'$(Configuration)|$(Platform)'=='Debug Swds Play|Win32'">true</ExcludedFromBuild>
-      <ExcludedFromBuild Condition="'$(Configuration)|$(Platform)'=='Debug Record|Win32'">true</ExcludedFromBuild>
-      <ExcludedFromBuild Condition="'$(Configuration)|$(Platform)'=='Release|Win32'">true</ExcludedFromBuild>
-      <ExcludedFromBuild Condition="'$(Configuration)|$(Platform)'=='Release Play|Win32'">true</ExcludedFromBuild>
-      <ExcludedFromBuild Condition="'$(Configuration)|$(Platform)'=='Release Swds Play|Win32'">true</ExcludedFromBuild>
-    </ClCompile>
-  </ItemGroup>
-  <ItemGroup>
-    <ClInclude Include="..\common\beamdef.h" />
-    <ClInclude Include="..\common\cl_entity.h" />
-    <ClInclude Include="..\common\com_model.h" />
-    <ClInclude Include="..\common\const.h" />
-    <ClInclude Include="..\common\con_nprint.h" />
-    <ClInclude Include="..\common\crc.h" />
-    <ClInclude Include="..\common\cvardef.h" />
-    <ClInclude Include="..\common\demo_api.h" />
-    <ClInclude Include="..\common\director_cmds.h" />
-    <ClInclude Include="..\common\dlight.h" />
-    <ClInclude Include="..\common\dll_state.h" />
-    <ClInclude Include="..\common\entity_state.h" />
-    <ClInclude Include="..\common\entity_types.h" />
-    <ClInclude Include="..\common\enums.h" />
-    <ClInclude Include="..\common\event_api.h" />
-    <ClInclude Include="..\common\event_args.h" />
-    <ClInclude Include="..\common\event_flags.h" />
-    <ClInclude Include="..\common\hltv.h" />
-    <ClInclude Include="..\common\IGameServerData.h" />
-    <ClInclude Include="..\common\in_buttons.h" />
-    <ClInclude Include="..\common\ivoicetweak.h" />
-    <ClInclude Include="..\common\kbutton.h" />
-    <ClInclude Include="..\common\mathlib.h" />
-    <ClInclude Include="..\common\netadr.h" />
-    <ClInclude Include="..\common\net_api.h" />
-    <ClInclude Include="..\common\nowin.h" />
-    <ClInclude Include="..\common\parsemsg.h" />
-    <ClInclude Include="..\common\particledef.h" />
-    <ClInclude Include="..\common\pmtrace.h" />
-    <ClInclude Include="..\common\port.h" />
-    <ClInclude Include="..\common\qfont.h" />
-    <ClInclude Include="..\common\quakedef.h" />
-    <ClInclude Include="..\common\ref_params.h" />
-    <ClInclude Include="..\common\r_efx.h" />
-    <ClInclude Include="..\common\r_studioint.h" />
-    <ClInclude Include="..\common\screenfade.h" />
-    <ClInclude Include="..\common\Sequence.h" />
-    <ClInclude Include="..\common\SteamCommon.h" />
-    <ClInclude Include="..\common\studio_event.h" />
-    <ClInclude Include="..\common\triangleapi.h" />
-    <ClInclude Include="..\common\usercmd.h" />
-    <ClInclude Include="..\common\vmodes.h" />
-    <ClInclude Include="..\common\weaponinfo.h" />
-    <ClInclude Include="..\common\winsani_in.h" />
-    <ClInclude Include="..\common\winsani_out.h" />
-    <ClInclude Include="..\dlls\activity.h" />
-    <ClInclude Include="..\dlls\activitymap.h" />
-    <ClInclude Include="..\dlls\animation.h" />
-    <ClInclude Include="..\dlls\basemonster.h" />
-    <ClInclude Include="..\dlls\cbase.h" />
-    <ClInclude Include="..\dlls\cdll_dll.h" />
-    <ClInclude Include="..\dlls\client.h" />
-    <ClInclude Include="..\dlls\decals.h" />
-    <ClInclude Include="..\dlls\doors.h" />
-    <ClInclude Include="..\dlls\effects.h" />
-    <ClInclude Include="..\dlls\enginecallback.h" />
-    <ClInclude Include="..\dlls\explode.h" />
-    <ClInclude Include="..\dlls\extdll.h" />
-    <ClInclude Include="..\dlls\func_break.h" />
-    <ClInclude Include="..\dlls\game.h" />
-    <ClInclude Include="..\dlls\gamerules.h" />
-    <ClInclude Include="..\dlls\hornet.h" />
-    <ClInclude Include="..\dlls\items.h" />
-    <ClInclude Include="..\dlls\maprules.h" />
-    <ClInclude Include="..\dlls\monsterevent.h" />
-    <ClInclude Include="..\dlls\monsters.h" />
-    <ClInclude Include="..\dlls\nodes.h" />
-    <ClInclude Include="..\dlls\plane.h" />
-    <ClInclude Include="..\dlls\player.h" />
-    <ClInclude Include="..\dlls\saverestore.h" />
-    <ClInclude Include="..\dlls\schedule.h" />
-    <ClInclude Include="..\dlls\scriptevent.h" />
-    <ClInclude Include="..\dlls\skill.h" />
-    <ClInclude Include="..\dlls\soundent.h" />
-    <ClInclude Include="..\dlls\spectator.h" />
-    <ClInclude Include="..\dlls\talkmonster.h" />
-    <ClInclude Include="..\dlls\teamplay_gamerules.h" />
-    <ClInclude Include="..\dlls\trains.h" />
-    <ClInclude Include="..\dlls\util.h" />
-    <ClInclude Include="..\dlls\vector.h" />
-    <ClInclude Include="..\dlls\weapons.h" />
-    <ClInclude Include="..\engine\APIProxy.h" />
-    <ClInclude Include="..\engine\cdll_int.h" />
-    <ClInclude Include="..\engine\client.h" />
-    <ClInclude Include="..\engine\cmd.h" />
-    <ClInclude Include="..\engine\cmodel.h" />
-    <ClInclude Include="..\engine\common.h" />
-    <ClInclude Include="..\engine\com_custom.h" />
-    <ClInclude Include="..\engine\consistency.h" />
-    <ClInclude Include="..\engine\custom_int.h" />
-    <ClInclude Include="..\engine\cvar.h" />
-    <ClInclude Include="..\engine\decal.h" />
-    <ClInclude Include="..\engine\delta.h" />
-    <ClInclude Include="..\engine\delta_jit.h" />
-    <ClInclude Include="..\engine\delta_packet.h" />
-    <ClInclude Include="..\engine\ed_strpool.h" />
-    <ClInclude Include="..\engine\event.h" />
-    <ClInclude Include="..\engine\filesystem_.h" />
-    <ClInclude Include="..\engine\filesystem_internal.h" />
-    <ClInclude Include="..\engine\filter.h" />
-    <ClInclude Include="..\engine\hashpak.h" />
-    <ClInclude Include="..\engine\host.h" />
-    <ClInclude Include="..\engine\host_cmd.h" />
-    <ClInclude Include="..\engine\igame.h" />
-    <ClInclude Include="..\engine\info.h" />
-    <ClInclude Include="..\engine\inst_baseline.h" />
-    <ClInclude Include="..\engine\ipratelimit.h" />
-    <ClInclude Include="..\engine\ipratelimitWrapper.h" />
-    <ClInclude Include="..\engine\keys.h" />
-    <ClInclude Include="..\engine\l_studio.h" />
-    <ClInclude Include="..\engine\mathlib_e.h" />
-    <ClInclude Include="..\engine\mem.h" />
-    <ClInclude Include="..\engine\model_rehlds.h" />
-    <ClInclude Include="..\engine\modinfo.h" />
-    <ClInclude Include="..\engine\net.h" />
-    <ClInclude Include="..\engine\net_chan.h" />
-    <ClInclude Include="..\engine\net_ws.h" />
-    <ClInclude Include="..\engine\pmove.h" />
-    <ClInclude Include="..\engine\pmovetst.h" />
-    <ClInclude Include="..\engine\pr_cmds.h" />
-    <ClInclude Include="..\engine\pr_dlls.h" />
-    <ClInclude Include="..\engine\pr_edict.h" />
-    <ClInclude Include="..\engine\server.h" />
-    <ClInclude Include="..\engine\server_static.h" />
-    <ClInclude Include="..\engine\sound.h" />
-    <ClInclude Include="..\engine\studio_rehlds.h" />
-    <ClInclude Include="..\engine\sv_log.h" />
-    <ClInclude Include="..\engine\sv_move.h" />
-    <ClInclude Include="..\engine\sv_phys.h" />
-    <ClInclude Include="..\engine\sv_pmove.h" />
-    <ClInclude Include="..\engine\sv_remoteaccess.h" />
-    <ClInclude Include="..\engine\sv_steam3.h" />
-    <ClInclude Include="..\engine\sv_upld.h" />
-    <ClInclude Include="..\engine\sv_user.h" />
-    <ClInclude Include="..\engine\sys_dll.h" />
-    <ClInclude Include="..\engine\sys_dll2.h" />
-    <ClInclude Include="..\engine\iengine.h" />
-    <ClInclude Include="..\engine\sys_engine.h" />
-    <ClInclude Include="..\engine\sys_linuxwnd.h" />
-    <ClInclude Include="..\engine\textures.h" />
-    <ClInclude Include="..\engine\tmessage.h" />
-    <ClInclude Include="..\engine\traceinit.h" />
-    <ClInclude Include="..\engine\unicode_strtools.h" />
-    <ClInclude Include="..\engine\userid.h" />
-    <ClInclude Include="..\engine\usermsg.h" />
-    <ClInclude Include="..\engine\vid_null.h" />
-    <ClInclude Include="..\engine\wad.h" />
-    <ClInclude Include="..\engine\world.h" />
-    <ClInclude Include="..\engine\zone.h" />
-    <ClInclude Include="..\hookers\engine.h" />
-    <ClInclude Include="..\hookers\hooker.h" />
-    <ClInclude Include="..\hookers\memory.h" />
-    <ClInclude Include="..\hookers\rehlds_debug.h" />
-    <ClInclude Include="..\public\basetypes.h" />
-    <ClInclude Include="..\public\commonmacros.h" />
-    <ClInclude Include="..\public\engine_hlds_api.h" />
-    <ClInclude Include="..\public\engine_launcher_api.h" />
-    <ClInclude Include="..\public\FileSystem.h" />
-    <ClInclude Include="..\public\idedicatedexports.h" />
-    <ClInclude Include="..\public\interface.h" />
-    <ClInclude Include="..\public\iregistry.h" />
-    <ClInclude Include="..\public\protected_things.h" />
-    <ClInclude Include="..\public\rehlds\archtypes.h" />
-    <ClInclude Include="..\public\rehlds\bspfile.h" />
-    <ClInclude Include="..\public\rehlds\cmd_rehlds.h" />
-    <ClInclude Include="..\public\rehlds\common_rehlds.h" />
-    <ClInclude Include="..\public\rehlds\crc32.h" />
-    <ClInclude Include="..\public\rehlds\custom.h" />
-    <ClInclude Include="..\public\rehlds\customentity.h" />
-    <ClInclude Include="..\public\rehlds\d_local.h" />
-    <ClInclude Include="..\public\rehlds\edict.h" />
-    <ClInclude Include="..\public\rehlds\eiface.h" />
-    <ClInclude Include="..\public\rehlds\FlightRecorder.h" />
-    <ClInclude Include="..\public\rehlds\hookchains.h" />
-    <ClInclude Include="..\public\rehlds\keydefs.h" />
-    <ClInclude Include="..\public\rehlds\maintypes.h" />
-    <ClInclude Include="..\public\rehlds\osconfig.h" />
-    <ClInclude Include="..\public\rehlds\progdefs.h" />
-    <ClInclude Include="..\public\rehlds\progs.h" />
-    <ClInclude Include="..\public\rehlds\rehlds_api.h" />
-    <ClInclude Include="..\public\rehlds\rehlds_interfaces.h" />
-    <ClInclude Include="..\public\rehlds\Sequence.h" />
-    <ClInclude Include="..\public\rehlds\shake.h" />
-    <ClInclude Include="..\public\rehlds\static_map.h" />
-    <ClInclude Include="..\public\rehlds\sys_shared.h" />
-    <ClInclude Include="..\public\rehlds\userid_rehlds.h" />
-    <ClInclude Include="..\public\savegame_version.h" />
-    <ClInclude Include="..\public\steam\isteamapps.h" />
-    <ClInclude Include="..\public\steam\isteambilling.h" />
-    <ClInclude Include="..\public\steam\isteamclient.h" />
-    <ClInclude Include="..\public\steam\isteamcontroller.h" />
-    <ClInclude Include="..\public\steam\isteamfriends.h" />
-    <ClInclude Include="..\public\steam\isteamgameserver.h" />
-    <ClInclude Include="..\public\steam\isteamgameserverstats.h" />
-    <ClInclude Include="..\public\steam\isteamhttp.h" />
-    <ClInclude Include="..\public\steam\isteammatchmaking.h" />
-    <ClInclude Include="..\public\steam\isteamnetworking.h" />
-    <ClInclude Include="..\public\steam\isteamremotestorage.h" />
-    <ClInclude Include="..\public\steam\isteamscreenshots.h" />
-    <ClInclude Include="..\public\steam\isteamunifiedmessages.h" />
-    <ClInclude Include="..\public\steam\isteamuser.h" />
-    <ClInclude Include="..\public\steam\isteamuserstats.h" />
-    <ClInclude Include="..\public\steam\isteamutils.h" />
-    <ClInclude Include="..\public\steam\matchmakingtypes.h" />
-    <ClInclude Include="..\public\steam\steamclientpublic.h" />
-    <ClInclude Include="..\public\steam\steamhttpenums.h" />
-    <ClInclude Include="..\public\steam\steamtypes.h" />
-    <ClInclude Include="..\public\steam\steam_api.h" />
-    <ClInclude Include="..\public\steam\steam_gameserver.h" />
-    <ClInclude Include="..\public\string_t.h" />
-    <ClInclude Include="..\public\tier0\dbg.h" />
-    <ClInclude Include="..\public\tier0\fasttimer.h" />
-    <ClInclude Include="..\public\tier0\mem.h" />
-    <ClInclude Include="..\public\tier0\memalloc.h" />
-    <ClInclude Include="..\public\tier0\memdbgoff.h" />
-    <ClInclude Include="..\public\tier0\memdbgon.h" />
-    <ClInclude Include="..\public\tier0\platform.h" />
-    <ClInclude Include="..\public\utlbuffer.h" />
-    <ClInclude Include="..\public\utllinkedlist.h" />
-    <ClInclude Include="..\public\utlmemory.h" />
-    <ClInclude Include="..\public\utlrbtree.h" />
-    <ClInclude Include="..\public\utlvector.h" />
-    <ClInclude Include="..\rehlds\FlightRecorderImpl.h" />
-    <ClInclude Include="..\rehlds\flight_recorder.h" />
-    <ClInclude Include="..\rehlds\hookchains_impl.h" />
-    <ClInclude Include="..\rehlds\platform.h" />
-    <ClInclude Include="..\rehlds\precompiled.h" />
-    <ClInclude Include="..\rehlds\RehldsRuntimeConfig.h" />
-    <ClInclude Include="..\rehlds\rehlds_api_impl.h" />
-    <ClInclude Include="..\rehlds\rehlds_interfaces_impl.h" />
-    <ClInclude Include="..\testsuite\anonymizer.h" />
-    <ClInclude Include="..\testsuite\funccalls.h" />
-    <ClInclude Include="..\testsuite\player.h" />
-    <ClInclude Include="..\testsuite\recorder.h" />
-    <ClInclude Include="..\testsuite\testsuite.h" />
-    <ClInclude Include="..\version\version.h" />
-  </ItemGroup>
-  <ItemGroup>
-    <None Include="..\linux\appversion.sh">
-      <ExcludedFromBuild Condition="'$(Configuration)|$(Platform)'=='Debug|Win32'">true</ExcludedFromBuild>
-      <ExcludedFromBuild Condition="'$(Configuration)|$(Platform)'=='Debug Swds|Win32'">true</ExcludedFromBuild>
-      <ExcludedFromBuild Condition="'$(Configuration)|$(Platform)'=='Debug Play|Win32'">true</ExcludedFromBuild>
-      <ExcludedFromBuild Condition="'$(Configuration)|$(Platform)'=='Debug Swds Play|Win32'">true</ExcludedFromBuild>
-      <ExcludedFromBuild Condition="'$(Configuration)|$(Platform)'=='Debug Record|Win32'">true</ExcludedFromBuild>
-      <ExcludedFromBuild Condition="'$(Configuration)|$(Platform)'=='Tests|Win32'">true</ExcludedFromBuild>
-      <ExcludedFromBuild Condition="'$(Configuration)|$(Platform)'=='Test Fixes|Win32'">true</ExcludedFromBuild>
-    </None>
-    <None Include="..\linux\Makefile">
-      <ExcludedFromBuild Condition="'$(Configuration)|$(Platform)'=='Debug|Win32'">true</ExcludedFromBuild>
-      <ExcludedFromBuild Condition="'$(Configuration)|$(Platform)'=='Debug Swds|Win32'">true</ExcludedFromBuild>
-      <ExcludedFromBuild Condition="'$(Configuration)|$(Platform)'=='Debug Play|Win32'">true</ExcludedFromBuild>
-      <ExcludedFromBuild Condition="'$(Configuration)|$(Platform)'=='Debug Swds Play|Win32'">true</ExcludedFromBuild>
-      <ExcludedFromBuild Condition="'$(Configuration)|$(Platform)'=='Debug Record|Win32'">true</ExcludedFromBuild>
-      <ExcludedFromBuild Condition="'$(Configuration)|$(Platform)'=='Tests|Win32'">true</ExcludedFromBuild>
-      <ExcludedFromBuild Condition="'$(Configuration)|$(Platform)'=='Test Fixes|Win32'">true</ExcludedFromBuild>
-    </None>
-  </ItemGroup>
-  <ItemGroup>
-    <ProjectReference Include="..\..\dep\bzip2\msvc\bzip2.vcxproj">
-      <Project>{792df067-9904-4579-99b9-46c17277ade3}</Project>
-    </ProjectReference>
-    <ProjectReference Include="..\..\dep\cppunitlite\msvc\cppunitlite.vcxproj">
-      <Project>{ceb94f7c-e459-4673-aabb-36e2074396c0}</Project>
-    </ProjectReference>
-  </ItemGroup>
-  <PropertyGroup Label="Globals">
-    <ProjectGuid>{70A2B904-B7DB-4C48-8DE0-AF567360D572}</ProjectGuid>
-    <RootNamespace>ReHLDS</RootNamespace>
-  </PropertyGroup>
-  <Import Project="$(VCTargetsPath)\Microsoft.Cpp.Default.props" />
-  <PropertyGroup Condition="'$(Configuration)|$(Platform)'=='Debug|Win32'" Label="Configuration">
-    <ConfigurationType>DynamicLibrary</ConfigurationType>
-    <UseDebugLibraries>true</UseDebugLibraries>
-    <PlatformToolset>v120_xp</PlatformToolset>
-    <CharacterSet>MultiByte</CharacterSet>
-  </PropertyGroup>
-  <PropertyGroup Condition="'$(Configuration)|$(Platform)'=='Debug Swds|Win32'" Label="Configuration">
-    <ConfigurationType>DynamicLibrary</ConfigurationType>
-    <UseDebugLibraries>true</UseDebugLibraries>
-    <PlatformToolset>v120_xp</PlatformToolset>
-    <CharacterSet>MultiByte</CharacterSet>
-  </PropertyGroup>
-  <PropertyGroup Condition="'$(Configuration)|$(Platform)'=='Debug Play|Win32'" Label="Configuration">
-    <ConfigurationType>DynamicLibrary</ConfigurationType>
-    <UseDebugLibraries>true</UseDebugLibraries>
-    <PlatformToolset>v120_xp</PlatformToolset>
-    <CharacterSet>MultiByte</CharacterSet>
-  </PropertyGroup>
-  <PropertyGroup Condition="'$(Configuration)|$(Platform)'=='Debug Swds Play|Win32'" Label="Configuration">
-    <ConfigurationType>DynamicLibrary</ConfigurationType>
-    <UseDebugLibraries>true</UseDebugLibraries>
-    <PlatformToolset>v120_xp</PlatformToolset>
-    <CharacterSet>MultiByte</CharacterSet>
-  </PropertyGroup>
-  <PropertyGroup Condition="'$(Configuration)|$(Platform)'=='Debug Record|Win32'" Label="Configuration">
-    <ConfigurationType>DynamicLibrary</ConfigurationType>
-    <UseDebugLibraries>true</UseDebugLibraries>
-    <PlatformToolset>v120_xp</PlatformToolset>
-    <CharacterSet>MultiByte</CharacterSet>
-  </PropertyGroup>
-  <PropertyGroup Condition="'$(Configuration)|$(Platform)'=='Tests|Win32'" Label="Configuration">
-    <ConfigurationType>Application</ConfigurationType>
-    <UseDebugLibraries>true</UseDebugLibraries>
-    <PlatformToolset>v120_xp</PlatformToolset>
-    <CharacterSet>MultiByte</CharacterSet>
-  </PropertyGroup>
-  <PropertyGroup Condition="'$(Configuration)|$(Platform)'=='Test Fixes|Win32'" Label="Configuration">
-    <ConfigurationType>Application</ConfigurationType>
-    <UseDebugLibraries>true</UseDebugLibraries>
-    <PlatformToolset>v120_xp</PlatformToolset>
-    <CharacterSet>MultiByte</CharacterSet>
-  </PropertyGroup>
-  <PropertyGroup Condition="'$(Configuration)|$(Platform)'=='Release|Win32'" Label="Configuration">
-    <ConfigurationType>DynamicLibrary</ConfigurationType>
-    <UseDebugLibraries>false</UseDebugLibraries>
-    <PlatformToolset>v120_xp</PlatformToolset>
-    <WholeProgramOptimization>true</WholeProgramOptimization>
-    <CharacterSet>MultiByte</CharacterSet>
-  </PropertyGroup>
-  <PropertyGroup Condition="'$(Configuration)|$(Platform)'=='Release Play|Win32'" Label="Configuration">
-    <ConfigurationType>DynamicLibrary</ConfigurationType>
-    <UseDebugLibraries>false</UseDebugLibraries>
-    <PlatformToolset>v120_xp</PlatformToolset>
-    <WholeProgramOptimization>true</WholeProgramOptimization>
-    <CharacterSet>MultiByte</CharacterSet>
-  </PropertyGroup>
-  <PropertyGroup Condition="'$(Configuration)|$(Platform)'=='Release Swds Play|Win32'" Label="Configuration">
-    <ConfigurationType>DynamicLibrary</ConfigurationType>
-    <UseDebugLibraries>false</UseDebugLibraries>
-    <PlatformToolset>v120_xp</PlatformToolset>
-    <WholeProgramOptimization>true</WholeProgramOptimization>
-    <CharacterSet>MultiByte</CharacterSet>
-  </PropertyGroup>
-  <Import Project="$(VCTargetsPath)\Microsoft.Cpp.props" />
-  <ImportGroup Label="ExtensionSettings">
-  </ImportGroup>
-  <ImportGroup Label="PropertySheets" Condition="'$(Configuration)|$(Platform)'=='Debug|Win32'">
-    <Import Project="$(UserRootDir)\Microsoft.Cpp.$(Platform).user.props" Condition="exists('$(UserRootDir)\Microsoft.Cpp.$(Platform).user.props')" Label="LocalAppDataPlatform" />
-  </ImportGroup>
-  <ImportGroup Condition="'$(Configuration)|$(Platform)'=='Debug Swds|Win32'" Label="PropertySheets">
-    <Import Project="$(UserRootDir)\Microsoft.Cpp.$(Platform).user.props" Condition="exists('$(UserRootDir)\Microsoft.Cpp.$(Platform).user.props')" Label="LocalAppDataPlatform" />
-  </ImportGroup>
-  <ImportGroup Condition="'$(Configuration)|$(Platform)'=='Debug Play|Win32'" Label="PropertySheets">
-    <Import Project="$(UserRootDir)\Microsoft.Cpp.$(Platform).user.props" Condition="exists('$(UserRootDir)\Microsoft.Cpp.$(Platform).user.props')" Label="LocalAppDataPlatform" />
-  </ImportGroup>
-  <ImportGroup Condition="'$(Configuration)|$(Platform)'=='Debug Swds Play|Win32'" Label="PropertySheets">
-    <Import Project="$(UserRootDir)\Microsoft.Cpp.$(Platform).user.props" Condition="exists('$(UserRootDir)\Microsoft.Cpp.$(Platform).user.props')" Label="LocalAppDataPlatform" />
-  </ImportGroup>
-  <ImportGroup Condition="'$(Configuration)|$(Platform)'=='Debug Record|Win32'" Label="PropertySheets">
-    <Import Project="$(UserRootDir)\Microsoft.Cpp.$(Platform).user.props" Condition="exists('$(UserRootDir)\Microsoft.Cpp.$(Platform).user.props')" Label="LocalAppDataPlatform" />
-  </ImportGroup>
-  <ImportGroup Condition="'$(Configuration)|$(Platform)'=='Tests|Win32'" Label="PropertySheets">
-    <Import Project="$(UserRootDir)\Microsoft.Cpp.$(Platform).user.props" Condition="exists('$(UserRootDir)\Microsoft.Cpp.$(Platform).user.props')" Label="LocalAppDataPlatform" />
-  </ImportGroup>
-  <ImportGroup Condition="'$(Configuration)|$(Platform)'=='Test Fixes|Win32'" Label="PropertySheets">
-    <Import Project="$(UserRootDir)\Microsoft.Cpp.$(Platform).user.props" Condition="exists('$(UserRootDir)\Microsoft.Cpp.$(Platform).user.props')" Label="LocalAppDataPlatform" />
-  </ImportGroup>
-  <ImportGroup Label="PropertySheets" Condition="'$(Configuration)|$(Platform)'=='Release|Win32'">
-    <Import Project="$(UserRootDir)\Microsoft.Cpp.$(Platform).user.props" Condition="exists('$(UserRootDir)\Microsoft.Cpp.$(Platform).user.props')" Label="LocalAppDataPlatform" />
-  </ImportGroup>
-  <ImportGroup Condition="'$(Configuration)|$(Platform)'=='Release Play|Win32'" Label="PropertySheets">
-    <Import Project="$(UserRootDir)\Microsoft.Cpp.$(Platform).user.props" Condition="exists('$(UserRootDir)\Microsoft.Cpp.$(Platform).user.props')" Label="LocalAppDataPlatform" />
-  </ImportGroup>
-  <ImportGroup Condition="'$(Configuration)|$(Platform)'=='Release Swds Play|Win32'" Label="PropertySheets">
-    <Import Project="$(UserRootDir)\Microsoft.Cpp.$(Platform).user.props" Condition="exists('$(UserRootDir)\Microsoft.Cpp.$(Platform).user.props')" Label="LocalAppDataPlatform" />
-  </ImportGroup>
-  <PropertyGroup Label="UserMacros" />
-  <PropertyGroup Condition="'$(Configuration)|$(Platform)'=='Debug|Win32'">
-    <TargetName>filesystem_stdio</TargetName>
-  </PropertyGroup>
-  <PropertyGroup Condition="'$(Configuration)|$(Platform)'=='Debug Swds|Win32'">
-    <TargetName>swds</TargetName>
-  </PropertyGroup>
-  <PropertyGroup Condition="'$(Configuration)|$(Platform)'=='Debug Play|Win32'">
-    <TargetName>filesystem_stdio</TargetName>
-  </PropertyGroup>
-  <PropertyGroup Condition="'$(Configuration)|$(Platform)'=='Debug Swds Play|Win32'">
-    <TargetName>swds</TargetName>
-  </PropertyGroup>
-  <PropertyGroup Condition="'$(Configuration)|$(Platform)'=='Debug Record|Win32'">
-    <TargetName>filesystem_stdio</TargetName>
-  </PropertyGroup>
-  <PropertyGroup Condition="'$(Configuration)|$(Platform)'=='Tests|Win32'">
-    <TargetName>filesystem_stdio</TargetName>
-  </PropertyGroup>
-  <PropertyGroup Condition="'$(Configuration)|$(Platform)'=='Test Fixes|Win32'">
-    <TargetName>filesystem_stdio</TargetName>
-  </PropertyGroup>
-  <PropertyGroup Condition="'$(Configuration)|$(Platform)'=='Release|Win32'">
-    <TargetName>filesystem_stdio</TargetName>
-  </PropertyGroup>
-  <PropertyGroup Condition="'$(Configuration)|$(Platform)'=='Release Play|Win32'">
-    <TargetName>filesystem_stdio</TargetName>
-  </PropertyGroup>
-  <PropertyGroup Condition="'$(Configuration)|$(Platform)'=='Release Swds Play|Win32'">
-    <TargetName>swds</TargetName>
-  </PropertyGroup>
-  <ItemDefinitionGroup Condition="'$(Configuration)|$(Platform)'=='Debug|Win32'">
-    <PreBuildEvent>
-      <Command>IF EXIST "$(ProjectDir)PreBuild.bat" (CALL "$(ProjectDir)PreBuild.bat" "$(ProjectDir)..\version\" "$(ProjectDir)..\")</Command>
-      <Message>Setup version from SVN revision</Message>
-    </PreBuildEvent>
-    <ClCompile>
-      <AdditionalIncludeDirectories>$(ProjectDir)\..\;$(ProjectDir)\..\hookers\;$(ProjectDir)\..\metamod\include\;$(ProjectDir)\..\public\rehlds\;$(ProjectDir)\..\common;$(ProjectDir)\..\engine;$(ProjectDir)\..\public;$(ProjectDir)\..\pm_shared;$(ProjectDir)\..\rehlds\;$(ProjectDir)\..\testsuite\;$(VCInstallDir)UnitTest\include;$(SolutionDir)..\dep\bzip2\include\;$(SolutionDir)..\dep\cppunitlite\include\;%(AdditionalIncludeDirectories)</AdditionalIncludeDirectories>
-      <WarningLevel>Level3</WarningLevel>
-      <Optimization>Disabled</Optimization>
-      <SDLCheck>true</SDLCheck>
-      <PreprocessorDefinitions>REHLDS_FLIGHT_REC;REHLDS_OPT_PEDANTIC;REHLDS_SELF;HOOK_ENGINE;REHLDS_FIXES;REHLDS_CHECKS;USE_BREAKPAD_HANDLER;DEDICATED;SWDS;_CRT_SECURE_NO_WARNINGS;_DEBUG;%(PreprocessorDefinitions)</PreprocessorDefinitions>
-      <FloatingPointModel>Precise</FloatingPointModel>
-      <AdditionalOptions>/arch:IA32 %(AdditionalOptions)</AdditionalOptions>
-      <RuntimeLibrary>MultiThreadedDebug</RuntimeLibrary>
-      <PrecompiledHeader>Use</PrecompiledHeader>
-      <PrecompiledHeaderFile>precompiled.h</PrecompiledHeaderFile>
-    </ClCompile>
-    <Link>
-      <GenerateDebugInformation>true</GenerateDebugInformation>
-      <AdditionalDependencies>psapi.lib;ws2_32.lib;$(ProjectDir)../lib/steam_api.lib;%(AdditionalDependencies)</AdditionalDependencies>
-      <MinimumRequiredVersion />
-      <ModuleDefinitionFile>
-      </ModuleDefinitionFile>
-      <AdditionalLibraryDirectories>$(VCInstallDir)UnitTest\lib;%(AdditionalLibraryDirectories)</AdditionalLibraryDirectories>
-      <ImageHasSafeExceptionHandlers>
-      </ImageHasSafeExceptionHandlers>
-    </Link>
-    <PostBuildEvent>
-      <Command>IF EXIST "$(ProjectDir)PostBuild.bat" (CALL "$(ProjectDir)PostBuild.bat" "$(TargetDir)" "$(TargetName)" "$(TargetExt)" "$(ProjectDir)")</Command>
-      <Message>Automatic deployment script</Message>
-    </PostBuildEvent>
-    <CustomBuildStep>
-      <Command>echo Empty Action</Command>
-      <Message>Force build to run Pre-Build event</Message>
-      <Outputs>subversion.always.run</Outputs>
-      <Inputs>subversion.always.run</Inputs>
-    </CustomBuildStep>
-  </ItemDefinitionGroup>
-  <ItemDefinitionGroup Condition="'$(Configuration)|$(Platform)'=='Debug Swds|Win32'">
-    <PreBuildEvent>
-      <Command>IF EXIST "$(ProjectDir)PreBuild.bat" (CALL "$(ProjectDir)PreBuild.bat" "$(ProjectDir)..\version\" "$(ProjectDir)..\")</Command>
-      <Message>Setup version from SVN revision</Message>
-    </PreBuildEvent>
-    <ClCompile>
-      <AdditionalIncludeDirectories>$(ProjectDir)\..\;$(ProjectDir)\..\hookers\;$(ProjectDir)\..\metamod\include\;$(ProjectDir)\..\public\rehlds\;$(ProjectDir)\..\common;$(ProjectDir)\..\engine;$(ProjectDir)\..\public;$(ProjectDir)\..\pm_shared;$(ProjectDir)\..\rehlds\;$(ProjectDir)\..\testsuite\;$(VCInstallDir)UnitTest\include;$(SolutionDir)..\dep\bzip2\include\;$(SolutionDir)..\dep\cppunitlite\include\;%(AdditionalIncludeDirectories)</AdditionalIncludeDirectories>
-      <WarningLevel>Level3</WarningLevel>
-      <Optimization>Disabled</Optimization>
-      <SDLCheck>true</SDLCheck>
-<<<<<<< HEAD
-      <PreprocessorDefinitions>REHLDS_FLIGHT_REC;REHLDS_OPT_PEDANTIC;REHLDS_SELF;REHLDS_FIXES;REHLDS_CHECKS;USE_BREAKPAD_HANDLER;DEDICATED;SWDS;_CRT_SECURE_NO_WARNINGS;_DEBUG;%(PreprocessorDefinitions)</PreprocessorDefinitions>
-=======
-      <PreprocessorDefinitions>REHLDS_OPT_PEDANTIC;REHLDS_SELF;REHLDS_CHECKS;USE_BREAKPAD_HANDLER;DEDICATED;SWDS;_CRT_SECURE_NO_WARNINGS;_DEBUG;%(PreprocessorDefinitions)</PreprocessorDefinitions>
->>>>>>> a7bc3330
-      <FloatingPointModel>Precise</FloatingPointModel>
-      <AdditionalOptions>/arch:IA32 %(AdditionalOptions)</AdditionalOptions>
-      <RuntimeLibrary>MultiThreadedDebug</RuntimeLibrary>
-      <PrecompiledHeader>Use</PrecompiledHeader>
-      <PrecompiledHeaderFile>precompiled.h</PrecompiledHeaderFile>
-    </ClCompile>
-    <Link>
-      <GenerateDebugInformation>true</GenerateDebugInformation>
-      <AdditionalDependencies>psapi.lib;ws2_32.lib;$(ProjectDir)../lib/steam_api.lib;%(AdditionalDependencies)</AdditionalDependencies>
-      <MinimumRequiredVersion>
-      </MinimumRequiredVersion>
-      <ModuleDefinitionFile>
-      </ModuleDefinitionFile>
-      <AdditionalLibraryDirectories>$(VCInstallDir)UnitTest\lib;%(AdditionalLibraryDirectories)</AdditionalLibraryDirectories>
-    </Link>
-    <PostBuildEvent>
-      <Command>IF EXIST "$(ProjectDir)PostBuild_swds.bat" (CALL "$(ProjectDir)PostBuild_swds.bat" "$(TargetDir)" "$(TargetName)" "$(TargetExt)" "$(ProjectDir)")</Command>
-      <Message>Automatic deployment script</Message>
-    </PostBuildEvent>
-    <CustomBuildStep>
-      <Command>echo Empty Action</Command>
-      <Message>Force build to run Pre-Build event</Message>
-      <Outputs>subversion.always.run</Outputs>
-      <Inputs>subversion.always.run</Inputs>
-    </CustomBuildStep>
-  </ItemDefinitionGroup>
-  <ItemDefinitionGroup Condition="'$(Configuration)|$(Platform)'=='Debug Play|Win32'">
-    <PreBuildEvent>
-      <Command>IF EXIST "$(ProjectDir)PreBuild.bat" (CALL "$(ProjectDir)PreBuild.bat" "$(ProjectDir)..\version\" "$(ProjectDir)..\")</Command>
-      <Message>Setup version from SVN revision</Message>
-    </PreBuildEvent>
-    <ClCompile>
-      <AdditionalIncludeDirectories>$(ProjectDir)\..\;$(ProjectDir)\..\hookers\;$(ProjectDir)\..\metamod\include\;$(ProjectDir)\..\public\rehlds\;$(ProjectDir)\..\common;$(ProjectDir)\..\engine;$(ProjectDir)\..\public;$(ProjectDir)\..\pm_shared;$(ProjectDir)\..\rehlds\;$(ProjectDir)\..\testsuite\;$(VCInstallDir)UnitTest\include;$(SolutionDir)..\dep\bzip2\include\;$(SolutionDir)..\dep\cppunitlite\include\;%(AdditionalIncludeDirectories)</AdditionalIncludeDirectories>
-      <WarningLevel>Level3</WarningLevel>
-      <Optimization>Disabled</Optimization>
-      <SDLCheck>true</SDLCheck>
-      <PreprocessorDefinitions>REHLDS_FLIGHT_REC;REHLDS_OPT_PEDANTIC;REHLDS_SELF;HOOK_ENGINE;REHLDS_CHECKS;USE_BREAKPAD_HANDLER;DEDICATED;SWDS;_CRT_SECURE_NO_WARNINGS;_DEBUG;%(PreprocessorDefinitions)</PreprocessorDefinitions>
-      <FloatingPointModel>Precise</FloatingPointModel>
-      <AdditionalOptions>/arch:IA32 %(AdditionalOptions)</AdditionalOptions>
-      <RuntimeLibrary>MultiThreadedDebug</RuntimeLibrary>
-      <PrecompiledHeader>Use</PrecompiledHeader>
-      <PrecompiledHeaderFile>precompiled.h</PrecompiledHeaderFile>
-    </ClCompile>
-    <Link>
-      <GenerateDebugInformation>true</GenerateDebugInformation>
-      <AdditionalDependencies>psapi.lib;ws2_32.lib;$(ProjectDir)../lib/steam_api.lib;%(AdditionalDependencies)</AdditionalDependencies>
-      <MinimumRequiredVersion />
-      <ModuleDefinitionFile>
-      </ModuleDefinitionFile>
-      <AdditionalLibraryDirectories>$(VCInstallDir)UnitTest\lib;%(AdditionalLibraryDirectories)</AdditionalLibraryDirectories>
-    </Link>
-    <PostBuildEvent>
-      <Command>IF EXIST "$(ProjectDir)PostBuild.bat" (CALL "$(ProjectDir)PostBuild.bat" "$(TargetDir)" "$(TargetName)" "$(TargetExt)" "$(ProjectDir)")</Command>
-      <Message>Automatic deployment script</Message>
-    </PostBuildEvent>
-    <CustomBuildStep>
-      <Command>echo Empty Action</Command>
-      <Message>Force build to run Pre-Build event</Message>
-      <Outputs>subversion.always.run</Outputs>
-      <Inputs>subversion.always.run</Inputs>
-    </CustomBuildStep>
-  </ItemDefinitionGroup>
-  <ItemDefinitionGroup Condition="'$(Configuration)|$(Platform)'=='Debug Swds Play|Win32'">
-    <PreBuildEvent>
-      <Command>IF EXIST "$(ProjectDir)PreBuild.bat" (CALL "$(ProjectDir)PreBuild.bat" "$(ProjectDir)..\version\" "$(ProjectDir)..\")</Command>
-      <Message>Setup version from SVN revision</Message>
-    </PreBuildEvent>
-    <ClCompile>
-      <AdditionalIncludeDirectories>$(ProjectDir)\..\;$(ProjectDir)\..\hookers\;$(ProjectDir)\..\metamod\include\;$(ProjectDir)\..\public\rehlds\;$(ProjectDir)\..\common;$(ProjectDir)\..\engine;$(ProjectDir)\..\public;$(ProjectDir)\..\pm_shared;$(ProjectDir)\..\rehlds\;$(ProjectDir)\..\testsuite\;$(VCInstallDir)UnitTest\include;$(SolutionDir)..\dep\bzip2\include\;$(SolutionDir)..\dep\cppunitlite\include\;%(AdditionalIncludeDirectories)</AdditionalIncludeDirectories>
-      <WarningLevel>Level3</WarningLevel>
-      <Optimization>Disabled</Optimization>
-      <SDLCheck>true</SDLCheck>
-      <PreprocessorDefinitions>REHLDS_FLIGHT_REC;REHLDS_OPT_PEDANTIC;REHLDS_SELF;REHLDS_CHECKS;USE_BREAKPAD_HANDLER;DEDICATED;SWDS;_CRT_SECURE_NO_WARNINGS;_DEBUG;%(PreprocessorDefinitions)</PreprocessorDefinitions>
-      <FloatingPointModel>Precise</FloatingPointModel>
-      <AdditionalOptions>/arch:IA32 %(AdditionalOptions)</AdditionalOptions>
-      <RuntimeLibrary>MultiThreadedDebug</RuntimeLibrary>
-      <PrecompiledHeader>Use</PrecompiledHeader>
-      <PrecompiledHeaderFile>precompiled.h</PrecompiledHeaderFile>
-    </ClCompile>
-    <Link>
-      <GenerateDebugInformation>true</GenerateDebugInformation>
-      <AdditionalDependencies>psapi.lib;ws2_32.lib;$(ProjectDir)../lib/steam_api.lib;%(AdditionalDependencies)</AdditionalDependencies>
-      <MinimumRequiredVersion>
-      </MinimumRequiredVersion>
-      <ModuleDefinitionFile>
-      </ModuleDefinitionFile>
-      <AdditionalLibraryDirectories>$(VCInstallDir)UnitTest\lib;%(AdditionalLibraryDirectories)</AdditionalLibraryDirectories>
-      <BaseAddress>0x4970000</BaseAddress>
-      <RandomizedBaseAddress>false</RandomizedBaseAddress>
-    </Link>
-    <PostBuildEvent>
-      <Command>IF EXIST "$(ProjectDir)PostBuild_swds.bat" (CALL "$(ProjectDir)PostBuild_swds.bat" "$(TargetDir)" "$(TargetName)" "$(TargetExt)" "$(ProjectDir)")</Command>
-      <Message>Automatic deployment script</Message>
-    </PostBuildEvent>
-    <CustomBuildStep>
-      <Command>echo Empty Action</Command>
-      <Message>Force build to run Pre-Build event</Message>
-      <Outputs>subversion.always.run</Outputs>
-      <Inputs>subversion.always.run</Inputs>
-    </CustomBuildStep>
-  </ItemDefinitionGroup>
-  <ItemDefinitionGroup Condition="'$(Configuration)|$(Platform)'=='Debug Record|Win32'">
-    <PreBuildEvent>
-      <Command>IF EXIST "$(ProjectDir)PreBuild.bat" (CALL "$(ProjectDir)PreBuild.bat" "$(ProjectDir)..\version\" "$(ProjectDir)..\")</Command>
-      <Message>Setup version from SVN revision</Message>
-    </PreBuildEvent>
-    <ClCompile>
-      <AdditionalIncludeDirectories>$(ProjectDir)\..\;$(ProjectDir)\..\hookers\;$(ProjectDir)\..\metamod\include\;$(ProjectDir)\..\public\rehlds\;$(ProjectDir)\..\common;$(ProjectDir)\..\engine;$(ProjectDir)\..\public;$(ProjectDir)\..\pm_shared;$(ProjectDir)\..\rehlds\;$(ProjectDir)\..\testsuite\;$(VCInstallDir)UnitTest\include;$(SolutionDir)..\dep\bzip2\include\;$(SolutionDir)..\dep\cppunitlite\include\;%(AdditionalIncludeDirectories)</AdditionalIncludeDirectories>
-      <WarningLevel>Level3</WarningLevel>
-      <Optimization>Disabled</Optimization>
-      <SDLCheck>true</SDLCheck>
-      <PreprocessorDefinitions>REHLDS_FLIGHT_REC;REHLDS_OPT_PEDANTIC;REHLDS_SELF;HOOK_ENGINE;USE_BREAKPAD_HANDLER;DEDICATED;SWDS;_CRT_SECURE_NO_WARNINGS;_DEBUG;%(PreprocessorDefinitions)</PreprocessorDefinitions>
-      <FloatingPointModel>Precise</FloatingPointModel>
-      <AdditionalOptions>/arch:IA32 %(AdditionalOptions)</AdditionalOptions>
-      <RuntimeLibrary>MultiThreadedDebug</RuntimeLibrary>
-      <PrecompiledHeader>Use</PrecompiledHeader>
-      <PrecompiledHeaderFile>precompiled.h</PrecompiledHeaderFile>
-    </ClCompile>
-    <Link>
-      <GenerateDebugInformation>true</GenerateDebugInformation>
-      <AdditionalDependencies>psapi.lib;ws2_32.lib;$(ProjectDir)../lib/steam_api.lib;%(AdditionalDependencies)</AdditionalDependencies>
-      <MinimumRequiredVersion />
-      <ModuleDefinitionFile>
-      </ModuleDefinitionFile>
-      <AdditionalLibraryDirectories>$(VCInstallDir)UnitTest\lib;%(AdditionalLibraryDirectories)</AdditionalLibraryDirectories>
-    </Link>
-    <PostBuildEvent>
-      <Command>IF EXIST "$(ProjectDir)PostBuild.bat" (CALL "$(ProjectDir)PostBuild.bat" "$(TargetDir)" "$(TargetName)" "$(TargetExt)" "$(ProjectDir)")</Command>
-      <Message>Automatic deployment script</Message>
-    </PostBuildEvent>
-    <CustomBuildStep>
-      <Command>echo Empty Action</Command>
-      <Message>Force build to run Pre-Build event</Message>
-      <Outputs>subversion.always.run</Outputs>
-      <Inputs>subversion.always.run</Inputs>
-    </CustomBuildStep>
-  </ItemDefinitionGroup>
-  <ItemDefinitionGroup Condition="'$(Configuration)|$(Platform)'=='Tests|Win32'">
-    <PreBuildEvent>
-      <Command>IF EXIST "$(ProjectDir)PreBuild.bat" (CALL "$(ProjectDir)PreBuild.bat" "$(ProjectDir)..\version\" "$(ProjectDir)..\")</Command>
-      <Message>Setup version from SVN revision</Message>
-    </PreBuildEvent>
-    <ClCompile>
-      <AdditionalIncludeDirectories>$(ProjectDir)\..\;$(ProjectDir)\..\hookers\;$(ProjectDir)\..\metamod\include\;$(ProjectDir)\..\public\rehlds\;$(ProjectDir)\..\common;$(ProjectDir)\..\engine;$(ProjectDir)\..\public;$(ProjectDir)\..\pm_shared;$(ProjectDir)\..\rehlds\;$(ProjectDir)\..\testsuite\;$(VCInstallDir)UnitTest\include;$(SolutionDir)..\dep\bzip2\include\;$(SolutionDir)..\dep\cppunitlite\include\;%(AdditionalIncludeDirectories)</AdditionalIncludeDirectories>
-      <WarningLevel>Level3</WarningLevel>
-      <Optimization>Disabled</Optimization>
-      <SDLCheck>true</SDLCheck>
-      <PreprocessorDefinitions>REHLDS_FLIGHT_REC;REHLDS_OPT_PEDANTIC;REHLDS_SELF;_BUILD_FROM_IDE;USE_BREAKPAD_HANDLER;DEDICATED;SWDS;_CRT_SECURE_NO_WARNINGS;_DEBUG;%(PreprocessorDefinitions)</PreprocessorDefinitions>
-      <RuntimeLibrary>MultiThreadedDebug</RuntimeLibrary>
-      <PrecompiledHeader>Use</PrecompiledHeader>
-      <PrecompiledHeaderFile>precompiled.h</PrecompiledHeaderFile>
-      <EnableEnhancedInstructionSet>NoExtensions</EnableEnhancedInstructionSet>
-    </ClCompile>
-    <Link>
-      <GenerateDebugInformation>true</GenerateDebugInformation>
-      <AdditionalDependencies>psapi.lib;ws2_32.lib;$(ProjectDir)../lib/steam_api.lib;%(AdditionalDependencies)</AdditionalDependencies>
-      <MinimumRequiredVersion>
-      </MinimumRequiredVersion>
-      <ModuleDefinitionFile>
-      </ModuleDefinitionFile>
-      <AdditionalLibraryDirectories>$(VCInstallDir)UnitTest\lib;%(AdditionalLibraryDirectories)</AdditionalLibraryDirectories>
-    </Link>
-    <PostBuildEvent>
-      <Command>copy /Y $(ProjectDir)..\lib\steam_api.dll $(OutDir)</Command>
-      <Message>Automatic deployment script</Message>
-    </PostBuildEvent>
-    <CustomBuildStep>
-      <Command>echo Empty Action</Command>
-      <Message>Force build to run Pre-Build event</Message>
-      <Outputs>subversion.always.run</Outputs>
-      <Inputs>subversion.always.run</Inputs>
-    </CustomBuildStep>
-  </ItemDefinitionGroup>
-  <ItemDefinitionGroup Condition="'$(Configuration)|$(Platform)'=='Test Fixes|Win32'">
-    <PreBuildEvent>
-      <Command>IF EXIST "$(ProjectDir)PreBuild.bat" (CALL "$(ProjectDir)PreBuild.bat" "$(ProjectDir)..\version\" "$(ProjectDir)..\")</Command>
-      <Message>Setup version from SVN revision</Message>
-    </PreBuildEvent>
-    <ClCompile>
-      <AdditionalIncludeDirectories>$(ProjectDir)\..\;$(ProjectDir)\..\hookers\;$(ProjectDir)\..\metamod\include\;$(ProjectDir)\..\public\rehlds\;$(ProjectDir)\..\common;$(ProjectDir)\..\engine;$(ProjectDir)\..\public;$(ProjectDir)\..\pm_shared;$(ProjectDir)\..\rehlds\;$(ProjectDir)\..\testsuite\;$(VCInstallDir)UnitTest\include;$(SolutionDir)..\dep\bzip2\include\;$(SolutionDir)..\dep\cppunitlite\include\;%(AdditionalIncludeDirectories)</AdditionalIncludeDirectories>
-      <WarningLevel>Level3</WarningLevel>
-      <Optimization>Disabled</Optimization>
-      <SDLCheck>true</SDLCheck>
-      <PreprocessorDefinitions>REHLDS_FLIGHT_REC;REHLDS_OPT_PEDANTIC;REHLDS_FIXES;REHLDS_SELF;_BUILD_FROM_IDE;USE_BREAKPAD_HANDLER;DEDICATED;SWDS;_CRT_SECURE_NO_WARNINGS;_DEBUG;%(PreprocessorDefinitions)</PreprocessorDefinitions>
-      <RuntimeLibrary>MultiThreadedDebug</RuntimeLibrary>
-      <PrecompiledHeader>Use</PrecompiledHeader>
-      <PrecompiledHeaderFile>precompiled.h</PrecompiledHeaderFile>
-    </ClCompile>
-    <Link>
-      <GenerateDebugInformation>true</GenerateDebugInformation>
-      <AdditionalDependencies>psapi.lib;ws2_32.lib;$(ProjectDir)../lib/steam_api.lib;%(AdditionalDependencies)</AdditionalDependencies>
-      <MinimumRequiredVersion>
-      </MinimumRequiredVersion>
-      <ModuleDefinitionFile>
-      </ModuleDefinitionFile>
-      <AdditionalLibraryDirectories>$(VCInstallDir)UnitTest\lib;%(AdditionalLibraryDirectories)</AdditionalLibraryDirectories>
-    </Link>
-    <PostBuildEvent>
-      <Command>copy /Y "$(ProjectDir)..\lib\steam_api.dll" "$(OutDir)"</Command>
-      <Message>Automatic deployment script</Message>
-    </PostBuildEvent>
-    <CustomBuildStep>
-      <Command>echo Empty Action</Command>
-      <Message>Force build to run Pre-Build event</Message>
-      <Outputs>subversion.always.run</Outputs>
-      <Inputs>subversion.always.run</Inputs>
-    </CustomBuildStep>
-  </ItemDefinitionGroup>
-  <ItemDefinitionGroup Condition="'$(Configuration)|$(Platform)'=='Release|Win32'">
-    <PreBuildEvent>
-      <Command>IF EXIST "$(ProjectDir)PreBuild.bat" (CALL "$(ProjectDir)PreBuild.bat" "$(ProjectDir)..\version\" "$(ProjectDir)..\")</Command>
-      <Message>Setup version from SVN revision</Message>
-    </PreBuildEvent>
-    <ClCompile>
-      <AdditionalIncludeDirectories>$(ProjectDir)\..\;$(ProjectDir)\..\hookers\;$(ProjectDir)\..\metamod\include\;$(ProjectDir)\..\public\rehlds\;$(ProjectDir)\..\common;$(ProjectDir)\..\engine;$(ProjectDir)\..\public;$(ProjectDir)\..\pm_shared;$(ProjectDir)\..\rehlds\;$(ProjectDir)\..\testsuite\;$(VCInstallDir)UnitTest\include;$(SolutionDir)..\dep\bzip2\include\;$(SolutionDir)..\dep\cppunitlite\include\;%(AdditionalIncludeDirectories)</AdditionalIncludeDirectories>
-      <WarningLevel>Level3</WarningLevel>
-      <Optimization>MaxSpeed</Optimization>
-      <FunctionLevelLinking>true</FunctionLevelLinking>
-      <IntrinsicFunctions>true</IntrinsicFunctions>
-      <SDLCheck>true</SDLCheck>
-      <PreprocessorDefinitions>REHLDS_FLIGHT_REC;REHLDS_OPT_PEDANTIC;REHLDS_SELF;HOOK_ENGINE;REHLDS_CHECKS;USE_BREAKPAD_HANDLER;DEDICATED;SWDS;_CRT_SECURE_NO_WARNINGS;%(PreprocessorDefinitions)</PreprocessorDefinitions>
-      <RuntimeLibrary>MultiThreaded</RuntimeLibrary>
-      <AdditionalOptions>/arch:IA32 %(AdditionalOptions)</AdditionalOptions>
-      <PrecompiledHeader>Use</PrecompiledHeader>
-      <PrecompiledHeaderFile>precompiled.h</PrecompiledHeaderFile>
-    </ClCompile>
-    <Link>
-      <GenerateDebugInformation>true</GenerateDebugInformation>
-      <EnableCOMDATFolding>true</EnableCOMDATFolding>
-      <OptimizeReferences>true</OptimizeReferences>
-      <AdditionalDependencies>psapi.lib;ws2_32.lib;$(ProjectDir)../lib/steam_api.lib;%(AdditionalDependencies)</AdditionalDependencies>
-      <MinimumRequiredVersion />
-      <ModuleDefinitionFile>
-      </ModuleDefinitionFile>
-      <AdditionalLibraryDirectories>$(VCInstallDir)UnitTest\lib;%(AdditionalLibraryDirectories)</AdditionalLibraryDirectories>
-    </Link>
-    <PostBuildEvent>
-      <Command>IF EXIST "$(ProjectDir)PostBuild.bat" (CALL "$(ProjectDir)PostBuild.bat" "$(TargetDir)" "$(TargetName)" "$(TargetExt)" "$(ProjectDir)")</Command>
-      <Message>Automatic deployment script</Message>
-    </PostBuildEvent>
-    <CustomBuildStep>
-      <Command>echo Empty Action</Command>
-      <Message>Force build to run Pre-Build event</Message>
-      <Outputs>subversion.always.run</Outputs>
-      <Inputs>subversion.always.run</Inputs>
-    </CustomBuildStep>
-  </ItemDefinitionGroup>
-  <ItemDefinitionGroup Condition="'$(Configuration)|$(Platform)'=='Release Play|Win32'">
-    <PreBuildEvent>
-      <Command>IF EXIST "$(ProjectDir)PreBuild.bat" (CALL "$(ProjectDir)PreBuild.bat" "$(ProjectDir)..\version\" "$(ProjectDir)..\")</Command>
-      <Message>Setup version from SVN revision</Message>
-    </PreBuildEvent>
-    <ClCompile>
-      <AdditionalIncludeDirectories>$(ProjectDir)\..\;$(ProjectDir)\..\hookers\;$(ProjectDir)\..\metamod\include\;$(ProjectDir)\..\public\rehlds\;$(ProjectDir)\..\common;$(ProjectDir)\..\engine;$(ProjectDir)\..\public;$(ProjectDir)\..\pm_shared;$(ProjectDir)\..\rehlds\;$(ProjectDir)\..\testsuite\;$(VCInstallDir)UnitTest\include;$(SolutionDir)..\dep\bzip2\include\;$(SolutionDir)..\dep\cppunitlite\include\;%(AdditionalIncludeDirectories)</AdditionalIncludeDirectories>
-      <WarningLevel>Level3</WarningLevel>
-      <Optimization>MaxSpeed</Optimization>
-      <FunctionLevelLinking>true</FunctionLevelLinking>
-      <IntrinsicFunctions>true</IntrinsicFunctions>
-      <SDLCheck>true</SDLCheck>
-<<<<<<< HEAD
-      <PreprocessorDefinitions>REHLDS_FLIGHT_REC;REHLDS_OPT_PEDANTIC;REHLDS_SELF;HOOK_ENGINE;REHLDS_CHECKS;USE_BREAKPAD_HANDLER;DEDICATED;SWDS;_CRT_SECURE_NO_WARNINGS;%(PreprocessorDefinitions)</PreprocessorDefinitions>
-=======
-      <PreprocessorDefinitions>REHLDS_SELF;HOOK_ENGINE;REHLDS_CHECKS;USE_BREAKPAD_HANDLER;DEDICATED;SWDS;_CRT_SECURE_NO_WARNINGS;%(PreprocessorDefinitions)</PreprocessorDefinitions>
->>>>>>> a7bc3330
-      <RuntimeLibrary>MultiThreaded</RuntimeLibrary>
-      <AdditionalOptions>/arch:IA32 %(AdditionalOptions)</AdditionalOptions>
-      <PrecompiledHeader>Use</PrecompiledHeader>
-      <PrecompiledHeaderFile>precompiled.h</PrecompiledHeaderFile>
-    </ClCompile>
-    <Link>
-      <GenerateDebugInformation>true</GenerateDebugInformation>
-      <EnableCOMDATFolding>true</EnableCOMDATFolding>
-      <OptimizeReferences>true</OptimizeReferences>
-      <AdditionalDependencies>psapi.lib;ws2_32.lib;$(ProjectDir)../lib/steam_api.lib;%(AdditionalDependencies)</AdditionalDependencies>
-      <MinimumRequiredVersion>
-      </MinimumRequiredVersion>
-      <ModuleDefinitionFile>
-      </ModuleDefinitionFile>
-      <AdditionalLibraryDirectories>$(VCInstallDir)UnitTest\lib;%(AdditionalLibraryDirectories)</AdditionalLibraryDirectories>
-    </Link>
-    <PostBuildEvent>
-      <Command>IF EXIST "$(ProjectDir)PostBuild.bat" (CALL "$(ProjectDir)PostBuild.bat" "$(TargetDir)" "$(TargetName)" "$(TargetExt)" "$(ProjectDir)")</Command>
-      <Message>Automatic deployment script</Message>
-    </PostBuildEvent>
-    <CustomBuildStep>
-      <Command>echo Empty Action</Command>
-      <Message>Force build to run Pre-Build event</Message>
-      <Outputs>subversion.always.run</Outputs>
-      <Inputs>subversion.always.run</Inputs>
-    </CustomBuildStep>
-  </ItemDefinitionGroup>
-  <ItemDefinitionGroup Condition="'$(Configuration)|$(Platform)'=='Release Swds Play|Win32'">
-    <PreBuildEvent>
-      <Command>IF EXIST "$(ProjectDir)PreBuild.bat" (CALL "$(ProjectDir)PreBuild.bat" "$(ProjectDir)..\version\" "$(ProjectDir)..\")</Command>
-      <Message>Setup version from SVN revision</Message>
-    </PreBuildEvent>
-    <ClCompile>
-      <AdditionalIncludeDirectories>$(ProjectDir)\..\;$(ProjectDir)\..\hookers\;$(ProjectDir)\..\metamod\include\;$(ProjectDir)\..\public\rehlds\;$(ProjectDir)\..\common;$(ProjectDir)\..\engine;$(ProjectDir)\..\public;$(ProjectDir)\..\pm_shared;$(ProjectDir)\..\rehlds\;$(ProjectDir)\..\testsuite\;$(VCInstallDir)UnitTest\include;$(SolutionDir)..\dep\bzip2\include\;$(SolutionDir)..\dep\cppunitlite\include\;%(AdditionalIncludeDirectories)</AdditionalIncludeDirectories>
-      <WarningLevel>Level3</WarningLevel>
-      <Optimization>MaxSpeed</Optimization>
-      <FunctionLevelLinking>true</FunctionLevelLinking>
-      <IntrinsicFunctions>true</IntrinsicFunctions>
-      <SDLCheck>true</SDLCheck>
-      <PreprocessorDefinitions>REHLDS_OPT_PEDANTIC;REHLDS_SELF;REHLDS_CHECKS;USE_BREAKPAD_HANDLER;DEDICATED;SWDS;_CRT_SECURE_NO_WARNINGS;%(PreprocessorDefinitions)</PreprocessorDefinitions>
-      <RuntimeLibrary>MultiThreaded</RuntimeLibrary>
-      <AdditionalOptions>/arch:IA32 %(AdditionalOptions)</AdditionalOptions>
-      <PrecompiledHeader>Use</PrecompiledHeader>
-      <PrecompiledHeaderFile>precompiled.h</PrecompiledHeaderFile>
-    </ClCompile>
-    <Link>
-      <GenerateDebugInformation>true</GenerateDebugInformation>
-      <EnableCOMDATFolding>true</EnableCOMDATFolding>
-      <OptimizeReferences>true</OptimizeReferences>
-      <AdditionalDependencies>psapi.lib;ws2_32.lib;$(ProjectDir)../lib/steam_api.lib;%(AdditionalDependencies)</AdditionalDependencies>
-      <MinimumRequiredVersion>
-      </MinimumRequiredVersion>
-      <ModuleDefinitionFile>
-      </ModuleDefinitionFile>
-      <AdditionalLibraryDirectories>$(VCInstallDir)UnitTest\lib;%(AdditionalLibraryDirectories)</AdditionalLibraryDirectories>
-      <RandomizedBaseAddress>false</RandomizedBaseAddress>
-      <FixedBaseAddress>
-      </FixedBaseAddress>
-      <BaseAddress>0x4970000</BaseAddress>
-    </Link>
-    <PostBuildEvent>
-      <Command>IF EXIST "$(ProjectDir)PostBuild_swds.bat" (CALL "$(ProjectDir)PostBuild_swds.bat" "$(TargetDir)" "$(TargetName)" "$(TargetExt)" "$(ProjectDir)")</Command>
-      <Message>Automatic deployment script</Message>
-    </PostBuildEvent>
-    <CustomBuildStep>
-      <Command>echo Empty Action</Command>
-      <Message>Force build to run Pre-Build event</Message>
-      <Outputs>subversion.always.run</Outputs>
-      <Inputs>subversion.always.run</Inputs>
-    </CustomBuildStep>
-  </ItemDefinitionGroup>
-  <Import Project="$(VCTargetsPath)\Microsoft.Cpp.targets" />
-  <ImportGroup Label="ExtensionTargets">
-  </ImportGroup>
+﻿<?xml version="1.0" encoding="utf-8"?>
+<Project DefaultTargets="Build" ToolsVersion="12.0" xmlns="http://schemas.microsoft.com/developer/msbuild/2003">
+  <ItemGroup Label="ProjectConfigurations">
+    <ProjectConfiguration Include="Debug Play|Win32">
+      <Configuration>Debug Play</Configuration>
+      <Platform>Win32</Platform>
+    </ProjectConfiguration>
+    <ProjectConfiguration Include="Debug Record|Win32">
+      <Configuration>Debug Record</Configuration>
+      <Platform>Win32</Platform>
+    </ProjectConfiguration>
+    <ProjectConfiguration Include="Debug Swds Play|Win32">
+      <Configuration>Debug Swds Play</Configuration>
+      <Platform>Win32</Platform>
+    </ProjectConfiguration>
+    <ProjectConfiguration Include="Debug Swds|Win32">
+      <Configuration>Debug Swds</Configuration>
+      <Platform>Win32</Platform>
+    </ProjectConfiguration>
+    <ProjectConfiguration Include="Debug|Win32">
+      <Configuration>Debug</Configuration>
+      <Platform>Win32</Platform>
+    </ProjectConfiguration>
+    <ProjectConfiguration Include="Release Play|Win32">
+      <Configuration>Release Play</Configuration>
+      <Platform>Win32</Platform>
+    </ProjectConfiguration>
+    <ProjectConfiguration Include="Release Swds Play|Win32">
+      <Configuration>Release Swds Play</Configuration>
+      <Platform>Win32</Platform>
+    </ProjectConfiguration>
+    <ProjectConfiguration Include="Release|Win32">
+      <Configuration>Release</Configuration>
+      <Platform>Win32</Platform>
+    </ProjectConfiguration>
+    <ProjectConfiguration Include="Test Fixes|Win32">
+      <Configuration>Test Fixes</Configuration>
+      <Platform>Win32</Platform>
+    </ProjectConfiguration>
+    <ProjectConfiguration Include="Tests|Win32">
+      <Configuration>Tests</Configuration>
+      <Platform>Win32</Platform>
+    </ProjectConfiguration>
+  </ItemGroup>
+  <ItemGroup>
+    <ClCompile Include="..\engine\buildnum.cpp" />
+    <ClCompile Include="..\engine\cl_null.cpp" />
+    <ClCompile Include="..\engine\cmd.cpp" />
+    <ClCompile Include="..\engine\cmodel.cpp" />
+    <ClCompile Include="..\engine\common.cpp" />
+    <ClCompile Include="..\engine\com_custom.cpp" />
+    <ClCompile Include="..\engine\crc.cpp" />
+    <ClCompile Include="..\engine\cvar.cpp" />
+    <ClCompile Include="..\engine\decals.cpp" />
+    <ClCompile Include="..\engine\delta.cpp" />
+    <ClCompile Include="..\engine\delta_jit.cpp" />
+    <ClCompile Include="..\engine\ed_strpool.cpp" />
+    <ClCompile Include="..\engine\filesystem.cpp" />
+    <ClCompile Include="..\engine\filesystem_internal.cpp" />
+    <ClCompile Include="..\engine\hashpak.cpp" />
+    <ClCompile Include="..\engine\host.cpp" />
+    <ClCompile Include="..\engine\host_cmd.cpp" />
+    <ClCompile Include="..\engine\info.cpp" />
+    <ClCompile Include="..\engine\ipratelimit.cpp" />
+    <ClCompile Include="..\engine\ipratelimitWrapper.cpp" />
+    <ClCompile Include="..\engine\l_studio.cpp" />
+    <ClCompile Include="..\engine\mathlib.cpp" />
+    <ClCompile Include="..\engine\mem.cpp" />
+    <ClCompile Include="..\engine\model.cpp" />
+    <ClCompile Include="..\engine\module.cpp" />
+    <ClCompile Include="..\engine\net_chan.cpp" />
+    <ClCompile Include="..\engine\net_ws.cpp" />
+    <ClCompile Include="..\engine\pmove.cpp" />
+    <ClCompile Include="..\engine\pmovetst.cpp" />
+    <ClCompile Include="..\engine\pr_cmds.cpp" />
+    <ClCompile Include="..\engine\pr_edict.cpp" />
+    <ClCompile Include="..\engine\public_amalgamation.cpp" />
+    <ClCompile Include="..\engine\r_studio.cpp" />
+    <ClCompile Include="..\engine\snd_null.cpp" />
+    <ClCompile Include="..\engine\sv_log.cpp" />
+    <ClCompile Include="..\engine\sv_main.cpp" />
+    <ClCompile Include="..\engine\sv_move.cpp" />
+    <ClCompile Include="..\engine\sv_phys.cpp" />
+    <ClCompile Include="..\engine\sv_pmove.cpp" />
+    <ClCompile Include="..\engine\sv_remoteaccess.cpp" />
+    <ClCompile Include="..\engine\sv_steam3.cpp" />
+    <ClCompile Include="..\engine\sv_upld.cpp" />
+    <ClCompile Include="..\engine\sv_user.cpp" />
+    <ClCompile Include="..\engine\sys_dll.cpp" />
+    <ClCompile Include="..\engine\sys_dll2.cpp" />
+    <ClCompile Include="..\engine\sys_engine.cpp" />
+    <ClCompile Include="..\engine\sys_linuxwind.cpp" />
+    <ClCompile Include="..\engine\textures.cpp" />
+    <ClCompile Include="..\engine\tmessage.cpp" />
+    <ClCompile Include="..\engine\traceinit.cpp" />
+    <ClCompile Include="..\engine\unicode_strtools.cpp" />
+    <ClCompile Include="..\engine\vid_null.cpp" />
+    <ClCompile Include="..\engine\wad.cpp" />
+    <ClCompile Include="..\engine\world.cpp" />
+    <ClCompile Include="..\engine\zone.cpp" />
+    <ClCompile Include="..\hookers\6132_hooker.cpp">
+      <ExcludedFromBuild Condition="'$(Configuration)|$(Platform)'=='Tests|Win32'">true</ExcludedFromBuild>
+      <ExcludedFromBuild Condition="'$(Configuration)|$(Platform)'=='Test Fixes|Win32'">true</ExcludedFromBuild>
+      <ExcludedFromBuild Condition="'$(Configuration)|$(Platform)'=='Debug Swds Play|Win32'">true</ExcludedFromBuild>
+      <ExcludedFromBuild Condition="'$(Configuration)|$(Platform)'=='Debug Swds|Win32'">true</ExcludedFromBuild>
+      <ExcludedFromBuild Condition="'$(Configuration)|$(Platform)'=='Release Swds Play|Win32'">true</ExcludedFromBuild>
+    </ClCompile>
+    <ClCompile Include="..\hookers\hooker.cpp">
+      <ExcludedFromBuild Condition="'$(Configuration)|$(Platform)'=='Tests|Win32'">true</ExcludedFromBuild>
+      <ExcludedFromBuild Condition="'$(Configuration)|$(Platform)'=='Test Fixes|Win32'">true</ExcludedFromBuild>
+      <ExcludedFromBuild Condition="'$(Configuration)|$(Platform)'=='Debug Swds Play|Win32'">true</ExcludedFromBuild>
+      <ExcludedFromBuild Condition="'$(Configuration)|$(Platform)'=='Debug Swds|Win32'">true</ExcludedFromBuild>
+      <ExcludedFromBuild Condition="'$(Configuration)|$(Platform)'=='Release Swds Play|Win32'">true</ExcludedFromBuild>
+    </ClCompile>
+    <ClCompile Include="..\hookers\main.cpp">
+      <ExcludedFromBuild Condition="'$(Configuration)|$(Platform)'=='Debug Swds Play|Win32'">true</ExcludedFromBuild>
+      <ExcludedFromBuild Condition="'$(Configuration)|$(Platform)'=='Debug Swds|Win32'">true</ExcludedFromBuild>
+      <ExcludedFromBuild Condition="'$(Configuration)|$(Platform)'=='Release Swds Play|Win32'">true</ExcludedFromBuild>
+    </ClCompile>
+    <ClCompile Include="..\hookers\main_swds.cpp">
+      <ExcludedFromBuild Condition="'$(Configuration)|$(Platform)'=='Debug Play|Win32'">true</ExcludedFromBuild>
+      <ExcludedFromBuild Condition="'$(Configuration)|$(Platform)'=='Debug Record|Win32'">true</ExcludedFromBuild>
+      <ExcludedFromBuild Condition="'$(Configuration)|$(Platform)'=='Release Play|Win32'">true</ExcludedFromBuild>
+      <ExcludedFromBuild Condition="'$(Configuration)|$(Platform)'=='Release Swds Play|Win32'">false</ExcludedFromBuild>
+      <ExcludedFromBuild Condition="'$(Configuration)|$(Platform)'=='Tests|Win32'">true</ExcludedFromBuild>
+      <ExcludedFromBuild Condition="'$(Configuration)|$(Platform)'=='Test Fixes|Win32'">true</ExcludedFromBuild>
+      <ExcludedFromBuild Condition="'$(Configuration)|$(Platform)'=='Debug|Win32'">true</ExcludedFromBuild>
+      <ExcludedFromBuild Condition="'$(Configuration)|$(Platform)'=='Debug Swds|Win32'">false</ExcludedFromBuild>
+      <ExcludedFromBuild Condition="'$(Configuration)|$(Platform)'=='Release|Win32'">true</ExcludedFromBuild>
+    </ClCompile>
+    <ClCompile Include="..\hookers\memory.cpp">
+      <ExcludedFromBuild Condition="'$(Configuration)|$(Platform)'=='Debug Swds Play|Win32'">false</ExcludedFromBuild>
+    </ClCompile>
+    <ClCompile Include="..\hookers\rehlds_debug.cpp" />
+    <ClCompile Include="..\public\interface.cpp">
+      <ExcludedFromBuild Condition="'$(Configuration)|$(Platform)'=='Debug|Win32'">true</ExcludedFromBuild>
+      <ExcludedFromBuild Condition="'$(Configuration)|$(Platform)'=='Debug Swds|Win32'">true</ExcludedFromBuild>
+      <ExcludedFromBuild Condition="'$(Configuration)|$(Platform)'=='Debug Play|Win32'">true</ExcludedFromBuild>
+      <ExcludedFromBuild Condition="'$(Configuration)|$(Platform)'=='Debug Swds Play|Win32'">true</ExcludedFromBuild>
+      <ExcludedFromBuild Condition="'$(Configuration)|$(Platform)'=='Debug Record|Win32'">true</ExcludedFromBuild>
+      <ExcludedFromBuild Condition="'$(Configuration)|$(Platform)'=='Release|Win32'">true</ExcludedFromBuild>
+      <ExcludedFromBuild Condition="'$(Configuration)|$(Platform)'=='Release Play|Win32'">true</ExcludedFromBuild>
+      <ExcludedFromBuild Condition="'$(Configuration)|$(Platform)'=='Release Swds Play|Win32'">true</ExcludedFromBuild>
+      <ExcludedFromBuild Condition="'$(Configuration)|$(Platform)'=='Tests|Win32'">true</ExcludedFromBuild>
+      <ExcludedFromBuild Condition="'$(Configuration)|$(Platform)'=='Test Fixes|Win32'">true</ExcludedFromBuild>
+    </ClCompile>
+    <ClCompile Include="..\public\registry.cpp" />
+    <ClCompile Include="..\public\rehlds\crc32c.cpp">
+      <ExcludedFromBuild Condition="'$(Configuration)|$(Platform)'=='Debug Swds|Win32'">true</ExcludedFromBuild>
+      <ExcludedFromBuild Condition="'$(Configuration)|$(Platform)'=='Debug Play|Win32'">true</ExcludedFromBuild>
+      <ExcludedFromBuild Condition="'$(Configuration)|$(Platform)'=='Debug Record|Win32'">true</ExcludedFromBuild>
+      <ExcludedFromBuild Condition="'$(Configuration)|$(Platform)'=='Release Play|Win32'">true</ExcludedFromBuild>
+      <ExcludedFromBuild Condition="'$(Configuration)|$(Platform)'=='Tests|Win32'">true</ExcludedFromBuild>
+      <ExcludedFromBuild Condition="'$(Configuration)|$(Platform)'=='Release Swds Play|Win32'">true</ExcludedFromBuild>
+      <ExcludedFromBuild Condition="'$(Configuration)|$(Platform)'=='Debug Swds Play|Win32'">true</ExcludedFromBuild>
+      <ExcludedFromBuild Condition="'$(Configuration)|$(Platform)'=='Test Fixes|Win32'">true</ExcludedFromBuild>
+    </ClCompile>
+    <ClCompile Include="..\public\rehlds\sys_shared.cpp">
+      <ExcludedFromBuild Condition="'$(Configuration)|$(Platform)'=='Debug|Win32'">true</ExcludedFromBuild>
+      <ExcludedFromBuild Condition="'$(Configuration)|$(Platform)'=='Debug Swds|Win32'">true</ExcludedFromBuild>
+      <ExcludedFromBuild Condition="'$(Configuration)|$(Platform)'=='Debug Play|Win32'">true</ExcludedFromBuild>
+      <ExcludedFromBuild Condition="'$(Configuration)|$(Platform)'=='Debug Swds Play|Win32'">true</ExcludedFromBuild>
+      <ExcludedFromBuild Condition="'$(Configuration)|$(Platform)'=='Debug Record|Win32'">true</ExcludedFromBuild>
+      <ExcludedFromBuild Condition="'$(Configuration)|$(Platform)'=='Release|Win32'">true</ExcludedFromBuild>
+      <ExcludedFromBuild Condition="'$(Configuration)|$(Platform)'=='Release Play|Win32'">true</ExcludedFromBuild>
+      <ExcludedFromBuild Condition="'$(Configuration)|$(Platform)'=='Release Swds Play|Win32'">true</ExcludedFromBuild>
+      <ExcludedFromBuild Condition="'$(Configuration)|$(Platform)'=='Tests|Win32'">true</ExcludedFromBuild>
+      <ExcludedFromBuild Condition="'$(Configuration)|$(Platform)'=='Test Fixes|Win32'">true</ExcludedFromBuild>
+    </ClCompile>
+    <ClCompile Include="..\public\steamid.cpp" />
+    <ClCompile Include="..\public\tier0\dbg.cpp" />
+    <ClCompile Include="..\public\tier0\platform_linux.cpp">
+      <ExcludedFromBuild Condition="'$(Configuration)|$(Platform)'=='Debug|Win32'">true</ExcludedFromBuild>
+      <ExcludedFromBuild Condition="'$(Configuration)|$(Platform)'=='Debug Swds|Win32'">true</ExcludedFromBuild>
+      <ExcludedFromBuild Condition="'$(Configuration)|$(Platform)'=='Debug Play|Win32'">true</ExcludedFromBuild>
+      <ExcludedFromBuild Condition="'$(Configuration)|$(Platform)'=='Debug Swds Play|Win32'">true</ExcludedFromBuild>
+      <ExcludedFromBuild Condition="'$(Configuration)|$(Platform)'=='Debug Record|Win32'">true</ExcludedFromBuild>
+      <ExcludedFromBuild Condition="'$(Configuration)|$(Platform)'=='Release|Win32'">true</ExcludedFromBuild>
+      <ExcludedFromBuild Condition="'$(Configuration)|$(Platform)'=='Release Play|Win32'">true</ExcludedFromBuild>
+      <ExcludedFromBuild Condition="'$(Configuration)|$(Platform)'=='Release Swds Play|Win32'">true</ExcludedFromBuild>
+      <ExcludedFromBuild Condition="'$(Configuration)|$(Platform)'=='Tests|Win32'">true</ExcludedFromBuild>
+      <ExcludedFromBuild Condition="'$(Configuration)|$(Platform)'=='Test Fixes|Win32'">true</ExcludedFromBuild>
+    </ClCompile>
+    <ClCompile Include="..\public\tier0\platform_win32.cpp" />
+    <ClCompile Include="..\public\utlbuffer.cpp" />
+    <ClCompile Include="..\rehlds\FlightRecorderImpl.cpp" />
+    <ClCompile Include="..\rehlds\flight_recorder.cpp" />
+    <ClCompile Include="..\rehlds\rehlds_api_impl.cpp" />
+    <ClCompile Include="..\rehlds\rehlds_interfaces_impl.cpp" />
+    <ClCompile Include="..\rehlds\hookchains_impl.cpp" />
+    <ClCompile Include="..\rehlds\platform.cpp" />
+    <ClCompile Include="..\rehlds\precompiled.cpp">
+      <PrecompiledHeader Condition="'$(Configuration)|$(Platform)'=='Debug|Win32'">Create</PrecompiledHeader>
+      <PrecompiledHeader Condition="'$(Configuration)|$(Platform)'=='Debug Swds|Win32'">Create</PrecompiledHeader>
+      <PrecompiledHeaderFile Condition="'$(Configuration)|$(Platform)'=='Debug|Win32'">precompiled.h</PrecompiledHeaderFile>
+      <PrecompiledHeaderFile Condition="'$(Configuration)|$(Platform)'=='Debug Swds|Win32'">precompiled.h</PrecompiledHeaderFile>
+      <PrecompiledHeader Condition="'$(Configuration)|$(Platform)'=='Debug Play|Win32'">Create</PrecompiledHeader>
+      <PrecompiledHeader Condition="'$(Configuration)|$(Platform)'=='Debug Swds Play|Win32'">Create</PrecompiledHeader>
+      <PrecompiledHeaderFile Condition="'$(Configuration)|$(Platform)'=='Debug Play|Win32'">precompiled.h</PrecompiledHeaderFile>
+      <PrecompiledHeaderFile Condition="'$(Configuration)|$(Platform)'=='Debug Swds Play|Win32'">precompiled.h</PrecompiledHeaderFile>
+      <PrecompiledHeader Condition="'$(Configuration)|$(Platform)'=='Debug Record|Win32'">Create</PrecompiledHeader>
+      <PrecompiledHeaderFile Condition="'$(Configuration)|$(Platform)'=='Debug Record|Win32'">precompiled.h</PrecompiledHeaderFile>
+      <PrecompiledHeader Condition="'$(Configuration)|$(Platform)'=='Release|Win32'">Create</PrecompiledHeader>
+      <PrecompiledHeader Condition="'$(Configuration)|$(Platform)'=='Release Play|Win32'">Create</PrecompiledHeader>
+      <PrecompiledHeader Condition="'$(Configuration)|$(Platform)'=='Release Swds Play|Win32'">Create</PrecompiledHeader>
+      <PrecompiledHeaderFile Condition="'$(Configuration)|$(Platform)'=='Release|Win32'">precompiled.h</PrecompiledHeaderFile>
+      <PrecompiledHeaderFile Condition="'$(Configuration)|$(Platform)'=='Release Play|Win32'">precompiled.h</PrecompiledHeaderFile>
+      <PrecompiledHeaderFile Condition="'$(Configuration)|$(Platform)'=='Release Swds Play|Win32'">precompiled.h</PrecompiledHeaderFile>
+      <PrecompiledHeader Condition="'$(Configuration)|$(Platform)'=='Tests|Win32'">Create</PrecompiledHeader>
+      <PrecompiledHeader Condition="'$(Configuration)|$(Platform)'=='Test Fixes|Win32'">Create</PrecompiledHeader>
+      <PrecompiledHeaderFile Condition="'$(Configuration)|$(Platform)'=='Tests|Win32'">precompiled.h</PrecompiledHeaderFile>
+      <PrecompiledHeaderFile Condition="'$(Configuration)|$(Platform)'=='Test Fixes|Win32'">precompiled.h</PrecompiledHeaderFile>
+    </ClCompile>
+    <ClCompile Include="..\rehlds\RehldsRuntimeConfig.cpp" />
+    <ClCompile Include="..\rehlds\structSizeCheck.cpp" />
+    <ClCompile Include="..\testsuite\anonymizer.cpp" />
+    <ClCompile Include="..\testsuite\funccalls.cpp" />
+    <ClCompile Include="..\testsuite\player.cpp" />
+    <ClCompile Include="..\testsuite\recorder.cpp" />
+    <ClCompile Include="..\testsuite\testsuite.cpp" />
+    <ClCompile Include="..\unittests\common_tests.cpp">
+      <ExcludedFromBuild Condition="'$(Configuration)|$(Platform)'=='Debug|Win32'">true</ExcludedFromBuild>
+      <ExcludedFromBuild Condition="'$(Configuration)|$(Platform)'=='Debug Swds|Win32'">true</ExcludedFromBuild>
+      <ExcludedFromBuild Condition="'$(Configuration)|$(Platform)'=='Debug Play|Win32'">true</ExcludedFromBuild>
+      <ExcludedFromBuild Condition="'$(Configuration)|$(Platform)'=='Debug Swds Play|Win32'">true</ExcludedFromBuild>
+      <ExcludedFromBuild Condition="'$(Configuration)|$(Platform)'=='Debug Record|Win32'">true</ExcludedFromBuild>
+      <ExcludedFromBuild Condition="'$(Configuration)|$(Platform)'=='Release|Win32'">true</ExcludedFromBuild>
+      <ExcludedFromBuild Condition="'$(Configuration)|$(Platform)'=='Release Play|Win32'">true</ExcludedFromBuild>
+      <ExcludedFromBuild Condition="'$(Configuration)|$(Platform)'=='Release Swds Play|Win32'">true</ExcludedFromBuild>
+    </ClCompile>
+    <ClCompile Include="..\unittests\crc32c_tests.cpp" />
+    <ClCompile Include="..\unittests\delta_tests.cpp">
+      <ExcludedFromBuild Condition="'$(Configuration)|$(Platform)'=='Debug|Win32'">true</ExcludedFromBuild>
+      <ExcludedFromBuild Condition="'$(Configuration)|$(Platform)'=='Debug Swds|Win32'">true</ExcludedFromBuild>
+      <ExcludedFromBuild Condition="'$(Configuration)|$(Platform)'=='Debug Play|Win32'">true</ExcludedFromBuild>
+      <ExcludedFromBuild Condition="'$(Configuration)|$(Platform)'=='Debug Swds Play|Win32'">true</ExcludedFromBuild>
+      <ExcludedFromBuild Condition="'$(Configuration)|$(Platform)'=='Debug Record|Win32'">true</ExcludedFromBuild>
+      <ExcludedFromBuild Condition="'$(Configuration)|$(Platform)'=='Release|Win32'">true</ExcludedFromBuild>
+      <ExcludedFromBuild Condition="'$(Configuration)|$(Platform)'=='Release Play|Win32'">true</ExcludedFromBuild>
+      <ExcludedFromBuild Condition="'$(Configuration)|$(Platform)'=='Release Swds Play|Win32'">true</ExcludedFromBuild>
+    </ClCompile>
+    <ClCompile Include="..\unittests\mathlib_tests.cpp">
+      <ExcludedFromBuild Condition="'$(Configuration)|$(Platform)'=='Debug|Win32'">true</ExcludedFromBuild>
+      <ExcludedFromBuild Condition="'$(Configuration)|$(Platform)'=='Debug Swds|Win32'">true</ExcludedFromBuild>
+      <ExcludedFromBuild Condition="'$(Configuration)|$(Platform)'=='Debug Play|Win32'">true</ExcludedFromBuild>
+      <ExcludedFromBuild Condition="'$(Configuration)|$(Platform)'=='Debug Swds Play|Win32'">true</ExcludedFromBuild>
+      <ExcludedFromBuild Condition="'$(Configuration)|$(Platform)'=='Debug Record|Win32'">true</ExcludedFromBuild>
+      <ExcludedFromBuild Condition="'$(Configuration)|$(Platform)'=='Release|Win32'">true</ExcludedFromBuild>
+      <ExcludedFromBuild Condition="'$(Configuration)|$(Platform)'=='Release Play|Win32'">true</ExcludedFromBuild>
+      <ExcludedFromBuild Condition="'$(Configuration)|$(Platform)'=='Release Swds Play|Win32'">true</ExcludedFromBuild>
+    </ClCompile>
+    <ClCompile Include="..\unittests\struct_offsets_tests.cpp">
+      <ExcludedFromBuild Condition="'$(Configuration)|$(Platform)'=='Debug|Win32'">true</ExcludedFromBuild>
+      <ExcludedFromBuild Condition="'$(Configuration)|$(Platform)'=='Debug Swds|Win32'">true</ExcludedFromBuild>
+      <ExcludedFromBuild Condition="'$(Configuration)|$(Platform)'=='Debug Play|Win32'">true</ExcludedFromBuild>
+      <ExcludedFromBuild Condition="'$(Configuration)|$(Platform)'=='Debug Swds Play|Win32'">true</ExcludedFromBuild>
+      <ExcludedFromBuild Condition="'$(Configuration)|$(Platform)'=='Debug Record|Win32'">true</ExcludedFromBuild>
+      <ExcludedFromBuild Condition="'$(Configuration)|$(Platform)'=='Release|Win32'">true</ExcludedFromBuild>
+      <ExcludedFromBuild Condition="'$(Configuration)|$(Platform)'=='Release Play|Win32'">true</ExcludedFromBuild>
+      <ExcludedFromBuild Condition="'$(Configuration)|$(Platform)'=='Release Swds Play|Win32'">true</ExcludedFromBuild>
+    </ClCompile>
+    <ClCompile Include="..\unittests\TestRunner.cpp">
+      <ExcludedFromBuild Condition="'$(Configuration)|$(Platform)'=='Debug|Win32'">true</ExcludedFromBuild>
+      <ExcludedFromBuild Condition="'$(Configuration)|$(Platform)'=='Debug Swds|Win32'">true</ExcludedFromBuild>
+      <ExcludedFromBuild Condition="'$(Configuration)|$(Platform)'=='Debug Play|Win32'">true</ExcludedFromBuild>
+      <ExcludedFromBuild Condition="'$(Configuration)|$(Platform)'=='Debug Swds Play|Win32'">true</ExcludedFromBuild>
+      <ExcludedFromBuild Condition="'$(Configuration)|$(Platform)'=='Debug Record|Win32'">true</ExcludedFromBuild>
+      <ExcludedFromBuild Condition="'$(Configuration)|$(Platform)'=='Release|Win32'">true</ExcludedFromBuild>
+      <ExcludedFromBuild Condition="'$(Configuration)|$(Platform)'=='Release Play|Win32'">true</ExcludedFromBuild>
+      <ExcludedFromBuild Condition="'$(Configuration)|$(Platform)'=='Release Swds Play|Win32'">true</ExcludedFromBuild>
+    </ClCompile>
+    <ClCompile Include="..\unittests\tmessage_tests.cpp">
+      <ExcludedFromBuild Condition="'$(Configuration)|$(Platform)'=='Debug|Win32'">true</ExcludedFromBuild>
+      <ExcludedFromBuild Condition="'$(Configuration)|$(Platform)'=='Debug Swds|Win32'">true</ExcludedFromBuild>
+      <ExcludedFromBuild Condition="'$(Configuration)|$(Platform)'=='Debug Play|Win32'">true</ExcludedFromBuild>
+      <ExcludedFromBuild Condition="'$(Configuration)|$(Platform)'=='Debug Swds Play|Win32'">true</ExcludedFromBuild>
+      <ExcludedFromBuild Condition="'$(Configuration)|$(Platform)'=='Debug Record|Win32'">true</ExcludedFromBuild>
+      <ExcludedFromBuild Condition="'$(Configuration)|$(Platform)'=='Release|Win32'">true</ExcludedFromBuild>
+      <ExcludedFromBuild Condition="'$(Configuration)|$(Platform)'=='Release Play|Win32'">true</ExcludedFromBuild>
+      <ExcludedFromBuild Condition="'$(Configuration)|$(Platform)'=='Release Swds Play|Win32'">true</ExcludedFromBuild>
+    </ClCompile>
+  </ItemGroup>
+  <ItemGroup>
+    <ClInclude Include="..\common\beamdef.h" />
+    <ClInclude Include="..\common\cl_entity.h" />
+    <ClInclude Include="..\common\com_model.h" />
+    <ClInclude Include="..\common\const.h" />
+    <ClInclude Include="..\common\con_nprint.h" />
+    <ClInclude Include="..\common\crc.h" />
+    <ClInclude Include="..\common\cvardef.h" />
+    <ClInclude Include="..\common\demo_api.h" />
+    <ClInclude Include="..\common\director_cmds.h" />
+    <ClInclude Include="..\common\dlight.h" />
+    <ClInclude Include="..\common\dll_state.h" />
+    <ClInclude Include="..\common\entity_state.h" />
+    <ClInclude Include="..\common\entity_types.h" />
+    <ClInclude Include="..\common\enums.h" />
+    <ClInclude Include="..\common\event_api.h" />
+    <ClInclude Include="..\common\event_args.h" />
+    <ClInclude Include="..\common\event_flags.h" />
+    <ClInclude Include="..\common\hltv.h" />
+    <ClInclude Include="..\common\IGameServerData.h" />
+    <ClInclude Include="..\common\in_buttons.h" />
+    <ClInclude Include="..\common\ivoicetweak.h" />
+    <ClInclude Include="..\common\kbutton.h" />
+    <ClInclude Include="..\common\mathlib.h" />
+    <ClInclude Include="..\common\netadr.h" />
+    <ClInclude Include="..\common\net_api.h" />
+    <ClInclude Include="..\common\nowin.h" />
+    <ClInclude Include="..\common\parsemsg.h" />
+    <ClInclude Include="..\common\particledef.h" />
+    <ClInclude Include="..\common\pmtrace.h" />
+    <ClInclude Include="..\common\port.h" />
+    <ClInclude Include="..\common\qfont.h" />
+    <ClInclude Include="..\common\quakedef.h" />
+    <ClInclude Include="..\common\ref_params.h" />
+    <ClInclude Include="..\common\r_efx.h" />
+    <ClInclude Include="..\common\r_studioint.h" />
+    <ClInclude Include="..\common\screenfade.h" />
+    <ClInclude Include="..\common\Sequence.h" />
+    <ClInclude Include="..\common\SteamCommon.h" />
+    <ClInclude Include="..\common\studio_event.h" />
+    <ClInclude Include="..\common\triangleapi.h" />
+    <ClInclude Include="..\common\usercmd.h" />
+    <ClInclude Include="..\common\vmodes.h" />
+    <ClInclude Include="..\common\weaponinfo.h" />
+    <ClInclude Include="..\common\winsani_in.h" />
+    <ClInclude Include="..\common\winsani_out.h" />
+    <ClInclude Include="..\dlls\activity.h" />
+    <ClInclude Include="..\dlls\activitymap.h" />
+    <ClInclude Include="..\dlls\animation.h" />
+    <ClInclude Include="..\dlls\basemonster.h" />
+    <ClInclude Include="..\dlls\cbase.h" />
+    <ClInclude Include="..\dlls\cdll_dll.h" />
+    <ClInclude Include="..\dlls\client.h" />
+    <ClInclude Include="..\dlls\decals.h" />
+    <ClInclude Include="..\dlls\doors.h" />
+    <ClInclude Include="..\dlls\effects.h" />
+    <ClInclude Include="..\dlls\enginecallback.h" />
+    <ClInclude Include="..\dlls\explode.h" />
+    <ClInclude Include="..\dlls\extdll.h" />
+    <ClInclude Include="..\dlls\func_break.h" />
+    <ClInclude Include="..\dlls\game.h" />
+    <ClInclude Include="..\dlls\gamerules.h" />
+    <ClInclude Include="..\dlls\hornet.h" />
+    <ClInclude Include="..\dlls\items.h" />
+    <ClInclude Include="..\dlls\maprules.h" />
+    <ClInclude Include="..\dlls\monsterevent.h" />
+    <ClInclude Include="..\dlls\monsters.h" />
+    <ClInclude Include="..\dlls\nodes.h" />
+    <ClInclude Include="..\dlls\plane.h" />
+    <ClInclude Include="..\dlls\player.h" />
+    <ClInclude Include="..\dlls\saverestore.h" />
+    <ClInclude Include="..\dlls\schedule.h" />
+    <ClInclude Include="..\dlls\scriptevent.h" />
+    <ClInclude Include="..\dlls\skill.h" />
+    <ClInclude Include="..\dlls\soundent.h" />
+    <ClInclude Include="..\dlls\spectator.h" />
+    <ClInclude Include="..\dlls\talkmonster.h" />
+    <ClInclude Include="..\dlls\teamplay_gamerules.h" />
+    <ClInclude Include="..\dlls\trains.h" />
+    <ClInclude Include="..\dlls\util.h" />
+    <ClInclude Include="..\dlls\vector.h" />
+    <ClInclude Include="..\dlls\weapons.h" />
+    <ClInclude Include="..\engine\APIProxy.h" />
+    <ClInclude Include="..\engine\cdll_int.h" />
+    <ClInclude Include="..\engine\client.h" />
+    <ClInclude Include="..\engine\cmd.h" />
+    <ClInclude Include="..\engine\cmodel.h" />
+    <ClInclude Include="..\engine\common.h" />
+    <ClInclude Include="..\engine\com_custom.h" />
+    <ClInclude Include="..\engine\consistency.h" />
+    <ClInclude Include="..\engine\custom_int.h" />
+    <ClInclude Include="..\engine\cvar.h" />
+    <ClInclude Include="..\engine\decal.h" />
+    <ClInclude Include="..\engine\delta.h" />
+    <ClInclude Include="..\engine\delta_jit.h" />
+    <ClInclude Include="..\engine\delta_packet.h" />
+    <ClInclude Include="..\engine\ed_strpool.h" />
+    <ClInclude Include="..\engine\event.h" />
+    <ClInclude Include="..\engine\filesystem_.h" />
+    <ClInclude Include="..\engine\filesystem_internal.h" />
+    <ClInclude Include="..\engine\filter.h" />
+    <ClInclude Include="..\engine\hashpak.h" />
+    <ClInclude Include="..\engine\host.h" />
+    <ClInclude Include="..\engine\host_cmd.h" />
+    <ClInclude Include="..\engine\igame.h" />
+    <ClInclude Include="..\engine\info.h" />
+    <ClInclude Include="..\engine\inst_baseline.h" />
+    <ClInclude Include="..\engine\ipratelimit.h" />
+    <ClInclude Include="..\engine\ipratelimitWrapper.h" />
+    <ClInclude Include="..\engine\keys.h" />
+    <ClInclude Include="..\engine\l_studio.h" />
+    <ClInclude Include="..\engine\mathlib_e.h" />
+    <ClInclude Include="..\engine\mem.h" />
+    <ClInclude Include="..\engine\model_rehlds.h" />
+    <ClInclude Include="..\engine\modinfo.h" />
+    <ClInclude Include="..\engine\net.h" />
+    <ClInclude Include="..\engine\net_chan.h" />
+    <ClInclude Include="..\engine\net_ws.h" />
+    <ClInclude Include="..\engine\pmove.h" />
+    <ClInclude Include="..\engine\pmovetst.h" />
+    <ClInclude Include="..\engine\pr_cmds.h" />
+    <ClInclude Include="..\engine\pr_dlls.h" />
+    <ClInclude Include="..\engine\pr_edict.h" />
+    <ClInclude Include="..\engine\server.h" />
+    <ClInclude Include="..\engine\server_static.h" />
+    <ClInclude Include="..\engine\sound.h" />
+    <ClInclude Include="..\engine\studio_rehlds.h" />
+    <ClInclude Include="..\engine\sv_log.h" />
+    <ClInclude Include="..\engine\sv_move.h" />
+    <ClInclude Include="..\engine\sv_phys.h" />
+    <ClInclude Include="..\engine\sv_pmove.h" />
+    <ClInclude Include="..\engine\sv_remoteaccess.h" />
+    <ClInclude Include="..\engine\sv_steam3.h" />
+    <ClInclude Include="..\engine\sv_upld.h" />
+    <ClInclude Include="..\engine\sv_user.h" />
+    <ClInclude Include="..\engine\sys_dll.h" />
+    <ClInclude Include="..\engine\sys_dll2.h" />
+    <ClInclude Include="..\engine\iengine.h" />
+    <ClInclude Include="..\engine\sys_engine.h" />
+    <ClInclude Include="..\engine\sys_linuxwnd.h" />
+    <ClInclude Include="..\engine\textures.h" />
+    <ClInclude Include="..\engine\tmessage.h" />
+    <ClInclude Include="..\engine\traceinit.h" />
+    <ClInclude Include="..\engine\unicode_strtools.h" />
+    <ClInclude Include="..\engine\userid.h" />
+    <ClInclude Include="..\engine\usermsg.h" />
+    <ClInclude Include="..\engine\vid_null.h" />
+    <ClInclude Include="..\engine\wad.h" />
+    <ClInclude Include="..\engine\world.h" />
+    <ClInclude Include="..\engine\zone.h" />
+    <ClInclude Include="..\hookers\engine.h" />
+    <ClInclude Include="..\hookers\hooker.h" />
+    <ClInclude Include="..\hookers\memory.h" />
+    <ClInclude Include="..\hookers\rehlds_debug.h" />
+    <ClInclude Include="..\public\basetypes.h" />
+    <ClInclude Include="..\public\commonmacros.h" />
+    <ClInclude Include="..\public\engine_hlds_api.h" />
+    <ClInclude Include="..\public\engine_launcher_api.h" />
+    <ClInclude Include="..\public\FileSystem.h" />
+    <ClInclude Include="..\public\idedicatedexports.h" />
+    <ClInclude Include="..\public\interface.h" />
+    <ClInclude Include="..\public\iregistry.h" />
+    <ClInclude Include="..\public\protected_things.h" />
+    <ClInclude Include="..\public\rehlds\archtypes.h" />
+    <ClInclude Include="..\public\rehlds\bspfile.h" />
+    <ClInclude Include="..\public\rehlds\cmd_rehlds.h" />
+    <ClInclude Include="..\public\rehlds\common_rehlds.h" />
+    <ClInclude Include="..\public\rehlds\crc32c.h" />
+    <ClInclude Include="..\public\rehlds\custom.h" />
+    <ClInclude Include="..\public\rehlds\customentity.h" />
+    <ClInclude Include="..\public\rehlds\d_local.h" />
+    <ClInclude Include="..\public\rehlds\edict.h" />
+    <ClInclude Include="..\public\rehlds\eiface.h" />
+    <ClInclude Include="..\public\rehlds\FlightRecorder.h" />
+    <ClInclude Include="..\public\rehlds\hookchains.h" />
+    <ClInclude Include="..\public\rehlds\keydefs.h" />
+    <ClInclude Include="..\public\rehlds\maintypes.h" />
+    <ClInclude Include="..\public\rehlds\osconfig.h" />
+    <ClInclude Include="..\public\rehlds\progdefs.h" />
+    <ClInclude Include="..\public\rehlds\progs.h" />
+    <ClInclude Include="..\public\rehlds\rehlds_api.h" />
+    <ClInclude Include="..\public\rehlds\rehlds_interfaces.h" />
+    <ClInclude Include="..\public\rehlds\Sequence.h" />
+    <ClInclude Include="..\public\rehlds\shake.h" />
+    <ClInclude Include="..\public\rehlds\static_map.h" />
+    <ClInclude Include="..\public\rehlds\sys_shared.h" />
+    <ClInclude Include="..\public\rehlds\userid_rehlds.h" />
+    <ClInclude Include="..\public\savegame_version.h" />
+    <ClInclude Include="..\public\steam\isteamapps.h" />
+    <ClInclude Include="..\public\steam\isteambilling.h" />
+    <ClInclude Include="..\public\steam\isteamclient.h" />
+    <ClInclude Include="..\public\steam\isteamcontroller.h" />
+    <ClInclude Include="..\public\steam\isteamfriends.h" />
+    <ClInclude Include="..\public\steam\isteamgameserver.h" />
+    <ClInclude Include="..\public\steam\isteamgameserverstats.h" />
+    <ClInclude Include="..\public\steam\isteamhttp.h" />
+    <ClInclude Include="..\public\steam\isteammatchmaking.h" />
+    <ClInclude Include="..\public\steam\isteamnetworking.h" />
+    <ClInclude Include="..\public\steam\isteamremotestorage.h" />
+    <ClInclude Include="..\public\steam\isteamscreenshots.h" />
+    <ClInclude Include="..\public\steam\isteamunifiedmessages.h" />
+    <ClInclude Include="..\public\steam\isteamuser.h" />
+    <ClInclude Include="..\public\steam\isteamuserstats.h" />
+    <ClInclude Include="..\public\steam\isteamutils.h" />
+    <ClInclude Include="..\public\steam\matchmakingtypes.h" />
+    <ClInclude Include="..\public\steam\steamclientpublic.h" />
+    <ClInclude Include="..\public\steam\steamhttpenums.h" />
+    <ClInclude Include="..\public\steam\steamtypes.h" />
+    <ClInclude Include="..\public\steam\steam_api.h" />
+    <ClInclude Include="..\public\steam\steam_gameserver.h" />
+    <ClInclude Include="..\public\string_t.h" />
+    <ClInclude Include="..\public\tier0\dbg.h" />
+    <ClInclude Include="..\public\tier0\fasttimer.h" />
+    <ClInclude Include="..\public\tier0\mem.h" />
+    <ClInclude Include="..\public\tier0\memalloc.h" />
+    <ClInclude Include="..\public\tier0\memdbgoff.h" />
+    <ClInclude Include="..\public\tier0\memdbgon.h" />
+    <ClInclude Include="..\public\tier0\platform.h" />
+    <ClInclude Include="..\public\utlbuffer.h" />
+    <ClInclude Include="..\public\utllinkedlist.h" />
+    <ClInclude Include="..\public\utlmemory.h" />
+    <ClInclude Include="..\public\utlrbtree.h" />
+    <ClInclude Include="..\public\utlvector.h" />
+    <ClInclude Include="..\rehlds\FlightRecorderImpl.h" />
+    <ClInclude Include="..\rehlds\flight_recorder.h" />
+    <ClInclude Include="..\rehlds\hookchains_impl.h" />
+    <ClInclude Include="..\rehlds\platform.h" />
+    <ClInclude Include="..\rehlds\precompiled.h" />
+    <ClInclude Include="..\rehlds\RehldsRuntimeConfig.h" />
+    <ClInclude Include="..\rehlds\rehlds_api_impl.h" />
+    <ClInclude Include="..\rehlds\rehlds_interfaces_impl.h" />
+    <ClInclude Include="..\testsuite\anonymizer.h" />
+    <ClInclude Include="..\testsuite\funccalls.h" />
+    <ClInclude Include="..\testsuite\player.h" />
+    <ClInclude Include="..\testsuite\recorder.h" />
+    <ClInclude Include="..\testsuite\testsuite.h" />
+    <ClInclude Include="..\version\version.h" />
+  </ItemGroup>
+  <ItemGroup>
+    <None Include="..\linux\appversion.sh">
+      <ExcludedFromBuild Condition="'$(Configuration)|$(Platform)'=='Debug|Win32'">true</ExcludedFromBuild>
+      <ExcludedFromBuild Condition="'$(Configuration)|$(Platform)'=='Debug Swds|Win32'">true</ExcludedFromBuild>
+      <ExcludedFromBuild Condition="'$(Configuration)|$(Platform)'=='Debug Play|Win32'">true</ExcludedFromBuild>
+      <ExcludedFromBuild Condition="'$(Configuration)|$(Platform)'=='Debug Swds Play|Win32'">true</ExcludedFromBuild>
+      <ExcludedFromBuild Condition="'$(Configuration)|$(Platform)'=='Debug Record|Win32'">true</ExcludedFromBuild>
+      <ExcludedFromBuild Condition="'$(Configuration)|$(Platform)'=='Tests|Win32'">true</ExcludedFromBuild>
+      <ExcludedFromBuild Condition="'$(Configuration)|$(Platform)'=='Test Fixes|Win32'">true</ExcludedFromBuild>
+    </None>
+    <None Include="..\linux\Makefile">
+      <ExcludedFromBuild Condition="'$(Configuration)|$(Platform)'=='Debug|Win32'">true</ExcludedFromBuild>
+      <ExcludedFromBuild Condition="'$(Configuration)|$(Platform)'=='Debug Swds|Win32'">true</ExcludedFromBuild>
+      <ExcludedFromBuild Condition="'$(Configuration)|$(Platform)'=='Debug Play|Win32'">true</ExcludedFromBuild>
+      <ExcludedFromBuild Condition="'$(Configuration)|$(Platform)'=='Debug Swds Play|Win32'">true</ExcludedFromBuild>
+      <ExcludedFromBuild Condition="'$(Configuration)|$(Platform)'=='Debug Record|Win32'">true</ExcludedFromBuild>
+      <ExcludedFromBuild Condition="'$(Configuration)|$(Platform)'=='Tests|Win32'">true</ExcludedFromBuild>
+      <ExcludedFromBuild Condition="'$(Configuration)|$(Platform)'=='Test Fixes|Win32'">true</ExcludedFromBuild>
+    </None>
+  </ItemGroup>
+  <ItemGroup>
+    <ProjectReference Include="..\..\dep\bzip2\msvc\bzip2.vcxproj">
+      <Project>{792df067-9904-4579-99b9-46c17277ade3}</Project>
+    </ProjectReference>
+    <ProjectReference Include="..\..\dep\cppunitlite\msvc\cppunitlite.vcxproj">
+      <Project>{ceb94f7c-e459-4673-aabb-36e2074396c0}</Project>
+    </ProjectReference>
+  </ItemGroup>
+  <PropertyGroup Label="Globals">
+    <ProjectGuid>{70A2B904-B7DB-4C48-8DE0-AF567360D572}</ProjectGuid>
+    <RootNamespace>ReHLDS</RootNamespace>
+  </PropertyGroup>
+  <Import Project="$(VCTargetsPath)\Microsoft.Cpp.Default.props" />
+  <PropertyGroup Condition="'$(Configuration)|$(Platform)'=='Debug|Win32'" Label="Configuration">
+    <ConfigurationType>DynamicLibrary</ConfigurationType>
+    <UseDebugLibraries>true</UseDebugLibraries>
+    <PlatformToolset>v120_xp</PlatformToolset>
+    <CharacterSet>MultiByte</CharacterSet>
+  </PropertyGroup>
+  <PropertyGroup Condition="'$(Configuration)|$(Platform)'=='Debug Swds|Win32'" Label="Configuration">
+    <ConfigurationType>DynamicLibrary</ConfigurationType>
+    <UseDebugLibraries>true</UseDebugLibraries>
+    <PlatformToolset>v120_xp</PlatformToolset>
+    <CharacterSet>MultiByte</CharacterSet>
+  </PropertyGroup>
+  <PropertyGroup Condition="'$(Configuration)|$(Platform)'=='Debug Play|Win32'" Label="Configuration">
+    <ConfigurationType>DynamicLibrary</ConfigurationType>
+    <UseDebugLibraries>true</UseDebugLibraries>
+    <PlatformToolset>v120_xp</PlatformToolset>
+    <CharacterSet>MultiByte</CharacterSet>
+  </PropertyGroup>
+  <PropertyGroup Condition="'$(Configuration)|$(Platform)'=='Debug Swds Play|Win32'" Label="Configuration">
+    <ConfigurationType>DynamicLibrary</ConfigurationType>
+    <UseDebugLibraries>true</UseDebugLibraries>
+    <PlatformToolset>v120_xp</PlatformToolset>
+    <CharacterSet>MultiByte</CharacterSet>
+  </PropertyGroup>
+  <PropertyGroup Condition="'$(Configuration)|$(Platform)'=='Debug Record|Win32'" Label="Configuration">
+    <ConfigurationType>DynamicLibrary</ConfigurationType>
+    <UseDebugLibraries>true</UseDebugLibraries>
+    <PlatformToolset>v120_xp</PlatformToolset>
+    <CharacterSet>MultiByte</CharacterSet>
+  </PropertyGroup>
+  <PropertyGroup Condition="'$(Configuration)|$(Platform)'=='Tests|Win32'" Label="Configuration">
+    <ConfigurationType>Application</ConfigurationType>
+    <UseDebugLibraries>true</UseDebugLibraries>
+    <PlatformToolset>v120_xp</PlatformToolset>
+    <CharacterSet>MultiByte</CharacterSet>
+  </PropertyGroup>
+  <PropertyGroup Condition="'$(Configuration)|$(Platform)'=='Test Fixes|Win32'" Label="Configuration">
+    <ConfigurationType>Application</ConfigurationType>
+    <UseDebugLibraries>true</UseDebugLibraries>
+    <PlatformToolset>v120_xp</PlatformToolset>
+    <CharacterSet>MultiByte</CharacterSet>
+  </PropertyGroup>
+  <PropertyGroup Condition="'$(Configuration)|$(Platform)'=='Release|Win32'" Label="Configuration">
+    <ConfigurationType>DynamicLibrary</ConfigurationType>
+    <UseDebugLibraries>false</UseDebugLibraries>
+    <PlatformToolset>v120_xp</PlatformToolset>
+    <WholeProgramOptimization>true</WholeProgramOptimization>
+    <CharacterSet>MultiByte</CharacterSet>
+  </PropertyGroup>
+  <PropertyGroup Condition="'$(Configuration)|$(Platform)'=='Release Play|Win32'" Label="Configuration">
+    <ConfigurationType>DynamicLibrary</ConfigurationType>
+    <UseDebugLibraries>false</UseDebugLibraries>
+    <PlatformToolset>v120_xp</PlatformToolset>
+    <WholeProgramOptimization>true</WholeProgramOptimization>
+    <CharacterSet>MultiByte</CharacterSet>
+  </PropertyGroup>
+  <PropertyGroup Condition="'$(Configuration)|$(Platform)'=='Release Swds Play|Win32'" Label="Configuration">
+    <ConfigurationType>DynamicLibrary</ConfigurationType>
+    <UseDebugLibraries>false</UseDebugLibraries>
+    <PlatformToolset>v120_xp</PlatformToolset>
+    <WholeProgramOptimization>true</WholeProgramOptimization>
+    <CharacterSet>MultiByte</CharacterSet>
+  </PropertyGroup>
+  <Import Project="$(VCTargetsPath)\Microsoft.Cpp.props" />
+  <ImportGroup Label="ExtensionSettings">
+  </ImportGroup>
+  <ImportGroup Label="PropertySheets" Condition="'$(Configuration)|$(Platform)'=='Debug|Win32'">
+    <Import Project="$(UserRootDir)\Microsoft.Cpp.$(Platform).user.props" Condition="exists('$(UserRootDir)\Microsoft.Cpp.$(Platform).user.props')" Label="LocalAppDataPlatform" />
+  </ImportGroup>
+  <ImportGroup Condition="'$(Configuration)|$(Platform)'=='Debug Swds|Win32'" Label="PropertySheets">
+    <Import Project="$(UserRootDir)\Microsoft.Cpp.$(Platform).user.props" Condition="exists('$(UserRootDir)\Microsoft.Cpp.$(Platform).user.props')" Label="LocalAppDataPlatform" />
+  </ImportGroup>
+  <ImportGroup Condition="'$(Configuration)|$(Platform)'=='Debug Play|Win32'" Label="PropertySheets">
+    <Import Project="$(UserRootDir)\Microsoft.Cpp.$(Platform).user.props" Condition="exists('$(UserRootDir)\Microsoft.Cpp.$(Platform).user.props')" Label="LocalAppDataPlatform" />
+  </ImportGroup>
+  <ImportGroup Condition="'$(Configuration)|$(Platform)'=='Debug Swds Play|Win32'" Label="PropertySheets">
+    <Import Project="$(UserRootDir)\Microsoft.Cpp.$(Platform).user.props" Condition="exists('$(UserRootDir)\Microsoft.Cpp.$(Platform).user.props')" Label="LocalAppDataPlatform" />
+  </ImportGroup>
+  <ImportGroup Condition="'$(Configuration)|$(Platform)'=='Debug Record|Win32'" Label="PropertySheets">
+    <Import Project="$(UserRootDir)\Microsoft.Cpp.$(Platform).user.props" Condition="exists('$(UserRootDir)\Microsoft.Cpp.$(Platform).user.props')" Label="LocalAppDataPlatform" />
+  </ImportGroup>
+  <ImportGroup Condition="'$(Configuration)|$(Platform)'=='Tests|Win32'" Label="PropertySheets">
+    <Import Project="$(UserRootDir)\Microsoft.Cpp.$(Platform).user.props" Condition="exists('$(UserRootDir)\Microsoft.Cpp.$(Platform).user.props')" Label="LocalAppDataPlatform" />
+  </ImportGroup>
+  <ImportGroup Condition="'$(Configuration)|$(Platform)'=='Test Fixes|Win32'" Label="PropertySheets">
+    <Import Project="$(UserRootDir)\Microsoft.Cpp.$(Platform).user.props" Condition="exists('$(UserRootDir)\Microsoft.Cpp.$(Platform).user.props')" Label="LocalAppDataPlatform" />
+  </ImportGroup>
+  <ImportGroup Label="PropertySheets" Condition="'$(Configuration)|$(Platform)'=='Release|Win32'">
+    <Import Project="$(UserRootDir)\Microsoft.Cpp.$(Platform).user.props" Condition="exists('$(UserRootDir)\Microsoft.Cpp.$(Platform).user.props')" Label="LocalAppDataPlatform" />
+  </ImportGroup>
+  <ImportGroup Condition="'$(Configuration)|$(Platform)'=='Release Play|Win32'" Label="PropertySheets">
+    <Import Project="$(UserRootDir)\Microsoft.Cpp.$(Platform).user.props" Condition="exists('$(UserRootDir)\Microsoft.Cpp.$(Platform).user.props')" Label="LocalAppDataPlatform" />
+  </ImportGroup>
+  <ImportGroup Condition="'$(Configuration)|$(Platform)'=='Release Swds Play|Win32'" Label="PropertySheets">
+    <Import Project="$(UserRootDir)\Microsoft.Cpp.$(Platform).user.props" Condition="exists('$(UserRootDir)\Microsoft.Cpp.$(Platform).user.props')" Label="LocalAppDataPlatform" />
+  </ImportGroup>
+  <PropertyGroup Label="UserMacros" />
+  <PropertyGroup Condition="'$(Configuration)|$(Platform)'=='Debug|Win32'">
+    <TargetName>filesystem_stdio</TargetName>
+  </PropertyGroup>
+  <PropertyGroup Condition="'$(Configuration)|$(Platform)'=='Debug Swds|Win32'">
+    <TargetName>swds</TargetName>
+  </PropertyGroup>
+  <PropertyGroup Condition="'$(Configuration)|$(Platform)'=='Debug Play|Win32'">
+    <TargetName>filesystem_stdio</TargetName>
+  </PropertyGroup>
+  <PropertyGroup Condition="'$(Configuration)|$(Platform)'=='Debug Swds Play|Win32'">
+    <TargetName>swds</TargetName>
+  </PropertyGroup>
+  <PropertyGroup Condition="'$(Configuration)|$(Platform)'=='Debug Record|Win32'">
+    <TargetName>filesystem_stdio</TargetName>
+  </PropertyGroup>
+  <PropertyGroup Condition="'$(Configuration)|$(Platform)'=='Tests|Win32'">
+    <TargetName>filesystem_stdio</TargetName>
+  </PropertyGroup>
+  <PropertyGroup Condition="'$(Configuration)|$(Platform)'=='Test Fixes|Win32'">
+    <TargetName>filesystem_stdio</TargetName>
+  </PropertyGroup>
+  <PropertyGroup Condition="'$(Configuration)|$(Platform)'=='Release|Win32'">
+    <TargetName>filesystem_stdio</TargetName>
+  </PropertyGroup>
+  <PropertyGroup Condition="'$(Configuration)|$(Platform)'=='Release Play|Win32'">
+    <TargetName>filesystem_stdio</TargetName>
+  </PropertyGroup>
+  <PropertyGroup Condition="'$(Configuration)|$(Platform)'=='Release Swds Play|Win32'">
+    <TargetName>swds</TargetName>
+  </PropertyGroup>
+  <ItemDefinitionGroup Condition="'$(Configuration)|$(Platform)'=='Debug|Win32'">
+    <PreBuildEvent>
+      <Command>IF EXIST "$(ProjectDir)PreBuild.bat" (CALL "$(ProjectDir)PreBuild.bat" "$(ProjectDir)..\version\" "$(ProjectDir)..\")</Command>
+      <Message>Setup version from SVN revision</Message>
+    </PreBuildEvent>
+    <ClCompile>
+      <AdditionalIncludeDirectories>$(ProjectDir)\..\;$(ProjectDir)\..\hookers\;$(ProjectDir)\..\metamod\include\;$(ProjectDir)\..\public\rehlds\;$(ProjectDir)\..\common;$(ProjectDir)\..\engine;$(ProjectDir)\..\public;$(ProjectDir)\..\pm_shared;$(ProjectDir)\..\rehlds\;$(ProjectDir)\..\testsuite\;$(VCInstallDir)UnitTest\include;$(SolutionDir)..\dep\bzip2\include\;$(SolutionDir)..\dep\cppunitlite\include\;%(AdditionalIncludeDirectories)</AdditionalIncludeDirectories>
+      <WarningLevel>Level3</WarningLevel>
+      <Optimization>Disabled</Optimization>
+      <SDLCheck>true</SDLCheck>
+      <PreprocessorDefinitions>REHLDS_FLIGHT_REC;REHLDS_OPT_PEDANTIC;REHLDS_SELF;HOOK_ENGINE;REHLDS_FIXES;REHLDS_CHECKS;USE_BREAKPAD_HANDLER;DEDICATED;SWDS;_CRT_SECURE_NO_WARNINGS;_DEBUG;%(PreprocessorDefinitions)</PreprocessorDefinitions>
+      <FloatingPointModel>Precise</FloatingPointModel>
+      <AdditionalOptions>/arch:IA32 %(AdditionalOptions)</AdditionalOptions>
+      <RuntimeLibrary>MultiThreadedDebug</RuntimeLibrary>
+      <PrecompiledHeader>Use</PrecompiledHeader>
+      <PrecompiledHeaderFile>precompiled.h</PrecompiledHeaderFile>
+    </ClCompile>
+    <Link>
+      <GenerateDebugInformation>true</GenerateDebugInformation>
+      <AdditionalDependencies>psapi.lib;ws2_32.lib;$(ProjectDir)../lib/steam_api.lib;%(AdditionalDependencies)</AdditionalDependencies>
+      <MinimumRequiredVersion />
+      <ModuleDefinitionFile>
+      </ModuleDefinitionFile>
+      <AdditionalLibraryDirectories>$(VCInstallDir)UnitTest\lib;%(AdditionalLibraryDirectories)</AdditionalLibraryDirectories>
+      <ImageHasSafeExceptionHandlers>
+      </ImageHasSafeExceptionHandlers>
+    </Link>
+    <PostBuildEvent>
+      <Command>IF EXIST "$(ProjectDir)PostBuild.bat" (CALL "$(ProjectDir)PostBuild.bat" "$(TargetDir)" "$(TargetName)" "$(TargetExt)" "$(ProjectDir)")</Command>
+      <Message>Automatic deployment script</Message>
+    </PostBuildEvent>
+    <CustomBuildStep>
+      <Command>echo Empty Action</Command>
+      <Message>Force build to run Pre-Build event</Message>
+      <Outputs>subversion.always.run</Outputs>
+      <Inputs>subversion.always.run</Inputs>
+    </CustomBuildStep>
+  </ItemDefinitionGroup>
+  <ItemDefinitionGroup Condition="'$(Configuration)|$(Platform)'=='Debug Swds|Win32'">
+    <PreBuildEvent>
+      <Command>IF EXIST "$(ProjectDir)PreBuild.bat" (CALL "$(ProjectDir)PreBuild.bat" "$(ProjectDir)..\version\" "$(ProjectDir)..\")</Command>
+      <Message>Setup version from SVN revision</Message>
+    </PreBuildEvent>
+    <ClCompile>
+      <AdditionalIncludeDirectories>$(ProjectDir)\..\;$(ProjectDir)\..\hookers\;$(ProjectDir)\..\metamod\include\;$(ProjectDir)\..\public\rehlds\;$(ProjectDir)\..\common;$(ProjectDir)\..\engine;$(ProjectDir)\..\public;$(ProjectDir)\..\pm_shared;$(ProjectDir)\..\rehlds\;$(ProjectDir)\..\testsuite\;$(VCInstallDir)UnitTest\include;$(SolutionDir)..\dep\bzip2\include\;$(SolutionDir)..\dep\cppunitlite\include\;%(AdditionalIncludeDirectories)</AdditionalIncludeDirectories>
+      <WarningLevel>Level3</WarningLevel>
+      <Optimization>Disabled</Optimization>
+      <SDLCheck>true</SDLCheck>
+      <PreprocessorDefinitions>REHLDS_FLIGHT_REC;REHLDS_OPT_PEDANTIC;REHLDS_SELF;REHLDS_CHECKS;USE_BREAKPAD_HANDLER;DEDICATED;SWDS;_CRT_SECURE_NO_WARNINGS;_DEBUG;%(PreprocessorDefinitions)</PreprocessorDefinitions>
+      <FloatingPointModel>Precise</FloatingPointModel>
+      <AdditionalOptions>/arch:IA32 %(AdditionalOptions)</AdditionalOptions>
+      <RuntimeLibrary>MultiThreadedDebug</RuntimeLibrary>
+      <PrecompiledHeader>Use</PrecompiledHeader>
+      <PrecompiledHeaderFile>precompiled.h</PrecompiledHeaderFile>
+    </ClCompile>
+    <Link>
+      <GenerateDebugInformation>true</GenerateDebugInformation>
+      <AdditionalDependencies>psapi.lib;ws2_32.lib;$(ProjectDir)../lib/steam_api.lib;%(AdditionalDependencies)</AdditionalDependencies>
+      <MinimumRequiredVersion>
+      </MinimumRequiredVersion>
+      <ModuleDefinitionFile>
+      </ModuleDefinitionFile>
+      <AdditionalLibraryDirectories>$(VCInstallDir)UnitTest\lib;%(AdditionalLibraryDirectories)</AdditionalLibraryDirectories>
+    </Link>
+    <PostBuildEvent>
+      <Command>IF EXIST "$(ProjectDir)PostBuild_swds.bat" (CALL "$(ProjectDir)PostBuild_swds.bat" "$(TargetDir)" "$(TargetName)" "$(TargetExt)" "$(ProjectDir)")</Command>
+      <Message>Automatic deployment script</Message>
+    </PostBuildEvent>
+    <CustomBuildStep>
+      <Command>echo Empty Action</Command>
+      <Message>Force build to run Pre-Build event</Message>
+      <Outputs>subversion.always.run</Outputs>
+      <Inputs>subversion.always.run</Inputs>
+    </CustomBuildStep>
+  </ItemDefinitionGroup>
+  <ItemDefinitionGroup Condition="'$(Configuration)|$(Platform)'=='Debug Play|Win32'">
+    <PreBuildEvent>
+      <Command>IF EXIST "$(ProjectDir)PreBuild.bat" (CALL "$(ProjectDir)PreBuild.bat" "$(ProjectDir)..\version\" "$(ProjectDir)..\")</Command>
+      <Message>Setup version from SVN revision</Message>
+    </PreBuildEvent>
+    <ClCompile>
+      <AdditionalIncludeDirectories>$(ProjectDir)\..\;$(ProjectDir)\..\hookers\;$(ProjectDir)\..\metamod\include\;$(ProjectDir)\..\public\rehlds\;$(ProjectDir)\..\common;$(ProjectDir)\..\engine;$(ProjectDir)\..\public;$(ProjectDir)\..\pm_shared;$(ProjectDir)\..\rehlds\;$(ProjectDir)\..\testsuite\;$(VCInstallDir)UnitTest\include;$(SolutionDir)..\dep\bzip2\include\;$(SolutionDir)..\dep\cppunitlite\include\;%(AdditionalIncludeDirectories)</AdditionalIncludeDirectories>
+      <WarningLevel>Level3</WarningLevel>
+      <Optimization>Disabled</Optimization>
+      <SDLCheck>true</SDLCheck>
+      <PreprocessorDefinitions>REHLDS_FLIGHT_REC;REHLDS_OPT_PEDANTIC;REHLDS_SELF;HOOK_ENGINE;REHLDS_CHECKS;USE_BREAKPAD_HANDLER;DEDICATED;SWDS;_CRT_SECURE_NO_WARNINGS;_DEBUG;%(PreprocessorDefinitions)</PreprocessorDefinitions>
+      <FloatingPointModel>Precise</FloatingPointModel>
+      <AdditionalOptions>/arch:IA32 %(AdditionalOptions)</AdditionalOptions>
+      <RuntimeLibrary>MultiThreadedDebug</RuntimeLibrary>
+      <PrecompiledHeader>Use</PrecompiledHeader>
+      <PrecompiledHeaderFile>precompiled.h</PrecompiledHeaderFile>
+    </ClCompile>
+    <Link>
+      <GenerateDebugInformation>true</GenerateDebugInformation>
+      <AdditionalDependencies>psapi.lib;ws2_32.lib;$(ProjectDir)../lib/steam_api.lib;%(AdditionalDependencies)</AdditionalDependencies>
+      <MinimumRequiredVersion />
+      <ModuleDefinitionFile>
+      </ModuleDefinitionFile>
+      <AdditionalLibraryDirectories>$(VCInstallDir)UnitTest\lib;%(AdditionalLibraryDirectories)</AdditionalLibraryDirectories>
+    </Link>
+    <PostBuildEvent>
+      <Command>IF EXIST "$(ProjectDir)PostBuild.bat" (CALL "$(ProjectDir)PostBuild.bat" "$(TargetDir)" "$(TargetName)" "$(TargetExt)" "$(ProjectDir)")</Command>
+      <Message>Automatic deployment script</Message>
+    </PostBuildEvent>
+    <CustomBuildStep>
+      <Command>echo Empty Action</Command>
+      <Message>Force build to run Pre-Build event</Message>
+      <Outputs>subversion.always.run</Outputs>
+      <Inputs>subversion.always.run</Inputs>
+    </CustomBuildStep>
+  </ItemDefinitionGroup>
+  <ItemDefinitionGroup Condition="'$(Configuration)|$(Platform)'=='Debug Swds Play|Win32'">
+    <PreBuildEvent>
+      <Command>IF EXIST "$(ProjectDir)PreBuild.bat" (CALL "$(ProjectDir)PreBuild.bat" "$(ProjectDir)..\version\" "$(ProjectDir)..\")</Command>
+      <Message>Setup version from SVN revision</Message>
+    </PreBuildEvent>
+    <ClCompile>
+      <AdditionalIncludeDirectories>$(ProjectDir)\..\;$(ProjectDir)\..\hookers\;$(ProjectDir)\..\metamod\include\;$(ProjectDir)\..\public\rehlds\;$(ProjectDir)\..\common;$(ProjectDir)\..\engine;$(ProjectDir)\..\public;$(ProjectDir)\..\pm_shared;$(ProjectDir)\..\rehlds\;$(ProjectDir)\..\testsuite\;$(VCInstallDir)UnitTest\include;$(SolutionDir)..\dep\bzip2\include\;$(SolutionDir)..\dep\cppunitlite\include\;%(AdditionalIncludeDirectories)</AdditionalIncludeDirectories>
+      <WarningLevel>Level3</WarningLevel>
+      <Optimization>Disabled</Optimization>
+      <SDLCheck>true</SDLCheck>
+      <PreprocessorDefinitions>REHLDS_FLIGHT_REC;REHLDS_OPT_PEDANTIC;REHLDS_SELF;REHLDS_CHECKS;USE_BREAKPAD_HANDLER;DEDICATED;SWDS;_CRT_SECURE_NO_WARNINGS;_DEBUG;%(PreprocessorDefinitions)</PreprocessorDefinitions>
+      <FloatingPointModel>Precise</FloatingPointModel>
+      <AdditionalOptions>/arch:IA32 %(AdditionalOptions)</AdditionalOptions>
+      <RuntimeLibrary>MultiThreadedDebug</RuntimeLibrary>
+      <PrecompiledHeader>Use</PrecompiledHeader>
+      <PrecompiledHeaderFile>precompiled.h</PrecompiledHeaderFile>
+    </ClCompile>
+    <Link>
+      <GenerateDebugInformation>true</GenerateDebugInformation>
+      <AdditionalDependencies>psapi.lib;ws2_32.lib;$(ProjectDir)../lib/steam_api.lib;%(AdditionalDependencies)</AdditionalDependencies>
+      <MinimumRequiredVersion>
+      </MinimumRequiredVersion>
+      <ModuleDefinitionFile>
+      </ModuleDefinitionFile>
+      <AdditionalLibraryDirectories>$(VCInstallDir)UnitTest\lib;%(AdditionalLibraryDirectories)</AdditionalLibraryDirectories>
+      <BaseAddress>0x4970000</BaseAddress>
+      <RandomizedBaseAddress>false</RandomizedBaseAddress>
+    </Link>
+    <PostBuildEvent>
+      <Command>IF EXIST "$(ProjectDir)PostBuild_swds.bat" (CALL "$(ProjectDir)PostBuild_swds.bat" "$(TargetDir)" "$(TargetName)" "$(TargetExt)" "$(ProjectDir)")</Command>
+      <Message>Automatic deployment script</Message>
+    </PostBuildEvent>
+    <CustomBuildStep>
+      <Command>echo Empty Action</Command>
+      <Message>Force build to run Pre-Build event</Message>
+      <Outputs>subversion.always.run</Outputs>
+      <Inputs>subversion.always.run</Inputs>
+    </CustomBuildStep>
+  </ItemDefinitionGroup>
+  <ItemDefinitionGroup Condition="'$(Configuration)|$(Platform)'=='Debug Record|Win32'">
+    <PreBuildEvent>
+      <Command>IF EXIST "$(ProjectDir)PreBuild.bat" (CALL "$(ProjectDir)PreBuild.bat" "$(ProjectDir)..\version\" "$(ProjectDir)..\")</Command>
+      <Message>Setup version from SVN revision</Message>
+    </PreBuildEvent>
+    <ClCompile>
+      <AdditionalIncludeDirectories>$(ProjectDir)\..\;$(ProjectDir)\..\hookers\;$(ProjectDir)\..\metamod\include\;$(ProjectDir)\..\public\rehlds\;$(ProjectDir)\..\common;$(ProjectDir)\..\engine;$(ProjectDir)\..\public;$(ProjectDir)\..\pm_shared;$(ProjectDir)\..\rehlds\;$(ProjectDir)\..\testsuite\;$(VCInstallDir)UnitTest\include;$(SolutionDir)..\dep\bzip2\include\;$(SolutionDir)..\dep\cppunitlite\include\;%(AdditionalIncludeDirectories)</AdditionalIncludeDirectories>
+      <WarningLevel>Level3</WarningLevel>
+      <Optimization>Disabled</Optimization>
+      <SDLCheck>true</SDLCheck>
+      <PreprocessorDefinitions>REHLDS_FLIGHT_REC;REHLDS_OPT_PEDANTIC;REHLDS_SELF;HOOK_ENGINE;USE_BREAKPAD_HANDLER;DEDICATED;SWDS;_CRT_SECURE_NO_WARNINGS;_DEBUG;%(PreprocessorDefinitions)</PreprocessorDefinitions>
+      <FloatingPointModel>Precise</FloatingPointModel>
+      <AdditionalOptions>/arch:IA32 %(AdditionalOptions)</AdditionalOptions>
+      <RuntimeLibrary>MultiThreadedDebug</RuntimeLibrary>
+      <PrecompiledHeader>Use</PrecompiledHeader>
+      <PrecompiledHeaderFile>precompiled.h</PrecompiledHeaderFile>
+    </ClCompile>
+    <Link>
+      <GenerateDebugInformation>true</GenerateDebugInformation>
+      <AdditionalDependencies>psapi.lib;ws2_32.lib;$(ProjectDir)../lib/steam_api.lib;%(AdditionalDependencies)</AdditionalDependencies>
+      <MinimumRequiredVersion />
+      <ModuleDefinitionFile>
+      </ModuleDefinitionFile>
+      <AdditionalLibraryDirectories>$(VCInstallDir)UnitTest\lib;%(AdditionalLibraryDirectories)</AdditionalLibraryDirectories>
+    </Link>
+    <PostBuildEvent>
+      <Command>IF EXIST "$(ProjectDir)PostBuild.bat" (CALL "$(ProjectDir)PostBuild.bat" "$(TargetDir)" "$(TargetName)" "$(TargetExt)" "$(ProjectDir)")</Command>
+      <Message>Automatic deployment script</Message>
+    </PostBuildEvent>
+    <CustomBuildStep>
+      <Command>echo Empty Action</Command>
+      <Message>Force build to run Pre-Build event</Message>
+      <Outputs>subversion.always.run</Outputs>
+      <Inputs>subversion.always.run</Inputs>
+    </CustomBuildStep>
+  </ItemDefinitionGroup>
+  <ItemDefinitionGroup Condition="'$(Configuration)|$(Platform)'=='Tests|Win32'">
+    <PreBuildEvent>
+      <Command>IF EXIST "$(ProjectDir)PreBuild.bat" (CALL "$(ProjectDir)PreBuild.bat" "$(ProjectDir)..\version\" "$(ProjectDir)..\")</Command>
+      <Message>Setup version from SVN revision</Message>
+    </PreBuildEvent>
+    <ClCompile>
+      <AdditionalIncludeDirectories>$(ProjectDir)\..\;$(ProjectDir)\..\hookers\;$(ProjectDir)\..\metamod\include\;$(ProjectDir)\..\public\rehlds\;$(ProjectDir)\..\common;$(ProjectDir)\..\engine;$(ProjectDir)\..\public;$(ProjectDir)\..\pm_shared;$(ProjectDir)\..\rehlds\;$(ProjectDir)\..\testsuite\;$(VCInstallDir)UnitTest\include;$(SolutionDir)..\dep\bzip2\include\;$(SolutionDir)..\dep\cppunitlite\include\;%(AdditionalIncludeDirectories)</AdditionalIncludeDirectories>
+      <WarningLevel>Level3</WarningLevel>
+      <Optimization>Disabled</Optimization>
+      <SDLCheck>true</SDLCheck>
+      <PreprocessorDefinitions>REHLDS_FLIGHT_REC;REHLDS_OPT_PEDANTIC;REHLDS_SELF;_BUILD_FROM_IDE;USE_BREAKPAD_HANDLER;DEDICATED;SWDS;_CRT_SECURE_NO_WARNINGS;_DEBUG;%(PreprocessorDefinitions)</PreprocessorDefinitions>
+      <RuntimeLibrary>MultiThreadedDebug</RuntimeLibrary>
+      <PrecompiledHeader>Use</PrecompiledHeader>
+      <PrecompiledHeaderFile>precompiled.h</PrecompiledHeaderFile>
+      <EnableEnhancedInstructionSet>NoExtensions</EnableEnhancedInstructionSet>
+    </ClCompile>
+    <Link>
+      <GenerateDebugInformation>true</GenerateDebugInformation>
+      <AdditionalDependencies>psapi.lib;ws2_32.lib;$(ProjectDir)../lib/steam_api.lib;%(AdditionalDependencies)</AdditionalDependencies>
+      <MinimumRequiredVersion>
+      </MinimumRequiredVersion>
+      <ModuleDefinitionFile>
+      </ModuleDefinitionFile>
+      <AdditionalLibraryDirectories>$(VCInstallDir)UnitTest\lib;%(AdditionalLibraryDirectories)</AdditionalLibraryDirectories>
+    </Link>
+    <PostBuildEvent>
+      <Command>copy /Y $(ProjectDir)..\lib\steam_api.dll $(OutDir)</Command>
+      <Message>Automatic deployment script</Message>
+    </PostBuildEvent>
+    <CustomBuildStep>
+      <Command>echo Empty Action</Command>
+      <Message>Force build to run Pre-Build event</Message>
+      <Outputs>subversion.always.run</Outputs>
+      <Inputs>subversion.always.run</Inputs>
+    </CustomBuildStep>
+  </ItemDefinitionGroup>
+  <ItemDefinitionGroup Condition="'$(Configuration)|$(Platform)'=='Test Fixes|Win32'">
+    <PreBuildEvent>
+      <Command>IF EXIST "$(ProjectDir)PreBuild.bat" (CALL "$(ProjectDir)PreBuild.bat" "$(ProjectDir)..\version\" "$(ProjectDir)..\")</Command>
+      <Message>Setup version from SVN revision</Message>
+    </PreBuildEvent>
+    <ClCompile>
+      <AdditionalIncludeDirectories>$(ProjectDir)\..\;$(ProjectDir)\..\hookers\;$(ProjectDir)\..\metamod\include\;$(ProjectDir)\..\public\rehlds\;$(ProjectDir)\..\common;$(ProjectDir)\..\engine;$(ProjectDir)\..\public;$(ProjectDir)\..\pm_shared;$(ProjectDir)\..\rehlds\;$(ProjectDir)\..\testsuite\;$(VCInstallDir)UnitTest\include;$(SolutionDir)..\dep\bzip2\include\;$(SolutionDir)..\dep\cppunitlite\include\;%(AdditionalIncludeDirectories)</AdditionalIncludeDirectories>
+      <WarningLevel>Level3</WarningLevel>
+      <Optimization>Disabled</Optimization>
+      <SDLCheck>true</SDLCheck>
+      <PreprocessorDefinitions>REHLDS_FLIGHT_REC;REHLDS_OPT_PEDANTIC;REHLDS_FIXES;REHLDS_SELF;_BUILD_FROM_IDE;USE_BREAKPAD_HANDLER;DEDICATED;SWDS;_CRT_SECURE_NO_WARNINGS;_DEBUG;%(PreprocessorDefinitions)</PreprocessorDefinitions>
+      <RuntimeLibrary>MultiThreadedDebug</RuntimeLibrary>
+      <PrecompiledHeader>Use</PrecompiledHeader>
+      <PrecompiledHeaderFile>precompiled.h</PrecompiledHeaderFile>
+    </ClCompile>
+    <Link>
+      <GenerateDebugInformation>true</GenerateDebugInformation>
+      <AdditionalDependencies>psapi.lib;ws2_32.lib;$(ProjectDir)../lib/steam_api.lib;%(AdditionalDependencies)</AdditionalDependencies>
+      <MinimumRequiredVersion>
+      </MinimumRequiredVersion>
+      <ModuleDefinitionFile>
+      </ModuleDefinitionFile>
+      <AdditionalLibraryDirectories>$(VCInstallDir)UnitTest\lib;%(AdditionalLibraryDirectories)</AdditionalLibraryDirectories>
+    </Link>
+    <PostBuildEvent>
+      <Command>copy /Y "$(ProjectDir)..\lib\steam_api.dll" "$(OutDir)"</Command>
+      <Message>Automatic deployment script</Message>
+    </PostBuildEvent>
+    <CustomBuildStep>
+      <Command>echo Empty Action</Command>
+      <Message>Force build to run Pre-Build event</Message>
+      <Outputs>subversion.always.run</Outputs>
+      <Inputs>subversion.always.run</Inputs>
+    </CustomBuildStep>
+  </ItemDefinitionGroup>
+  <ItemDefinitionGroup Condition="'$(Configuration)|$(Platform)'=='Release|Win32'">
+    <PreBuildEvent>
+      <Command>IF EXIST "$(ProjectDir)PreBuild.bat" (CALL "$(ProjectDir)PreBuild.bat" "$(ProjectDir)..\version\" "$(ProjectDir)..\")</Command>
+      <Message>Setup version from SVN revision</Message>
+    </PreBuildEvent>
+    <ClCompile>
+      <AdditionalIncludeDirectories>$(ProjectDir)\..\;$(ProjectDir)\..\hookers\;$(ProjectDir)\..\metamod\include\;$(ProjectDir)\..\public\rehlds\;$(ProjectDir)\..\common;$(ProjectDir)\..\engine;$(ProjectDir)\..\public;$(ProjectDir)\..\pm_shared;$(ProjectDir)\..\rehlds\;$(ProjectDir)\..\testsuite\;$(VCInstallDir)UnitTest\include;$(SolutionDir)..\dep\bzip2\include\;$(SolutionDir)..\dep\cppunitlite\include\;%(AdditionalIncludeDirectories)</AdditionalIncludeDirectories>
+      <WarningLevel>Level3</WarningLevel>
+      <Optimization>MaxSpeed</Optimization>
+      <FunctionLevelLinking>true</FunctionLevelLinking>
+      <IntrinsicFunctions>true</IntrinsicFunctions>
+      <SDLCheck>true</SDLCheck>
+      <PreprocessorDefinitions>REHLDS_FLIGHT_REC;REHLDS_OPT_PEDANTIC;REHLDS_SELF;HOOK_ENGINE;REHLDS_CHECKS;USE_BREAKPAD_HANDLER;DEDICATED;SWDS;_CRT_SECURE_NO_WARNINGS;%(PreprocessorDefinitions)</PreprocessorDefinitions>
+      <RuntimeLibrary>MultiThreaded</RuntimeLibrary>
+      <AdditionalOptions>/arch:IA32 %(AdditionalOptions)</AdditionalOptions>
+      <PrecompiledHeader>Use</PrecompiledHeader>
+      <PrecompiledHeaderFile>precompiled.h</PrecompiledHeaderFile>
+    </ClCompile>
+    <Link>
+      <GenerateDebugInformation>true</GenerateDebugInformation>
+      <EnableCOMDATFolding>true</EnableCOMDATFolding>
+      <OptimizeReferences>true</OptimizeReferences>
+      <AdditionalDependencies>psapi.lib;ws2_32.lib;$(ProjectDir)../lib/steam_api.lib;%(AdditionalDependencies)</AdditionalDependencies>
+      <MinimumRequiredVersion />
+      <ModuleDefinitionFile>
+      </ModuleDefinitionFile>
+      <AdditionalLibraryDirectories>$(VCInstallDir)UnitTest\lib;%(AdditionalLibraryDirectories)</AdditionalLibraryDirectories>
+    </Link>
+    <PostBuildEvent>
+      <Command>IF EXIST "$(ProjectDir)PostBuild.bat" (CALL "$(ProjectDir)PostBuild.bat" "$(TargetDir)" "$(TargetName)" "$(TargetExt)" "$(ProjectDir)")</Command>
+      <Message>Automatic deployment script</Message>
+    </PostBuildEvent>
+    <CustomBuildStep>
+      <Command>echo Empty Action</Command>
+      <Message>Force build to run Pre-Build event</Message>
+      <Outputs>subversion.always.run</Outputs>
+      <Inputs>subversion.always.run</Inputs>
+    </CustomBuildStep>
+  </ItemDefinitionGroup>
+  <ItemDefinitionGroup Condition="'$(Configuration)|$(Platform)'=='Release Play|Win32'">
+    <PreBuildEvent>
+      <Command>IF EXIST "$(ProjectDir)PreBuild.bat" (CALL "$(ProjectDir)PreBuild.bat" "$(ProjectDir)..\version\" "$(ProjectDir)..\")</Command>
+      <Message>Setup version from SVN revision</Message>
+    </PreBuildEvent>
+    <ClCompile>
+      <AdditionalIncludeDirectories>$(ProjectDir)\..\;$(ProjectDir)\..\hookers\;$(ProjectDir)\..\metamod\include\;$(ProjectDir)\..\public\rehlds\;$(ProjectDir)\..\common;$(ProjectDir)\..\engine;$(ProjectDir)\..\public;$(ProjectDir)\..\pm_shared;$(ProjectDir)\..\rehlds\;$(ProjectDir)\..\testsuite\;$(VCInstallDir)UnitTest\include;$(SolutionDir)..\dep\bzip2\include\;$(SolutionDir)..\dep\cppunitlite\include\;%(AdditionalIncludeDirectories)</AdditionalIncludeDirectories>
+      <WarningLevel>Level3</WarningLevel>
+      <Optimization>MaxSpeed</Optimization>
+      <FunctionLevelLinking>true</FunctionLevelLinking>
+      <IntrinsicFunctions>true</IntrinsicFunctions>
+      <SDLCheck>true</SDLCheck>
+      <PreprocessorDefinitions>REHLDS_FLIGHT_REC;REHLDS_SELF;HOOK_ENGINE;REHLDS_CHECKS;USE_BREAKPAD_HANDLER;DEDICATED;SWDS;_CRT_SECURE_NO_WARNINGS;%(PreprocessorDefinitions)</PreprocessorDefinitions>
+      <RuntimeLibrary>MultiThreaded</RuntimeLibrary>
+      <AdditionalOptions>/arch:IA32 %(AdditionalOptions)</AdditionalOptions>
+      <PrecompiledHeader>Use</PrecompiledHeader>
+      <PrecompiledHeaderFile>precompiled.h</PrecompiledHeaderFile>
+    </ClCompile>
+    <Link>
+      <GenerateDebugInformation>true</GenerateDebugInformation>
+      <EnableCOMDATFolding>true</EnableCOMDATFolding>
+      <OptimizeReferences>true</OptimizeReferences>
+      <AdditionalDependencies>psapi.lib;ws2_32.lib;$(ProjectDir)../lib/steam_api.lib;%(AdditionalDependencies)</AdditionalDependencies>
+      <MinimumRequiredVersion>
+      </MinimumRequiredVersion>
+      <ModuleDefinitionFile>
+      </ModuleDefinitionFile>
+      <AdditionalLibraryDirectories>$(VCInstallDir)UnitTest\lib;%(AdditionalLibraryDirectories)</AdditionalLibraryDirectories>
+    </Link>
+    <PostBuildEvent>
+      <Command>IF EXIST "$(ProjectDir)PostBuild.bat" (CALL "$(ProjectDir)PostBuild.bat" "$(TargetDir)" "$(TargetName)" "$(TargetExt)" "$(ProjectDir)")</Command>
+      <Message>Automatic deployment script</Message>
+    </PostBuildEvent>
+    <CustomBuildStep>
+      <Command>echo Empty Action</Command>
+      <Message>Force build to run Pre-Build event</Message>
+      <Outputs>subversion.always.run</Outputs>
+      <Inputs>subversion.always.run</Inputs>
+    </CustomBuildStep>
+  </ItemDefinitionGroup>
+  <ItemDefinitionGroup Condition="'$(Configuration)|$(Platform)'=='Release Swds Play|Win32'">
+    <PreBuildEvent>
+      <Command>IF EXIST "$(ProjectDir)PreBuild.bat" (CALL "$(ProjectDir)PreBuild.bat" "$(ProjectDir)..\version\" "$(ProjectDir)..\")</Command>
+      <Message>Setup version from SVN revision</Message>
+    </PreBuildEvent>
+    <ClCompile>
+      <AdditionalIncludeDirectories>$(ProjectDir)\..\;$(ProjectDir)\..\hookers\;$(ProjectDir)\..\metamod\include\;$(ProjectDir)\..\public\rehlds\;$(ProjectDir)\..\common;$(ProjectDir)\..\engine;$(ProjectDir)\..\public;$(ProjectDir)\..\pm_shared;$(ProjectDir)\..\rehlds\;$(ProjectDir)\..\testsuite\;$(VCInstallDir)UnitTest\include;$(SolutionDir)..\dep\bzip2\include\;$(SolutionDir)..\dep\cppunitlite\include\;%(AdditionalIncludeDirectories)</AdditionalIncludeDirectories>
+      <WarningLevel>Level3</WarningLevel>
+      <Optimization>MaxSpeed</Optimization>
+      <FunctionLevelLinking>true</FunctionLevelLinking>
+      <IntrinsicFunctions>true</IntrinsicFunctions>
+      <SDLCheck>true</SDLCheck>
+      <PreprocessorDefinitions>REHLDS_FLIGHT_REC;REHLDS_OPT_PEDANTIC;REHLDS_SELF;REHLDS_CHECKS;USE_BREAKPAD_HANDLER;DEDICATED;SWDS;_CRT_SECURE_NO_WARNINGS;%(PreprocessorDefinitions)</PreprocessorDefinitions>
+      <RuntimeLibrary>MultiThreaded</RuntimeLibrary>
+      <AdditionalOptions>/arch:IA32 %(AdditionalOptions)</AdditionalOptions>
+      <PrecompiledHeader>Use</PrecompiledHeader>
+      <PrecompiledHeaderFile>precompiled.h</PrecompiledHeaderFile>
+    </ClCompile>
+    <Link>
+      <GenerateDebugInformation>true</GenerateDebugInformation>
+      <EnableCOMDATFolding>true</EnableCOMDATFolding>
+      <OptimizeReferences>true</OptimizeReferences>
+      <AdditionalDependencies>psapi.lib;ws2_32.lib;$(ProjectDir)../lib/steam_api.lib;%(AdditionalDependencies)</AdditionalDependencies>
+      <MinimumRequiredVersion>
+      </MinimumRequiredVersion>
+      <ModuleDefinitionFile>
+      </ModuleDefinitionFile>
+      <AdditionalLibraryDirectories>$(VCInstallDir)UnitTest\lib;%(AdditionalLibraryDirectories)</AdditionalLibraryDirectories>
+      <RandomizedBaseAddress>false</RandomizedBaseAddress>
+      <FixedBaseAddress>
+      </FixedBaseAddress>
+      <BaseAddress>0x4970000</BaseAddress>
+    </Link>
+    <PostBuildEvent>
+      <Command>IF EXIST "$(ProjectDir)PostBuild_swds.bat" (CALL "$(ProjectDir)PostBuild_swds.bat" "$(TargetDir)" "$(TargetName)" "$(TargetExt)" "$(ProjectDir)")</Command>
+      <Message>Automatic deployment script</Message>
+    </PostBuildEvent>
+    <CustomBuildStep>
+      <Command>echo Empty Action</Command>
+      <Message>Force build to run Pre-Build event</Message>
+      <Outputs>subversion.always.run</Outputs>
+      <Inputs>subversion.always.run</Inputs>
+    </CustomBuildStep>
+  </ItemDefinitionGroup>
+  <Import Project="$(VCTargetsPath)\Microsoft.Cpp.targets" />
+  <ImportGroup Label="ExtensionTargets">
+  </ImportGroup>
 </Project>