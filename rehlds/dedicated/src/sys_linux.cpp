--- conflicted
+++ resolved
@@ -245,13 +245,8 @@
 	ConsoleOutput(szText);
 }
 
-<<<<<<< HEAD
-#define MAX_LINUX_CMDLINE 2048
+const int MAX_LINUX_CMDLINE = 2048;
 static char linuxCmdline[MAX_LINUX_CMDLINE];
-=======
-const int MAX_LINUX_CMDLINE = 2048;
-static char linuxCmdline[ MAX_LINUX_CMDLINE ];
->>>>>>> 337847dd
 
 char* BuildCmdLine(int argc, char **argv)
 {
